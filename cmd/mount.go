/*
 * JuiceFS, Copyright 2020 Juicedata, Inc.
 *
 * Licensed under the Apache License, Version 2.0 (the "License");
 * you may not use this file except in compliance with the License.
 * You may obtain a copy of the License at
 *
 *     http://www.apache.org/licenses/LICENSE-2.0
 *
 * Unless required by applicable law or agreed to in writing, software
 * distributed under the License is distributed on an "AS IS" BASIS,
 * WITHOUT WARRANTIES OR CONDITIONS OF ANY KIND, either express or implied.
 * See the License for the specific language governing permissions and
 * limitations under the License.
 */

package cmd

import (
	"bufio"
	"encoding/json"
	"fmt"
	"log"
	"net"
	"net/http"
	_ "net/http/pprof"
	"os"
	"os/signal"
	"path"
	"path/filepath"
	"runtime"
	"sort"
	"strconv"
	"strings"
	"syscall"
	"time"

	"github.com/juicedata/juicefs/pkg/object"

	"github.com/prometheus/client_golang/prometheus"
	"github.com/prometheus/client_golang/prometheus/collectors"
	"github.com/prometheus/client_golang/prometheus/promhttp"
	"github.com/urfave/cli/v2"

	"github.com/juicedata/juicefs/pkg/chunk"
	"github.com/juicedata/juicefs/pkg/meta"
	"github.com/juicedata/juicefs/pkg/metric"
	"github.com/juicedata/juicefs/pkg/usage"
	"github.com/juicedata/juicefs/pkg/utils"
	"github.com/juicedata/juicefs/pkg/version"
	"github.com/juicedata/juicefs/pkg/vfs"
)

func cmdMount() *cli.Command {
	compoundFlags := [][]cli.Flag{
		mount_flags(),
		clientFlags(),
		shareInfoFlags(),
	}
	return &cli.Command{
		Name:      "mount",
		Action:    mount,
		Category:  "SERVICE",
		Usage:     "Mount a volume",
		ArgsUsage: "META-URL MOUNTPOINT",
		Description: `
Mount the target volume at the mount point.

Examples:
# Mount in foreground
$ juicefs mount redis://localhost /mnt/jfs

# Mount in background with password protected Redis
$ juicefs mount redis://:mypassword@localhost /mnt/jfs -d
# A safer alternative
$ META_PASSWORD=mypassword juicefs mount redis://localhost /mnt/jfs -d

# Mount with a sub-directory as root
$ juicefs mount redis://localhost /mnt/jfs --subdir /dir/in/jfs

# Enable "writeback" mode, which improves performance at the risk of losing objects
$ juicefs mount redis://localhost /mnt/jfs -d --writeback

# Enable "read-only" mode
$ juicefs mount redis://localhost /mnt/jfs -d --read-only

# Disable metadata backup
$ juicefs mount redis://localhost /mnt/jfs --backup-meta 0`,
		Flags: expandFlags(compoundFlags),
	}
}

func installHandler(mp string) {
	// Go will catch all the signals
	signal.Ignore(syscall.SIGPIPE)
	signalChan := make(chan os.Signal, 10)
	signal.Notify(signalChan, syscall.SIGTERM, syscall.SIGINT, syscall.SIGHUP)
	go func() {
		for {
			sig := <-signalChan
			logger.Infof("Received signal %s, exiting...", sig.String())
			go func() { _ = doUmount(mp, true) }()
			go func() {
				time.Sleep(time.Second * 3)
				logger.Warnf("Umount not finished after 3 seconds, force exit")
				os.Exit(1)
			}()
		}
	}()
}

func exposeMetrics(c *cli.Context, m meta.Meta, registerer prometheus.Registerer, registry *prometheus.Registry) string {
	var ip, port string
	//default set
	ip, port, err := net.SplitHostPort(c.String("metrics"))
	if err != nil {
		logger.Fatalf("metrics format error: %v", err)
	}

	m.InitMetrics(registerer)
	vfs.InitMetrics(registerer)
	go metric.UpdateMetrics(m, registerer)
	http.Handle("/metrics", promhttp.HandlerFor(
		registry,
		promhttp.HandlerOpts{
			// Opt into OpenMetrics to support exemplars.
			EnableOpenMetrics: true,
		},
	))
	registerer.MustRegister(collectors.NewBuildInfoCollector())

	// If not set metrics addr,the port will be auto set
	if !c.IsSet("metrics") {
		// If only set consul, ip will auto set
		if c.IsSet("consul") {
			ip, err = utils.GetLocalIp(c.String("consul"))
			if err != nil {
				logger.Errorf("Get local ip failed: %v", err)
				return ""
			}
		}
	}

	ln, err := net.Listen("tcp", net.JoinHostPort(ip, port))
	if err != nil {
		// Don't try other ports on metrics set but listen failed
		if c.IsSet("metrics") {
			logger.Errorf("listen on %s:%s failed: %v", ip, port, err)
			return ""
		}
		// Listen port on 0 will auto listen on a free port
		ln, err = net.Listen("tcp", net.JoinHostPort(ip, "0"))
		if err != nil {
			logger.Errorf("Listen failed: %v", err)
			return ""
		}
	}

	go func() {
		if err := http.Serve(ln, nil); err != nil {
			logger.Errorf("Serve for metrics: %s", err)
		}
	}()

	metricsAddr := ln.Addr().String()
	logger.Infof("Prometheus metrics listening on %s", metricsAddr)
	return metricsAddr
}

func wrapRegister(mp, name string) (prometheus.Registerer, *prometheus.Registry) {
	registry := prometheus.NewRegistry() // replace default so only JuiceFS metrics are exposed
	registerer := prometheus.WrapRegistererWithPrefix("juicefs_",
		prometheus.WrapRegistererWith(prometheus.Labels{"mp": mp, "vol_name": name}, registry))
	registerer.MustRegister(collectors.NewProcessCollector(collectors.ProcessCollectorOpts{}))
	registerer.MustRegister(collectors.NewGoCollector())
	return registerer, registry
}

func updateFormat(c *cli.Context) func(*meta.Format) {
	return func(format *meta.Format) {
		if c.IsSet("bucket") {
			format.Bucket = c.String("bucket")
		}
		if c.IsSet("storage") {
			format.Storage = c.String("storage")
		}
	}
}

func daemonRun(c *cli.Context, addr string, vfsConf *vfs.Config, m meta.Meta) {
	if runtime.GOOS != "windows" {
		if cd := c.String("cache-dir"); cd != "memory" {
			ds := utils.SplitDir(cd)
			for i, d := range ds {
				if strings.HasPrefix(d, "/") {
					continue
				} else if strings.HasPrefix(d, "~/") {
					if h, err := os.UserHomeDir(); err == nil {
						ds[i] = filepath.Join(h, d[1:])
					} else {
						logger.Fatalf("Expand user home dir of %s: %s", d, err)
					}
				} else {
					if ad, err := filepath.Abs(d); err == nil {
						ds[i] = ad
					} else {
						logger.Fatalf("Find absolute path of %s: %s", d, err)
					}
				}
			}
			for i, a := range os.Args {
				if a == cd || a == "--cache-dir="+cd {
					os.Args[i] = a[:len(a)-len(cd)] + strings.Join(ds, string(os.PathListSeparator))
				}
			}
		}
	}
	_ = expandPathForEmbedded(addr)
	// The default log to syslog is only in daemon mode.
	utils.InitLoggers(!c.Bool("no-syslog"))
	err := makeDaemon(c, vfsConf.Format.Name, vfsConf.Meta.MountPoint, m)
	if err != nil {
		logger.Fatalf("Failed to make daemon: %s", err)
	}
	if runtime.GOOS == "linux" {
		log.SetOutput(os.Stderr)
	}
}

func expandPathForEmbedded(addr string) string {
	embeddedSchemes := []string{"sqlite3://", "badger://"}
	for _, es := range embeddedSchemes {
		if strings.HasPrefix(addr, es) {
			path := addr[len(es):]
			absPath, err := filepath.Abs(path)
			if err == nil && absPath != path {
				for i, a := range os.Args {
					if a == addr {
						expanded := es + absPath
						os.Args[i] = expanded
						return expanded
					}
				}
			}
		}
	}
	return addr
}

func getVfsConf(c *cli.Context, metaConf *meta.Config, format *meta.Format, chunkConf *chunk.Config) *vfs.Config {
	cfg := &vfs.Config{
		Meta:       metaConf,
		Format:     *format,
		Version:    version.Version(),
		Chunk:      chunkConf,
		BackupMeta: duration(c.String("backup-meta")),
		Port:       &vfs.Port{DebugAgent: debugAgent, PyroscopeAddr: c.String("pyroscope")},
	}
	if cfg.BackupMeta > 0 && cfg.BackupMeta < time.Minute*5 {
		logger.Fatalf("backup-meta should not be less than 5 minutes: %s", cfg.BackupMeta)
	}
	return cfg
}

func registerMetaMsg(m meta.Meta, store chunk.ChunkStore, chunkConf *chunk.Config) {
	m.OnMsg(meta.DeleteSlice, func(args ...interface{}) error {
		return store.Remove(args[0].(uint64), int(args[1].(uint32)))
	})
	m.OnMsg(meta.CompactChunk, func(args ...interface{}) error {
		return vfs.Compact(*chunkConf, store, args[0].([]meta.Slice), args[1].(uint64))
	})
}

func configEqual(a, b *vfs.Config) bool {
	if a == nil || b == nil {
		return a == b
	}

	ac, bc := *a, *b
	ac.Meta, ac.Chunk, ac.Port, ac.Format.SecretKey, ac.AttrTimeout, ac.DirEntryTimeout, ac.EntryTimeout = nil, nil, nil, "", 0, 0, 0
	bc.Meta, bc.Chunk, bc.Port, bc.Format.SecretKey, bc.AttrTimeout, bc.DirEntryTimeout, bc.EntryTimeout = nil, nil, nil, "", 0, 0, 0
	eq := ac == bc

	if a.Meta == nil || b.Meta == nil {
		eq = eq && a.Meta == b.Meta
	} else {
		eq = eq && *a.Meta == *b.Meta
	}

	if a.Chunk == nil || b.Chunk == nil {
		eq = eq && a.Chunk == b.Chunk
	} else {
		eq = eq && *a.Chunk == *b.Chunk
	}

	return eq
}

func prepareMp(newCfg *vfs.Config, mp string) (ignore bool) {
	fi, err := os.Stat(mp)
	if err != nil {
		if strings.Contains(mp, ":") {
			// Windows path, users should inspect mount point by themselves
			return
		}
		if err := os.MkdirAll(mp, 0777); err != nil {
			if os.IsExist(err) {
				// a broken mount point, umount it and continue to mount
				_ = doUmount(mp, true)
				return
			}
			logger.Fatalf("create %s: %s", mp, err)
		}
		return
	}
	if fi.Size() == 0 {
		// a broken mount point, umount it and continue to mount
		_ = doUmount(mp, true)
		return
	}

	ino, _ := utils.GetFileInode(mp)
	if ino != uint64(meta.RootInode) {
		// not a mount point, just mount it
		return
	}

	contents, err := os.ReadFile(path.Join(mp, ".config"))
	if err != nil {
		// failed to read juicefs config, continue to mount
		return
	}

	originConfig := vfs.Config{}
	if err = json.Unmarshal(contents, &originConfig); err != nil {
		// not a valid juicefs config, continue to mount
		return
	}

	if !configEqual(newCfg, &originConfig) {
		// not the same juicefs, continue to mount
		return
	}

	logger.Warnf("%s is already mounted by the same juicefs, ignored", mp)
	return true
}

func getMetaConf(c *cli.Context, mp string, readOnly bool) *meta.Config {
<<<<<<< HEAD
	conf := meta.DefaultConf()
	conf.Retries = c.Int("io-retries")
	conf.MaxDeletes = c.Int("max-deletes")
	conf.ReadOnly = readOnly
	conf.NoBGJob = c.Bool("no-bgjob")
	conf.OpenCache = time.Duration(c.Float64("open-cache") * 1e9)
	conf.Heartbeat = duration(c.String("heartbeat"))
	conf.MountPoint = mp
	conf.Subdir = c.String("subdir")
	return conf
=======
	cfg := &meta.Config{
		Retries:        c.Int("io-retries"),
		Strict:         true,
		MaxDeletes:     c.Int("max-deletes"),
		ReadOnly:       readOnly,
		NoBGJob:        c.Bool("no-bgjob"),
		OpenCache:      time.Duration(c.Float64("open-cache") * 1e9),
		OpenCacheLimit: c.Uint64("open-cache-limit"),
		Heartbeat:      duration(c.String("heartbeat")),
		MountPoint:     mp,
		Subdir:         c.String("subdir"),
	}
	if cfg.MaxDeletes == 0 {
		logger.Warnf("Deleting object will be disabled since max-deletes is 0")
	}
	if cfg.Heartbeat < time.Second {
		logger.Warnf("heartbeat should not be less than 1 second")
		cfg.Heartbeat = time.Second
	}
	if cfg.Heartbeat > time.Minute*10 {
		logger.Warnf("heartbeat shouldd not be greater than 10 minutes")
		cfg.Heartbeat = time.Minute * 10
	}
	return cfg
>>>>>>> ccbd646e
}

func getChunkConf(c *cli.Context, format *meta.Format) *chunk.Config {
	cm, err := strconv.ParseUint(c.String("cache-mode"), 8, 32)
	if err != nil {
		logger.Warnf("Invalid cache-mode %s, using default value 0600", c.String("cache-mode"))
		cm = 0600
	}
	chunkConf := &chunk.Config{
		BlockSize:  format.BlockSize * 1024,
		Compress:   format.Compression,
		HashPrefix: format.HashPrefix,

		GetTimeout:    time.Second * time.Duration(c.Int("get-timeout")),
		PutTimeout:    time.Second * time.Duration(c.Int("put-timeout")),
		MaxUpload:     c.Int("max-uploads"),
		MaxRetries:    c.Int("io-retries"),
		Writeback:     c.Bool("writeback"),
		Prefetch:      c.Int("prefetch"),
		BufferSize:    c.Int("buffer-size") << 20,
		UploadLimit:   c.Int64("upload-limit") * 1e6 / 8,
		DownloadLimit: c.Int64("download-limit") * 1e6 / 8,
		UploadDelay:   duration(c.String("upload-delay")),

		CacheDir:          c.String("cache-dir"),
		CacheSize:         int64(c.Int("cache-size")),
		FreeSpace:         float32(c.Float64("free-space-ratio")),
		CacheMode:         os.FileMode(cm),
		CacheFullBlock:    !c.Bool("cache-partial-only"),
		CacheChecksum:     c.String("verify-cache-checksum"),
		CacheScanInterval: duration(c.String("cache-scan-interval")),
		AutoCreate:        true,
	}
	chunkConf.SelfCheck(format.UUID)
	return chunkConf
}

func initBackgroundTasks(c *cli.Context, vfsConf *vfs.Config, metaConf *meta.Config, m meta.Meta, blob object.ObjectStorage, registerer prometheus.Registerer, registry *prometheus.Registry) {
	metricsAddr := exposeMetrics(c, m, registerer, registry)
	vfsConf.Port.PrometheusAgent = metricsAddr
	if c.IsSet("consul") {
		metric.RegisterToConsul(c.String("consul"), metricsAddr, vfsConf.Meta.MountPoint)
		vfsConf.Port.ConsulAddr = c.String("consul")
	}
	if !metaConf.ReadOnly && !metaConf.NoBGJob && vfsConf.BackupMeta > 0 {
		go vfs.Backup(m, blob, vfsConf.BackupMeta)
	}
	if !c.Bool("no-usage-report") {
		go usage.ReportUsage(m, version.Version())
	}
}

type storageHolder struct {
	object.ObjectStorage
	fmt meta.Format
}

func NewReloadableStorage(format *meta.Format, cli meta.Meta, patch func(*meta.Format)) (object.ObjectStorage, error) {
	if patch != nil {
		patch(format)
	}
	blob, err := createStorage(*format)
	if err != nil {
		return nil, err
	}
	holder := &storageHolder{
		ObjectStorage: blob,
		fmt:           *format, // keep a copy to find the change
	}
	cli.OnReload(func(new *meta.Format) {
		if patch != nil {
			patch(new)
		}
		old := &holder.fmt
		if new.Storage != old.Storage || new.Bucket != old.Bucket || new.AccessKey != old.AccessKey || new.SecretKey != old.SecretKey || new.SessionToken != old.SessionToken {
			logger.Infof("found new configuration: storage=%s bucket=%s ak=%s", new.Storage, new.Bucket, new.AccessKey)

			newBlob, err := createStorage(*new)
			if err != nil {
				logger.Warnf("object storage: %s", err)
				return
			}
			holder.ObjectStorage = newBlob
			holder.fmt = *new
		}
	})
	return holder, nil
}

func tellFstabOptions(c *cli.Context) string {
	opts := []string{"_netdev"}
	for _, s := range os.Args[2:] {
		if !strings.HasPrefix(s, "-") {
			continue
		}
		s = strings.TrimLeft(s, "-")
		s = strings.Split(s, "=")[0]
		if !c.IsSet(s) || s == "update-fstab" || s == "background" || s == "d" {
			continue
		}
		if s == "o" {
			opts = append(opts, c.String(s))
		} else if v := c.Bool(s); v {
			opts = append(opts, s)
		} else {
			opts = append(opts, fmt.Sprintf("%s=%s", s, c.Generic(s)))
		}
	}
	sort.Strings(opts)
	return strings.Join(opts, ",")
}

func tryToInstallMountExec() error {
	if _, err := os.Stat("/sbin/mount.juicefs"); err == nil {
		return nil
	}
	src, err := os.Executable()
	if err != nil {
		return err
	}
	return os.Symlink(src, "/sbin/mount.juicefs")
}

func insideContainer() bool {
	if _, err := os.Stat("/.dockerenv"); err == nil {
		return true
	}
	mountinfo, err := os.Open("/proc/1/mountinfo")
	if os.IsNotExist(err) {
		return false
	}
	scanner := bufio.NewScanner(mountinfo)
	for scanner.Scan() {
		line := scanner.Text()
		fields := strings.Fields(line)
		if len(fields) > 8 && fields[4] == "/" {
			fstype := fields[8]
			return strings.Contains(fstype, "overlay") || strings.Contains(fstype, "aufs")
		}
	}
	if err = scanner.Err(); err != nil {
		logger.Warnf("scan /proc/1/mountinfo: %s", err)
	}
	return false
}

func updateFstab(c *cli.Context) error {
	addr := expandPathForEmbedded(c.Args().Get(0))
	mp := c.Args().Get(1)
	var fstab = "/etc/fstab"

	f, err := os.Open(fstab)
	if err != nil {
		return err
	}
	defer f.Close()
	entryIndex := -1
	var lines []string
	scanner := bufio.NewScanner(f)
	for scanner.Scan() {
		line := scanner.Text()
		fields := strings.Fields(line)
		if len(fields) >= 6 && fields[2] == "juicefs" && fields[0] == addr && fields[1] == mp {
			entryIndex = len(lines)
		}
		lines = append(lines, line)
	}
	if err = scanner.Err(); err != nil {
		return err
	}
	opts := tellFstabOptions(c)
	entry := fmt.Sprintf("%s  %s  juicefs  %s  0 0", addr, mp, opts)
	if entryIndex >= 0 {
		if entry == lines[entryIndex] {
			return nil
		}
		lines[entryIndex] = entry
	} else {
		lines = append(lines, entry)
	}
	tempFstab := fstab + ".tmp"
	tmpf, err := os.OpenFile(tempFstab, os.O_CREATE|os.O_WRONLY|os.O_TRUNC, 0644)
	if err != nil {
		return err
	}
	defer tmpf.Close()
	if _, err := tmpf.WriteString(strings.Join(lines, "\n") + "\n"); err != nil {
		_ = os.Remove(tempFstab)
		return err
	}
	return os.Rename(tempFstab, fstab)
}

func mount(c *cli.Context) error {
	setup(c, 2)
	addr := c.Args().Get(0)
	mp := c.Args().Get(1)

	metaConf := getMetaConf(c, mp, c.Bool("read-only") || utils.StringContains(strings.Split(c.String("o"), ","), "ro"))
	metaConf.CaseInsensi = strings.HasSuffix(mp, ":") && runtime.GOOS == "windows"
	metaCli := meta.NewClient(addr, metaConf)
	format, err := metaCli.Load(true)
	if err != nil {
		return err
	}
	if st := metaCli.Chroot(meta.Background, metaConf.Subdir); st != 0 {
		return st
	}

	// Wrap the default registry, all prometheus.MustRegister() calls should be afterwards
	registerer, registry := wrapRegister(mp, format.Name)

	blob, err := NewReloadableStorage(format, metaCli, updateFormat(c))
	if err != nil {
		return fmt.Errorf("object storage: %s", err)
	}
	logger.Infof("Data use %s", blob)

	if c.Bool("update-fstab") && runtime.GOOS == "linux" && !calledViaMount(os.Args) && !insideContainer() {
		if os.Getuid() != 0 {
			logger.Warnf("--update-fstab should be used with root")
		} else {
			if err := tryToInstallMountExec(); err != nil {
				logger.Warnf("failed to create /sbin/mount.juicefs: %s", err)
			}
			if err := updateFstab(c); err != nil {
				logger.Warnf("failed to update fstab: %s", err)
			}
		}
	}

	chunkConf := getChunkConf(c, format)
	store := chunk.NewCachedStore(blob, *chunkConf, registerer)
	registerMetaMsg(metaCli, store, chunkConf)

	vfsConf := getVfsConf(c, metaConf, format, chunkConf)
	ignore := prepareMp(vfsConf, mp)
	if !c.Bool("force") && ignore {
		return nil
	}

	if c.Bool("background") && os.Getenv("JFS_FOREGROUND") == "" {
		daemonRun(c, addr, vfsConf, metaCli)
	} else {
		if c.IsSet("log") {
			logger.Warnf("--log flag is ignored in foreground mode, the log output will be Stderr")
		}
		go checkMountpoint(vfsConf.Format.Name, mp, c.String("log"), false)
	}

	removePassword(addr)
	err = metaCli.NewSession()
	if err != nil {
		logger.Fatalf("new session: %s", err)
	}

	installHandler(mp)
	v := vfs.NewVFS(vfsConf, metaCli, store, registerer, registry)
	initBackgroundTasks(c, vfsConf, metaConf, metaCli, blob, registerer, registry)
	mount_main(v, c)
	err = metaCli.CloseSession()
	logger.Infof("The juicefs mount process exit successfully, mountpoint: %s", metaConf.MountPoint)
	return err
}<|MERGE_RESOLUTION|>--- conflicted
+++ resolved
@@ -347,43 +347,17 @@
 }
 
 func getMetaConf(c *cli.Context, mp string, readOnly bool) *meta.Config {
-<<<<<<< HEAD
 	conf := meta.DefaultConf()
 	conf.Retries = c.Int("io-retries")
 	conf.MaxDeletes = c.Int("max-deletes")
 	conf.ReadOnly = readOnly
 	conf.NoBGJob = c.Bool("no-bgjob")
 	conf.OpenCache = time.Duration(c.Float64("open-cache") * 1e9)
+	conf.OpenCacheLimit = c.Uint64("open-cache-limit")
 	conf.Heartbeat = duration(c.String("heartbeat"))
 	conf.MountPoint = mp
 	conf.Subdir = c.String("subdir")
 	return conf
-=======
-	cfg := &meta.Config{
-		Retries:        c.Int("io-retries"),
-		Strict:         true,
-		MaxDeletes:     c.Int("max-deletes"),
-		ReadOnly:       readOnly,
-		NoBGJob:        c.Bool("no-bgjob"),
-		OpenCache:      time.Duration(c.Float64("open-cache") * 1e9),
-		OpenCacheLimit: c.Uint64("open-cache-limit"),
-		Heartbeat:      duration(c.String("heartbeat")),
-		MountPoint:     mp,
-		Subdir:         c.String("subdir"),
-	}
-	if cfg.MaxDeletes == 0 {
-		logger.Warnf("Deleting object will be disabled since max-deletes is 0")
-	}
-	if cfg.Heartbeat < time.Second {
-		logger.Warnf("heartbeat should not be less than 1 second")
-		cfg.Heartbeat = time.Second
-	}
-	if cfg.Heartbeat > time.Minute*10 {
-		logger.Warnf("heartbeat shouldd not be greater than 10 minutes")
-		cfg.Heartbeat = time.Minute * 10
-	}
-	return cfg
->>>>>>> ccbd646e
 }
 
 func getChunkConf(c *cli.Context, format *meta.Format) *chunk.Config {
