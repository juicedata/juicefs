/*
 * JuiceFS, Copyright 2020 Juicedata, Inc.
 *
 * Licensed under the Apache License, Version 2.0 (the "License");
 * you may not use this file except in compliance with the License.
 * You may obtain a copy of the License at
 *
 *     http://www.apache.org/licenses/LICENSE-2.0
 *
 * Unless required by applicable law or agreed to in writing, software
 * distributed under the License is distributed on an "AS IS" BASIS,
 * WITHOUT WARRANTIES OR CONDITIONS OF ANY KIND, either express or implied.
 * See the License for the specific language governing permissions and
 * limitations under the License.
 */

package cmd

import (
	"bufio"
	"fmt"
	"net"
	"net/http"
	_ "net/http/pprof"
	"os"
	"os/signal"
	"path/filepath"
	"runtime"
	"sort"
	"strings"
	"syscall"
	"time"

	"github.com/juicedata/juicefs/pkg/object"

	"github.com/prometheus/client_golang/prometheus"
	"github.com/prometheus/client_golang/prometheus/collectors"
	"github.com/prometheus/client_golang/prometheus/promhttp"
	"github.com/urfave/cli/v2"

	"github.com/juicedata/juicefs/pkg/chunk"
	"github.com/juicedata/juicefs/pkg/meta"
	"github.com/juicedata/juicefs/pkg/metric"
	"github.com/juicedata/juicefs/pkg/usage"
	"github.com/juicedata/juicefs/pkg/utils"
	"github.com/juicedata/juicefs/pkg/version"
	"github.com/juicedata/juicefs/pkg/vfs"
)

func cmdMount() *cli.Command {
	compoundFlags := [][]cli.Flag{
		mount_flags(),
		clientFlags(),
		shareInfoFlags(),
	}
	return &cli.Command{
		Name:      "mount",
		Action:    mount,
		Category:  "SERVICE",
		Usage:     "Mount a volume",
		ArgsUsage: "META-URL MOUNTPOINT",
		Description: `
Mount the target volume at the mount point.

Examples:
# Mount in foreground
$ juicefs mount redis://localhost /mnt/jfs

# Mount in background with password protected Redis
$ juicefs mount redis://:mypassword@localhost /mnt/jfs -d
# A safer alternative
$ META_PASSWORD=mypassword juicefs mount redis://localhost /mnt/jfs -d

# Mount with a sub-directory as root
$ juicefs mount redis://localhost /mnt/jfs --subdir /dir/in/jfs

# Enable "writeback" mode, which improves performance at the risk of losing objects
$ juicefs mount redis://localhost /mnt/jfs -d --writeback

# Enable "read-only" mode
$ juicefs mount redis://localhost /mnt/jfs -d --read-only

# Disable metadata backup
$ juicefs mount redis://localhost /mnt/jfs --backup-meta 0`,
		Flags: expandFlags(compoundFlags),
	}
}

func installHandler(mp string) {
	// Go will catch all the signals
	signal.Ignore(syscall.SIGPIPE)
	signalChan := make(chan os.Signal, 10)
	signal.Notify(signalChan, syscall.SIGTERM, syscall.SIGINT, syscall.SIGHUP)
	go func() {
		for {
			sig := <-signalChan
			logger.Infof("Received signal %s, exiting...", sig.String())
			go func() { _ = doUmount(mp, true) }()
			go func() {
				time.Sleep(time.Second * 3)
				logger.Warnf("Umount not finished after 3 seconds, force exit")
				os.Exit(1)
			}()
		}
	}()
}

func exposeMetrics(c *cli.Context, m meta.Meta, registerer prometheus.Registerer, registry *prometheus.Registry) string {
	var ip, port string
	//default set
	ip, port, err := net.SplitHostPort(c.String("metrics"))
	if err != nil {
		logger.Fatalf("metrics format error: %v", err)
	}

	m.InitMetrics(registerer)
	vfs.InitMetrics(registerer)
	go metric.UpdateMetrics(m, registerer)
	http.Handle("/metrics", promhttp.HandlerFor(
		registry,
		promhttp.HandlerOpts{
			// Opt into OpenMetrics to support exemplars.
			EnableOpenMetrics: true,
		},
	))
	registerer.MustRegister(collectors.NewBuildInfoCollector())

	// If not set metrics addr,the port will be auto set
	if !c.IsSet("metrics") {
		// If only set consul, ip will auto set
		if c.IsSet("consul") {
			ip, err = utils.GetLocalIp(c.String("consul"))
			if err != nil {
				logger.Errorf("Get local ip failed: %v", err)
				return ""
			}
		}
	}

	ln, err := net.Listen("tcp", net.JoinHostPort(ip, port))
	if err != nil {
		// Don't try other ports on metrics set but listen failed
		if c.IsSet("metrics") {
			logger.Errorf("listen on %s:%s failed: %v", ip, port, err)
			return ""
		}
		// Listen port on 0 will auto listen on a free port
		ln, err = net.Listen("tcp", net.JoinHostPort(ip, "0"))
		if err != nil {
			logger.Errorf("Listen failed: %v", err)
			return ""
		}
	}

	go func() {
		if err := http.Serve(ln, nil); err != nil {
			logger.Errorf("Serve for metrics: %s", err)
		}
	}()

	metricsAddr := ln.Addr().String()
	logger.Infof("Prometheus metrics listening on %s", metricsAddr)
	return metricsAddr
}

func wrapRegister(mp, name string) (prometheus.Registerer, *prometheus.Registry) {
	registry := prometheus.NewRegistry() // replace default so only JuiceFS metrics are exposed
	registerer := prometheus.WrapRegistererWithPrefix("juicefs_",
		prometheus.WrapRegistererWith(prometheus.Labels{"mp": mp, "vol_name": name}, registry))
	registerer.MustRegister(collectors.NewProcessCollector(collectors.ProcessCollectorOpts{}))
	registerer.MustRegister(collectors.NewGoCollector())
	return registerer, registry
}

func getFormat(c *cli.Context, metaCli meta.Meta) (*meta.Format, error) {
	format, err := metaCli.Load(true)
	if err != nil {
		return nil, fmt.Errorf("load setting: %s", err)
	}
	if c.IsSet("bucket") {
		format.Bucket = c.String("bucket")
	}
	if c.IsSet("storage") {
		format.Storage = c.String("storage")
	}
	return format, nil
}

func daemonRun(c *cli.Context, addr string, vfsConf *vfs.Config, m meta.Meta) {
	if runtime.GOOS != "windows" {
		if cd := c.String("cache-dir"); cd != "memory" {
			ds := utils.SplitDir(cd)
			for i, d := range ds {
				if strings.HasPrefix(d, "/") {
					continue
				} else if strings.HasPrefix(d, "~/") {
					if h, err := os.UserHomeDir(); err == nil {
						ds[i] = filepath.Join(h, d[1:])
					} else {
						logger.Fatalf("Expand user home dir of %s: %s", d, err)
					}
				} else {
					if ad, err := filepath.Abs(d); err == nil {
						ds[i] = ad
					} else {
						logger.Fatalf("Find absolute path of %s: %s", d, err)
					}
				}
			}
			for i, a := range os.Args {
				if a == cd || a == "--cache-dir="+cd {
					os.Args[i] = a[:len(a)-len(cd)] + strings.Join(ds, string(os.PathListSeparator))
				}
			}
		}
	}
	_ = expandPathForEmbedded(addr)
	// The default log to syslog is only in daemon mode.
	utils.InitLoggers(!c.Bool("no-syslog"))
	err := makeDaemon(c, vfsConf.Format.Name, vfsConf.Meta.MountPoint, m)
	if err != nil {
		logger.Fatalf("Failed to make daemon: %s", err)
	}
}

func expandPathForEmbedded(addr string) string {
	embeddedSchemes := []string{"sqlite3://", "badger://"}
	for _, es := range embeddedSchemes {
		if strings.HasPrefix(addr, es) {
			path := addr[len(es):]
			absPath, err := filepath.Abs(path)
			if err == nil && absPath != path {
				for i, a := range os.Args {
					if a == addr {
						expanded := es + absPath
						os.Args[i] = expanded
						return expanded
					}
				}
			}
		}
	}
	return addr
}

func getVfsConf(c *cli.Context, metaConf *meta.Config, format *meta.Format, chunkConf *chunk.Config) *vfs.Config {
	cfg := &vfs.Config{
		Meta:       metaConf,
		Format:     format,
		Version:    version.Version(),
		Chunk:      chunkConf,
		BackupMeta: duration(c.String("backup-meta")),
	}
	if cfg.BackupMeta > 0 && cfg.BackupMeta < time.Minute*5 {
		logger.Fatalf("backup-meta should not be less than 5 minutes: %s", cfg.BackupMeta)
	}
	return cfg
}

func registerMetaMsg(m meta.Meta, store chunk.ChunkStore, chunkConf *chunk.Config) {
	m.OnMsg(meta.DeleteSlice, func(args ...interface{}) error {
		return store.Remove(args[0].(uint64), int(args[1].(uint32)))
	})
	m.OnMsg(meta.CompactChunk, func(args ...interface{}) error {
		return vfs.Compact(*chunkConf, store, args[0].([]meta.Slice), args[1].(uint64))
	})
}

func prepareMp(mp string) {
	fi, err := os.Stat(mp)
	if !strings.Contains(mp, ":") && err != nil {
		if err := os.MkdirAll(mp, 0777); err != nil {
			if os.IsExist(err) {
				// a broken mount point, umount it
				_ = doUmount(mp, true)
			} else {
				logger.Fatalf("create %s: %s", mp, err)
			}
		}
	} else if err == nil {
		ino, _ := utils.GetFileInode(mp)
		if ino <= uint64(meta.RootInode) && fi.Size() == 0 {
			// a broken mount point, umount it
			_ = doUmount(mp, true)
		} else if ino == uint64(meta.RootInode) {
			logger.Warnf("%s is already mounted by juicefs, maybe you should umount it first.", mp)
		}
	}
}

func getMetaConf(c *cli.Context, mp string, readOnly bool) *meta.Config {
	cfg := &meta.Config{
		Retries:    c.Int("io-retries"),
		Strict:     true,
		ReadOnly:   readOnly,
		NoBGJob:    c.Bool("no-bgjob"),
		OpenCache:  time.Duration(c.Float64("open-cache") * 1e9),
		Heartbeat:  duration(c.String("heartbeat")),
		MountPoint: mp,
		Subdir:     c.String("subdir"),
	}
	if cfg.Heartbeat < time.Second {
		logger.Warnf("heartbeat should not be less than 1 second")
		cfg.Heartbeat = time.Second
	}
	if cfg.Heartbeat > time.Minute*10 {
		logger.Warnf("heartbeat shouldd not be greater than 10 minutes")
		cfg.Heartbeat = time.Minute * 10
	}
	return cfg
}

func getChunkConf(c *cli.Context, format *meta.Format) *chunk.Config {
	chunkConf := &chunk.Config{
		BlockSize:  format.BlockSize * 1024,
		Compress:   format.Compression,
		HashPrefix: format.HashPrefix,

		GetTimeout:    time.Second * time.Duration(c.Int("get-timeout")),
		PutTimeout:    time.Second * time.Duration(c.Int("put-timeout")),
		MaxUpload:     c.Int("max-uploads"),
		MaxDeletes:    c.Int("max-deletes"),
		MaxRetries:    c.Int("io-retries"),
		Writeback:     c.Bool("writeback"),
		Prefetch:      c.Int("prefetch"),
		BufferSize:    c.Int("buffer-size") << 20,
		UploadLimit:   c.Int64("upload-limit") * 1e6 / 8,
		DownloadLimit: c.Int64("download-limit") * 1e6 / 8,
		UploadDelay:   duration(c.String("upload-delay")),

<<<<<<< HEAD
		CacheDir:       c.String("cache-dir"),
		CacheSize:      int64(c.Int("cache-size")),
		FreeSpace:      float32(c.Float64("free-space-ratio")),
		CacheMode:      os.FileMode(0600),
		CacheFullBlock: !c.Bool("cache-partial-only"),
		CacheChecksum:  c.String("verify-cache-checksum"),
		AutoCreate:     true,
=======
		CacheDir:          c.String("cache-dir"),
		CacheSize:         int64(c.Int("cache-size")),
		FreeSpace:         float32(c.Float64("free-space-ratio")),
		CacheMode:         os.FileMode(0600),
		CacheFullBlock:    !c.Bool("cache-partial-only"),
		CacheScanInterval: duration(c.String("cache-scan-interval")),
		AutoCreate:        true,
>>>>>>> 4963abdb
	}
	if chunkConf.MaxUpload <= 0 {
		logger.Warnf("max-uploads should be greater than 0, set it to 1")
		chunkConf.MaxUpload = 1
	}
	if chunkConf.BufferSize <= 32<<20 {
		logger.Warnf("buffer-size should be more than 32 MiB")
		chunkConf.BufferSize = 32 << 20
	}

	if chunkConf.CacheDir != "memory" {
		ds := utils.SplitDir(chunkConf.CacheDir)
		for i := range ds {
			ds[i] = filepath.Join(ds[i], format.UUID)
		}
		chunkConf.CacheDir = strings.Join(ds, string(os.PathListSeparator))
	}
	if cs := []string{chunk.CsNone, chunk.CsFull, chunk.CsShrink, chunk.CsExtend}; !utils.StringContains(cs, chunkConf.CacheChecksum) {
		logger.Warnf("verify-cache-checksum should be one of %v", cs)
		chunkConf.CacheChecksum = chunk.CsFull
	}
	return chunkConf
}

func initBackgroundTasks(c *cli.Context, vfsConf *vfs.Config, metaConf *meta.Config, m meta.Meta, blob object.ObjectStorage, registerer prometheus.Registerer, registry *prometheus.Registry) {
	metricsAddr := exposeMetrics(c, m, registerer, registry)
	if c.IsSet("consul") {
		metric.RegisterToConsul(c.String("consul"), metricsAddr, vfsConf.Meta.MountPoint)
	}
	if !metaConf.ReadOnly && !metaConf.NoBGJob && vfsConf.BackupMeta > 0 {
		go vfs.Backup(m, blob, vfsConf.BackupMeta)
	}
	if !c.Bool("no-usage-report") {
		go usage.ReportUsage(m, version.Version())
	}
}

type storageHolder struct {
	object.ObjectStorage
}

func NewReloadableStorage(format *meta.Format, reload func() (*meta.Format, error)) (object.ObjectStorage, error) {
	blob, err := createStorage(*format)
	if err != nil {
		return nil, err
	}
	holder := &storageHolder{blob}
	go func() {
		old := *format // keep a copy, so it will not refreshed
		for {
			time.Sleep(time.Minute)
			new, err := reload()
			if err != nil {
				logger.Warnf("reload config: %s", err)
				continue
			}
			if new.Storage != old.Storage || new.Bucket != old.Bucket || new.AccessKey != old.AccessKey || new.SecretKey != old.SecretKey || new.SessionToken != old.SessionToken {
				logger.Infof("found new configuration: storage=%s bucket=%s ak=%s", new.Storage, new.Bucket, new.AccessKey)
				newBlob, err := createStorage(*new)
				if err != nil {
					logger.Warnf("object storage: %s", err)
					continue
				}
				holder.ObjectStorage = newBlob
				old = *new
			}
		}
	}()
	return holder, nil
}

func tellFstabOptions(c *cli.Context) string {
	opts := []string{"_netdev"}
	for _, s := range os.Args[2:] {
		if !strings.HasPrefix(s, "-") {
			continue
		}
		s = strings.TrimLeft(s, "-")
		s = strings.Split(s, "=")[0]
		if !c.IsSet(s) || s == "update-fstab" || s == "background" || s == "d" {
			continue
		}
		if s == "o" {
			opts = append(opts, c.String(s))
		} else if v := c.Bool(s); v {
			opts = append(opts, s)
		} else {
			opts = append(opts, fmt.Sprintf("%s=%s", s, c.Generic(s)))
		}
	}
	sort.Strings(opts)
	return strings.Join(opts, ",")
}

func tryToInstallMountExec() error {
	if _, err := os.Stat("/sbin/mount.juicefs"); err == nil {
		return nil
	}
	src, err := filepath.Abs(os.Args[0])
	if err != nil {
		return err
	}
	return os.Symlink(src, "/sbin/mount.juicefs")
}

func insideContainer() bool {
	if _, err := os.Stat("/.dockerenv"); err == nil {
		return true
	}
	mountinfo, err := os.Open("/proc/1/mountinfo")
	if os.IsNotExist(err) {
		return false
	}
	scanner := bufio.NewScanner(mountinfo)
	for scanner.Scan() {
		line := scanner.Text()
		fields := strings.Fields(line)
		if len(fields) > 8 && fields[4] == "/" {
			fstype := fields[8]
			return strings.Contains(fstype, "overlay") || strings.Contains(fstype, "aufs")
		}
	}
	if err = scanner.Err(); err != nil {
		logger.Warnf("scan /proc/1/mountinfo: %s", err)
	}
	return false
}

func updateFstab(c *cli.Context) error {
	addr := expandPathForEmbedded(c.Args().Get(0))
	mp := c.Args().Get(1)
	var fstab = "/etc/fstab"

	f, err := os.Open(fstab)
	if err != nil {
		return err
	}
	defer f.Close()
	entryIndex := -1
	var lines []string
	scanner := bufio.NewScanner(f)
	for scanner.Scan() {
		line := scanner.Text()
		fields := strings.Fields(line)
		if len(fields) >= 6 && fields[2] == "juicefs" && fields[0] == addr && fields[1] == mp {
			entryIndex = len(lines)
		}
		lines = append(lines, line)
	}
	if err = scanner.Err(); err != nil {
		return err
	}
	opts := tellFstabOptions(c)
	entry := fmt.Sprintf("%s  %s  juicefs  %s  0 0", addr, mp, opts)
	if entryIndex >= 0 {
		if entry == lines[entryIndex] {
			return nil
		}
		lines[entryIndex] = entry
	} else {
		lines = append(lines, entry)
	}
	tempFstab := fstab + ".tmp"
	tmpf, err := os.OpenFile(tempFstab, os.O_CREATE|os.O_WRONLY|os.O_TRUNC, 0644)
	if err != nil {
		return err
	}
	defer tmpf.Close()
	if _, err := tmpf.WriteString(strings.Join(lines, "\n") + "\n"); err != nil {
		_ = os.Remove(tempFstab)
		return err
	}
	return os.Rename(tempFstab, fstab)
}

func mount(c *cli.Context) error {
	setup(c, 2)
	addr := c.Args().Get(0)
	mp := c.Args().Get(1)

	prepareMp(mp)
	metaConf := getMetaConf(c, mp, c.Bool("read-only") || utils.StringContains(strings.Split(c.String("o"), ","), "ro"))
	metaConf.CaseInsensi = strings.HasSuffix(mp, ":") && runtime.GOOS == "windows"
	metaCli := meta.NewClient(addr, metaConf)
	format, err := getFormat(c, metaCli)
	if err != nil {
		return err
	}

	// Wrap the default registry, all prometheus.MustRegister() calls should be afterwards
	registerer, registry := wrapRegister(mp, format.Name)

	if !c.Bool("writeback") && c.IsSet("upload-delay") {
		logger.Warnf("delayed upload only work in writeback mode")
	}

	blob, err := NewReloadableStorage(format, func() (*meta.Format, error) {
		return getFormat(c, metaCli)
	})
	if err != nil {
		return fmt.Errorf("object storage: %s", err)
	}
	logger.Infof("Data use %s", blob)

	if c.Bool("update-fstab") && runtime.GOOS == "linux" && !calledViaMount(os.Args) && !insideContainer() {
		if os.Getuid() != 0 {
			logger.Warnf("--update-fstab should be used with root")
		} else {
			if err := tryToInstallMountExec(); err != nil {
				logger.Warnf("failed to create /sbin/mount.juicefs: %s", err)
			}
			if err := updateFstab(c); err != nil {
				logger.Warnf("failed to update fstab: %s", err)
			}
		}
	}

	chunkConf := getChunkConf(c, format)
	store := chunk.NewCachedStore(blob, *chunkConf, registerer)
	registerMetaMsg(metaCli, store, chunkConf)

	vfsConf := getVfsConf(c, metaConf, format, chunkConf)

	if c.Bool("background") && os.Getenv("JFS_FOREGROUND") == "" {
		daemonRun(c, addr, vfsConf, metaCli)
	} else {
		go checkMountpoint(vfsConf.Format.Name, mp, c.String("log"), false)
	}

	removePassword(addr)
	err = metaCli.NewSession()
	if err != nil {
		logger.Fatalf("new session: %s", err)
	}

	installHandler(mp)
	v := vfs.NewVFS(vfsConf, metaCli, store, registerer, registry)
	initBackgroundTasks(c, vfsConf, metaConf, metaCli, blob, registerer, registry)
	mount_main(v, c)
	return metaCli.CloseSession()
}<|MERGE_RESOLUTION|>--- conflicted
+++ resolved
@@ -328,23 +328,14 @@
 		DownloadLimit: c.Int64("download-limit") * 1e6 / 8,
 		UploadDelay:   duration(c.String("upload-delay")),
 
-<<<<<<< HEAD
-		CacheDir:       c.String("cache-dir"),
-		CacheSize:      int64(c.Int("cache-size")),
-		FreeSpace:      float32(c.Float64("free-space-ratio")),
-		CacheMode:      os.FileMode(0600),
-		CacheFullBlock: !c.Bool("cache-partial-only"),
-		CacheChecksum:  c.String("verify-cache-checksum"),
-		AutoCreate:     true,
-=======
 		CacheDir:          c.String("cache-dir"),
 		CacheSize:         int64(c.Int("cache-size")),
 		FreeSpace:         float32(c.Float64("free-space-ratio")),
 		CacheMode:         os.FileMode(0600),
 		CacheFullBlock:    !c.Bool("cache-partial-only"),
+		CacheChecksum:     c.String("verify-cache-checksum"),
 		CacheScanInterval: duration(c.String("cache-scan-interval")),
 		AutoCreate:        true,
->>>>>>> 4963abdb
 	}
 	if chunkConf.MaxUpload <= 0 {
 		logger.Warnf("max-uploads should be greater than 0, set it to 1")
