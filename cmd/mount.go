--- conflicted
+++ resolved
@@ -203,65 +203,6 @@
 }
 
 func clientFlags() []cli.Flag {
-	return []cli.Flag {
-	&cli.IntFlag{
-		Name:  "get-timeout",
-		Value: 60,
-		Usage: "the max number of seconds to download an object",
-	},
-	&cli.IntFlag{
-		Name:  "put-timeout",
-		Value: 60,
-		Usage: "the max number of seconds to upload an object",
-	},
-	&cli.IntFlag{
-		Name:  "io-retries",
-		Value: 30,
-		Usage: "number of retries after network failure",
-	},
-	&cli.IntFlag{
-		Name:  "max-uploads",
-		Value: 20,
-		Usage: "number of connections to upload",
-	},
-	&cli.IntFlag{
-		Name:  "buffer-size",
-		Value: 300,
-		Usage: "total read/write buffering in MB",
-	},
-	&cli.IntFlag{
-		Name:  "prefetch",
-		Value: 3,
-		Usage: "prefetch N blocks in parallel",
-	},
-
-	&cli.BoolFlag{
-		Name:  "writeback",
-		Usage: "Upload objects in background",
-	},
-	&cli.StringFlag{
-		Name:  "cache-dir",
-		Value: defaultCacheDir,
-		Usage: "directory to cache object",
-	},
-	&cli.IntFlag{
-		Name:  "cache-size",
-		Value: 1 << 10,
-		Usage: "size of cached objects in MiB",
-	},
-	&cli.Float64Flag{
-		Name:  "free-space-ratio",
-		Value: 0.1,
-		Usage: "min free space (ratio)",
-	},
-	&cli.BoolFlag{
-		Name:  "cache-partial-only",
-		Usage: "cache only random/small read",
-	},			
-}
-}
-
-func mountFlags() *cli.Command {
 	var defaultCacheDir = "/var/jfsCache"
 	if runtime.GOOS == "darwin" {
 		homeDir, err := os.UserHomeDir()
@@ -271,7 +212,66 @@
 		}
 		defaultCacheDir = path.Join(homeDir, ".juicefs", "cache")
 	}
-	return &cli.Command{
+	return []cli.Flag{
+		&cli.IntFlag{
+			Name:  "get-timeout",
+			Value: 60,
+			Usage: "the max number of seconds to download an object",
+		},
+		&cli.IntFlag{
+			Name:  "put-timeout",
+			Value: 60,
+			Usage: "the max number of seconds to upload an object",
+		},
+		&cli.IntFlag{
+			Name:  "io-retries",
+			Value: 30,
+			Usage: "number of retries after network failure",
+		},
+		&cli.IntFlag{
+			Name:  "max-uploads",
+			Value: 20,
+			Usage: "number of connections to upload",
+		},
+		&cli.IntFlag{
+			Name:  "buffer-size",
+			Value: 300,
+			Usage: "total read/write buffering in MB",
+		},
+		&cli.IntFlag{
+			Name:  "prefetch",
+			Value: 3,
+			Usage: "prefetch N blocks in parallel",
+		},
+
+		&cli.BoolFlag{
+			Name:  "writeback",
+			Usage: "Upload objects in background",
+		},
+		&cli.StringFlag{
+			Name:  "cache-dir",
+			Value: defaultCacheDir,
+			Usage: "directory to cache object",
+		},
+		&cli.IntFlag{
+			Name:  "cache-size",
+			Value: 1 << 10,
+			Usage: "size of cached objects in MiB",
+		},
+		&cli.Float64Flag{
+			Name:  "free-space-ratio",
+			Value: 0.1,
+			Usage: "min free space (ratio)",
+		},
+		&cli.BoolFlag{
+			Name:  "cache-partial-only",
+			Usage: "cache only random/small read",
+		},
+	}
+}
+
+func mountFlags() *cli.Command {
+	cmd := &cli.Command{
 		Name:      "mount",
 		Usage:     "mount a volume",
 		ArgsUsage: "REDIS-URL MOUNTPOINT",
@@ -311,68 +311,12 @@
 				Usage: "enable extended attributes (xattr)",
 			},
 
-<<<<<<< HEAD
-=======
-			&cli.IntFlag{
-				Name:  "get-timeout",
-				Value: 60,
-				Usage: "the max number of seconds to download an object",
-			},
-			&cli.IntFlag{
-				Name:  "put-timeout",
-				Value: 60,
-				Usage: "the max number of seconds to upload an object",
-			},
-			&cli.IntFlag{
-				Name:  "io-retries",
-				Value: 30,
-				Usage: "number of retries after network failure",
-			},
-			&cli.IntFlag{
-				Name:  "max-uploads",
-				Value: 20,
-				Usage: "number of connections to upload",
-			},
-			&cli.IntFlag{
-				Name:  "buffer-size",
-				Value: 300,
-				Usage: "total read/write buffering in MiB",
-			},
-			&cli.IntFlag{
-				Name:  "prefetch",
-				Value: 3,
-				Usage: "prefetch N blocks in parallel",
-			},
-
-			&cli.BoolFlag{
-				Name:  "writeback",
-				Usage: "Upload objects in background",
-			},
-			&cli.StringFlag{
-				Name:  "cache-dir",
-				Value: defaultCacheDir,
-				Usage: "directory to cache object",
-			},
-			&cli.IntFlag{
-				Name:  "cache-size",
-				Value: 1 << 10,
-				Usage: "size of cached objects in MiB",
-			},
-			&cli.Float64Flag{
-				Name:  "free-space-ratio",
-				Value: 0.1,
-				Usage: "min free space (ratio)",
-			},
-			&cli.BoolFlag{
-				Name:  "cache-partial-only",
-				Usage: "cache only random/small read",
-			},
-
->>>>>>> c9147081
 			&cli.BoolFlag{
 				Name:  "no-usage-report",
 				Usage: "do not send usage report",
 			},
 		},
 	}
+	cmd.Flags = append(cmd.Flags, clientFlags()...)
+	return cmd
 }