--- conflicted
+++ resolved
@@ -212,38 +212,14 @@
 			_ = doUmount(mp, true)
 		}
 	}
-<<<<<<< HEAD
-}
-=======
-	var readOnly = c.Bool("read-only")
-	for _, o := range strings.Split(c.String("o"), ",") {
-		if o == "ro" {
-			readOnly = true
-		}
-	}
-	metaConf := &meta.Config{
-		Retries:     10,
-		Strict:      true,
-		CaseInsensi: strings.HasSuffix(mp, ":") && runtime.GOOS == "windows",
-		ReadOnly:    readOnly,
-		NoBGJob:     c.Bool("no-bgjob"),
-		OpenCache:   time.Duration(c.Float64("open-cache") * 1e9),
-		MountPoint:  mp,
-		Subdir:      c.String("subdir"),
-		MaxDeletes:  c.Int("max-deletes"),
-	}
-	m := meta.NewClient(addr, metaConf)
-	format, err := m.Load()
-	if err != nil {
-		logger.Fatalf("load setting: %s", err)
-	}
->>>>>>> 3397476b
+}
 
 func getMetaConf(c *cli.Context, mp string, readOnly bool) *meta.Config {
 	return &meta.Config{
 		Retries:    10,
 		Strict:     true,
 		ReadOnly:   readOnly,
+		NoBGJob:     c.Bool("no-bgjob"),
 		OpenCache:  time.Duration(c.Float64("open-cache") * 1e9),
 		MountPoint: mp,
 		Subdir:     c.String("subdir"),
@@ -298,13 +274,8 @@
 	if c.IsSet("consul") {
 		metric.RegisterToConsul(c.String("consul"), metricsAddr, vfsConf.Meta.MountPoint)
 	}
-<<<<<<< HEAD
 	if !readOnly && vfsConf.BackupMeta > 0 {
 		go vfs.Backup(m, blob, vfsConf.BackupMeta)
-=======
-	if !metaConf.ReadOnly && !metaConf.NoBGJob && conf.BackupMeta > 0 {
-		go vfs.Backup(m, blob, conf.BackupMeta)
->>>>>>> 3397476b
 	}
 	if !c.Bool("no-usage-report") {
 		go usage.ReportUsage(m, version.Version())
@@ -334,7 +305,6 @@
 	metaConf.CaseInsensi = strings.HasSuffix(mp, ":") && runtime.GOOS == "windows"
 	metaCli := meta.NewClient(addr, metaConf)
 
-<<<<<<< HEAD
 	format := getFormat(c, metaCli)
 
 	// Wrap the default registry, all prometheus.MustRegister() calls should be afterwards
@@ -356,25 +326,6 @@
 		daemonRun(c, addr, vfsConf, metaCli)
 	} else {
 		go checkMountpoint(vfsConf.Format.Name, mp)
-=======
-		&cli.BoolFlag{
-			Name:  "read-only",
-			Usage: "allow lookup/read operations only",
-		},
-		&cli.BoolFlag{
-			Name:  "no-bgjob",
-			Usage: "disable background jobs (clean-up, backup, etc.)",
-		},
-		&cli.Float64Flag{
-			Name:  "open-cache",
-			Value: 0.0,
-			Usage: "open files cache timeout in seconds (0 means disable this feature)",
-		},
-		&cli.StringFlag{
-			Name:  "subdir",
-			Usage: "mount a sub-directory as root",
-		},
->>>>>>> 3397476b
 	}
 
 	removePassword(addr)
