--- conflicted
+++ resolved
@@ -375,69 +375,11 @@
 				Usage: "enable extended attributes (xattr)",
 			},
 
-<<<<<<< HEAD
-=======
-			&cli.IntFlag{
-				Name:  "get-timeout",
-				Value: 60,
-				Usage: "the max number of seconds to download an object",
-			},
-			&cli.IntFlag{
-				Name:  "put-timeout",
-				Value: 60,
-				Usage: "the max number of seconds to upload an object",
-			},
-			&cli.IntFlag{
-				Name:  "io-retries",
-				Value: 30,
-				Usage: "number of retries after network failure",
-			},
-			&cli.IntFlag{
-				Name:  "max-uploads",
-				Value: 20,
-				Usage: "number of connections to upload",
-			},
-			&cli.IntFlag{
-				Name:  "buffer-size",
-				Value: 300,
-				Usage: "total read/write buffering in MiB",
-			},
-			&cli.IntFlag{
-				Name:  "prefetch",
-				Value: 3,
-				Usage: "prefetch N blocks in parallel",
-			},
-
-			&cli.BoolFlag{
-				Name:  "writeback",
-				Usage: "Upload objects in background",
-			},
-			&cli.StringFlag{
-				Name:  "cache-dir",
-				Value: defaultCacheDir,
-				Usage: "directory to cache object",
-			},
-			&cli.IntFlag{
-				Name:  "cache-size",
-				Value: 1 << 10,
-				Usage: "size of cached objects in MiB",
-			},
-			&cli.Float64Flag{
-				Name:  "free-space-ratio",
-				Value: 0.1,
-				Usage: "min free space (ratio)",
-			},
-			&cli.BoolFlag{
-				Name:  "cache-partial-only",
-				Usage: "cache only random/small read",
-			},
-
 			&cli.StringFlag{
 				Name:  "metrics",
 				Value: ":9567",
 				Usage: "address to export metrics",
 			},
->>>>>>> 6036ef11
 			&cli.BoolFlag{
 				Name:  "no-usage-report",
 				Usage: "do not send usage report",
