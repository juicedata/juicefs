/*
 * JuiceFS, Copyright 2018 Juicedata, Inc.
 *
 * Licensed under the Apache License, Version 2.0 (the "License");
 * you may not use this file except in compliance with the License.
 * You may obtain a copy of the License at
 *
 *     http://www.apache.org/licenses/LICENSE-2.0
 *
 * Unless required by applicable law or agreed to in writing, software
 * distributed under the License is distributed on an "AS IS" BASIS,
 * WITHOUT WARRANTIES OR CONDITIONS OF ANY KIND, either express or implied.
 * See the License for the specific language governing permissions and
 * limitations under the License.
 */

package cmd

import (
	"fmt"
	"net"
	_ "net/http/pprof"
	"net/url"
	"os"
	"path/filepath"
	"regexp"
	"runtime"
	"strings"

	"github.com/juicedata/juicefs/pkg/object"
	"github.com/juicedata/juicefs/pkg/sync"
	"github.com/urfave/cli/v2"
)

func cmdSync() *cli.Command {
	return &cli.Command{
		Name:      "sync",
		Action:    doSync,
		Category:  "TOOL",
		Usage:     "Sync between two storages",
		ArgsUsage: "SRC DST",
		Description: `
This tool spawns multiple threads to concurrently syncs objects of two data storages.
SRC and DST should be [NAME://][ACCESS_KEY:SECRET_KEY[:TOKEN]@]BUCKET[.ENDPOINT][/PREFIX].

Include/exclude pattern rules:
The include/exclude rules each specify a pattern that is matched against the names of the files that are going to be transferred.  These patterns can take several forms:

- if the pattern ends with a / then it will only match a directory, not a file, link, or device.
- it chooses between doing a simple string match and wildcard matching by checking if the pattern contains one of these three wildcard characters: '*', '?', and '[' .
- a '*' matches any non-empty path component (it stops at slashes).
- a '?' matches any character except a slash (/).
- a '[' introduces a character class, such as [a-z] or [[:alpha:]].
- in a wildcard pattern, a backslash can be used to escape a wildcard character, but it is matched literally when no wildcards are present.
- it does a prefix match of pattern, i.e. always recursive

Examples:
# Sync object from OSS to S3
$ juicefs sync oss://mybucket.oss-cn-shanghai.aliyuncs.com s3://mybucket.s3.us-east-2.amazonaws.com

# Sync objects from S3 to JuiceFS
$ myfs=redis://localhost juicefs sync s3://mybucket.s3.us-east-2.amazonaws.com/ jfs://myfs/ -p 50

# SRC: a1/b1,a2/b2,aaa/b1   DST: empty   sync result: aaa/b1
$ juicefs sync --exclude='a?/b*' s3://mybucket.s3.us-east-2.amazonaws.com/ /mnt/jfs/

# SRC: a1/b1,a2/b2,aaa/b1   DST: empty   sync result: a1/b1,aaa/b1
$ juicefs sync --include='a1/b1' --exclude='a[1-9]/b*' s3://mybucket.s3.us-east-2.amazonaws.com/ /mnt/jfs/

# SRC: a1/b1,a2/b2,aaa/b1,b1,b2  DST: empty   sync result: a1/b1,b2
$ juicefs sync --include='a1/b1' --exclude='a*' --include='b2' --exclude='b?' s3://mybucket.s3.us-east-2.amazonaws.com/ /mnt/jfs/

Details: https://juicefs.com/docs/community/administration/sync
Supported storage systems: https://juicefs.com/docs/community/how_to_setup_object_storage#supported-object-storage`,

		Flags: expandFlags(
			selectionFlags(),
			syncActionFlags(),
			syncStorageFlags(),
			clusterFlags(),
			[]cli.Flag{
				&cli.IntFlag{
					Name:   "http-port",
					Value:  6070,
					Hidden: true,
					Usage:  "HTTP `PORT` to listen to",
				},
			},
		),
	}
}

func selectionFlags() []cli.Flag {
	return addCategories("SELECTION", []cli.Flag{
		&cli.StringFlag{
			Name:    "start",
			Aliases: []string{"s"},
			Usage:   "the first `KEY` to sync",
		},
		&cli.StringFlag{
			Name:    "end",
			Aliases: []string{"e"},
			Usage:   "the last `KEY` to sync",
		},
		&cli.StringSliceFlag{
			Name:  "exclude",
			Usage: "exclude Key matching PATTERN",
		},
		&cli.StringSliceFlag{
			Name:  "include",
			Usage: "don't exclude Key matching PATTERN, need to be used with \"--exclude\" option",
		},
		&cli.Int64Flag{
			Name:  "limit",
			Usage: "limit the number of objects that will be processed (-1 is unlimited, 0 is to process nothing)",
			Value: -1,
		},
		&cli.BoolFlag{
			Name:    "update",
			Aliases: []string{"u"},
			Usage:   "skip files if the destination is newer",
		},
		&cli.BoolFlag{
			Name:    "force-update",
			Aliases: []string{"f"},
			Usage:   "always update existing files",
		},
		&cli.BoolFlag{
			Name:    "existing",
			Aliases: []string{"ignore-non-existing"},
			Usage:   "skip creating new files on destination",
		},
		&cli.BoolFlag{
			Name:  "ignore-existing",
			Usage: "skip updating files that already exist on destination",
		},
	})
}

func syncActionFlags() []cli.Flag {
	return addCategories("ACTION", []cli.Flag{
		&cli.BoolFlag{
			Name:  "dirs",
			Usage: "sync directories or holders",
		},
		&cli.BoolFlag{
			Name:  "perms",
			Usage: "preserve permissions",
		},
		&cli.BoolFlag{
			Name:    "links",
			Aliases: []string{"l"},
			Usage:   "copy symlinks as symlinks",
		},
		&cli.BoolFlag{
			Name:    "delete-src",
			Aliases: []string{"deleteSrc"},
			Usage:   "delete objects from source those already exist in destination",
		},
		&cli.BoolFlag{
			Name:    "delete-dst",
			Aliases: []string{"deleteDst"},
			Usage:   "delete extraneous objects from destination",
		},
		&cli.BoolFlag{
			Name:  "check-all",
			Usage: "verify integrity of all files in source and destination",
		},
		&cli.BoolFlag{
			Name:  "check-new",
			Usage: "verify integrity of newly copied files",
		},
		&cli.BoolFlag{
			Name:  "dry",
			Usage: "don't copy file",
		},
	})
}

func syncStorageFlags() []cli.Flag {
	return addCategories("STORAGE", []cli.Flag{
		&cli.IntFlag{
			Name:    "threads",
			Aliases: []string{"p"},
			Value:   10,
			Usage:   "number of concurrent threads",
		},
		&cli.IntFlag{
			Name:  "list-threads",
			Value: 1,
			Usage: "number of threads to list objects",
		},
		&cli.IntFlag{
			Name:  "list-depth",
			Value: 1,
			Usage: "list the top N level of directories in parallel",
		},
		&cli.BoolFlag{
			Name:  "no-https",
			Usage: "donot use HTTPS",
		},
		&cli.StringFlag{
			Name:  "storage-class",
			Usage: "the storage class for destination",
		},
		&cli.IntFlag{
			Name:  "bwlimit",
			Usage: "limit bandwidth in Mbps (0 means unlimited)",
		},
	})
}

func clusterFlags() []cli.Flag {
	return addCategories("CLUSTER", []cli.Flag{
		&cli.StringFlag{
			Name:   "manager",
			Usage:  "the manager address used only by the worker node",
			Hidden: true,
		},
		&cli.StringSliceFlag{
			Name:  "worker",
			Usage: "hosts (separated by comma) to launch worker",
		},
		&cli.StringFlag{
			Name:  "manager-addr",
			Usage: "the IP address to communicate with workers",
		},
	})
}

func supportHTTPS(name, endpoint string) bool {
	switch name {
	case "ufile":
		return !(strings.Contains(endpoint, ".internal-") || strings.HasSuffix(endpoint, ".ucloud.cn"))
	case "oss":
		return !(strings.Contains(endpoint, ".vpc100-oss") || strings.Contains(endpoint, "internal.aliyuncs.com"))
	case "jss":
		return false
	case "s3":
		ps := strings.SplitN(strings.Split(endpoint, ":")[0], ".", 2)
		if len(ps) > 1 && net.ParseIP(ps[1]) != nil {
			return false
		}
	case "minio":
		return false
	}
	return true
}

// Check if uri is local file path
func isFilePath(uri string) bool {
	// check drive pattern when running on Windows
	if runtime.GOOS == "windows" &&
		len(uri) > 1 && (('a' <= uri[0] && uri[0] <= 'z') ||
		('A' <= uri[0] && uri[0] <= 'Z')) && uri[1] == ':' {
		return true
	}
	return !strings.Contains(uri, ":")
}

func extractToken(uri string) (string, string) {
	if submatch := regexp.MustCompile(`^.*:.*:.*(:.*)@.*$`).FindStringSubmatch(uri); len(submatch) == 2 {
		return strings.ReplaceAll(uri, submatch[1], ""), strings.TrimLeft(submatch[1], ":")
	}
	return uri, ""
}

func createSyncStorage(uri string, conf *sync.Config) (object.ObjectStorage, error) {
	if !strings.Contains(uri, "://") {
		if isFilePath(uri) {
			absPath, err := filepath.Abs(uri)
			if err != nil {
				logger.Fatalf("invalid path: %s", err.Error())
			}
			if !strings.HasPrefix(absPath, "/") { // Windows path
				absPath = "/" + strings.Replace(absPath, "\\", "/", -1)
			}
			if strings.HasSuffix(uri, "/") {
				absPath += "/"
			}

			// Windows: file:///C:/a/b/c, Unix: file:///a/b/c
			uri = "file://" + absPath
		} else { // sftp
			var user string
			if strings.Contains(uri, "@") {
				parts := strings.Split(uri, "@")
				user = parts[0]
				uri = parts[1]
			}
			var pass string
			if strings.Contains(user, ":") {
				parts := strings.Split(user, ":")
				user = parts[0]
				pass = parts[1]
			}
			return object.CreateStorage("sftp", uri, user, pass, "")
		}
	}
	uri, token := extractToken(uri)
	u, err := url.Parse(uri)
	if err != nil {
		logger.Fatalf("Can't parse %s: %s", uri, err.Error())
	}
	user := u.User
	var accessKey, secretKey string
	if user != nil {
		accessKey = user.Username()
		secretKey, _ = user.Password()
	}
	name := strings.ToLower(u.Scheme)
	var endpoint string
	if name == "file" {
		endpoint = u.Path
	} else if name == "hdfs" {
		endpoint = u.Host
	} else if name == "jfs" {
		endpoint, err = url.PathUnescape(u.Host)
		if err != nil {
			return nil, fmt.Errorf("unescape %s: %s", u.Host, err)
		}
<<<<<<< HEAD
	} else if name == "nfs" {
		endpoint = u.Host + u.Path
=======
		if os.Getenv(endpoint) != "" {
			conf.Env[endpoint] = os.Getenv(endpoint)
		}
>>>>>>> 1e24aac5
	} else if !conf.NoHTTPS && supportHTTPS(name, u.Host) {
		endpoint = "https://" + u.Host
	} else {
		endpoint = "http://" + u.Host
	}

	isS3PathTypeUrl := isS3PathType(u.Host)
	if name == "minio" || name == "s3" && isS3PathTypeUrl {
		// bucket name is part of path
		endpoint += u.Path
	}

	store, err := object.CreateStorage(name, endpoint, accessKey, secretKey, token)
	if err != nil {
		return nil, fmt.Errorf("create %s %s: %s", name, endpoint, err)
	}

	if conf.Links {
		if _, ok := store.(object.SupportSymlink); !ok {
			logger.Warnf("storage %s does not support symlink, ignore it", uri)
			conf.Links = false
		}
	}

	if conf.Perms {
		if _, ok := store.(object.FileSystem); !ok {
			logger.Warnf("%s is not a file system, can not preserve permissions", store)
			conf.Perms = false
		}
	}
	switch name {
	case "file":
	case "minio":
		if strings.Count(u.Path, "/") > 1 {
			// skip bucket name
			store = object.WithPrefix(store, strings.SplitN(u.Path[1:], "/", 2)[1])
		}
	case "s3":
		if isS3PathTypeUrl && strings.Count(u.Path, "/") > 1 {
			store = object.WithPrefix(store, strings.SplitN(u.Path[1:], "/", 2)[1])
		} else if len(u.Path) > 1 {
			store = object.WithPrefix(store, u.Path[1:])
		}
	default:
		if len(u.Path) > 1 {
			store = object.WithPrefix(store, u.Path[1:])
		}
	}

	return store, nil
}

func isS3PathType(endpoint string) bool {
	//localhost[:8080] 127.0.0.1[:8080]  s3.ap-southeast-1.amazonaws.com[:8080] s3-ap-southeast-1.amazonaws.com[:8080]
	pattern := `^((localhost)|(s3[.-].*\.amazonaws\.com)|((1\d{2}|2[0-4]\d|25[0-5]|[1-9]\d|[1-9])\.((1\d{2}|2[0-4]\d|25[0-5]|[1-9]\d|\d)\.){2}(1\d{2}|2[0-4]\d|25[0-5]|[1-9]\d|\d)))?(:\d*)?$`
	return regexp.MustCompile(pattern).MatchString(endpoint)
}

func doSync(c *cli.Context) error {
	setup(c, 2)
	if c.IsSet("include") && !c.IsSet("exclude") {
		logger.Warnf("The include option needs to be used with the exclude option, otherwise the result of the current sync may not match your expectations")
	}
	config := sync.NewConfigFromCli(c)

	// Windows support `\` and `/` as its separator, Unix only use `/`
	srcURL := c.Args().Get(0)
	dstURL := c.Args().Get(1)
	removePassword(srcURL)
	removePassword(dstURL)
	if runtime.GOOS == "windows" {
		if !strings.Contains(srcURL, "://") {
			srcURL = strings.Replace(srcURL, "\\", "/", -1)
		}
		if !strings.Contains(dstURL, "://") {
			dstURL = strings.Replace(dstURL, "\\", "/", -1)
		}
	}
	if strings.HasSuffix(srcURL, "/") != strings.HasSuffix(dstURL, "/") {
		logger.Fatalf("SRC and DST should both end with path separator or not!")
	}
	src, err := createSyncStorage(srcURL, config)
	if err != nil {
		return err
	}
	dst, err := createSyncStorage(dstURL, config)
	if err != nil {
		return err
	}
	if config.StorageClass != "" {
		if os, ok := dst.(object.SupportStorageClass); ok {
			os.SetStorageClass(config.StorageClass)
		}
	}
	return sync.Sync(src, dst, config)
}<|MERGE_RESOLUTION|>--- conflicted
+++ resolved
@@ -319,14 +319,11 @@
 		if err != nil {
 			return nil, fmt.Errorf("unescape %s: %s", u.Host, err)
 		}
-<<<<<<< HEAD
+		if os.Getenv(endpoint) != "" {
+			conf.Env[endpoint] = os.Getenv(endpoint)
+		}
 	} else if name == "nfs" {
 		endpoint = u.Host + u.Path
-=======
-		if os.Getenv(endpoint) != "" {
-			conf.Env[endpoint] = os.Getenv(endpoint)
-		}
->>>>>>> 1e24aac5
 	} else if !conf.NoHTTPS && supportHTTPS(name, u.Host) {
 		endpoint = "https://" + u.Host
 	} else {
