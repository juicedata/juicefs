--- conflicted
+++ resolved
@@ -51,78 +51,6 @@
 
 # Limit client version that is allowed to connect
 $ juicefs config redis://localhost --min-client-version 1.0.0 --max-client-version 1.1.0`,
-<<<<<<< HEAD
-		Flags: []cli.Flag{
-			&cli.Uint64Flag{
-				Name:  "capacity",
-				Usage: "hard quota of the volume limiting its usage of space in GiB",
-			},
-			&cli.Uint64Flag{
-				Name:  "inodes",
-				Usage: "hard quota of the volume limiting its number of inodes",
-			},
-			&cli.StringFlag{
-				Name:  "storage",
-				Usage: "object storage type (e.g. s3, gcs, oss, cos)",
-			},
-			&cli.StringFlag{
-				Name:  "bucket",
-				Usage: "the bucket URL of object storage to store data",
-			},
-			&cli.StringFlag{
-				Name:  "access-key",
-				Usage: "access key for object storage",
-			},
-			&cli.StringFlag{
-				Name:  "secret-key",
-				Usage: "secret key for object storage",
-			},
-			&cli.StringFlag{
-				Name:  "session-token",
-				Usage: "session token for object storage",
-			},
-			&cli.StringFlag{
-				Name:  "storage-class",
-				Usage: "the default storage class for data written in future",
-			},
-			&cli.BoolFlag{
-				Name:  "encrypt-secret",
-				Usage: "encrypt the secret key if it was previously stored in plain format",
-			},
-			&cli.Int64Flag{
-				Name:  "upload-limit",
-				Usage: "default bandwidth limit of the volume for upload in Mbps",
-			},
-			&cli.Int64Flag{
-				Name:  "download-limit",
-				Usage: "default bandwidth limit of the volume for download in Mbps",
-			},
-			&cli.IntFlag{
-				Name:  "trash-days",
-				Usage: "number of days after which removed files will be permanently deleted",
-			},
-			&cli.StringFlag{
-				Name:  "min-client-version",
-				Usage: "minimum client version allowed to connect",
-			},
-			&cli.StringFlag{
-				Name:  "max-client-version",
-				Usage: "maximum client version allowed to connect",
-			},
-			&cli.BoolFlag{
-				Name:  "dir-stats",
-				Usage: "enable dir stats, which is necessary for fast summary and dir quota",
-			},
-			&cli.BoolFlag{
-				Name:    "yes",
-				Aliases: []string{"y"},
-				Usage:   "automatically answer 'yes' to all prompts and run non-interactively",
-			},
-			&cli.BoolFlag{
-				Name:  "force",
-				Usage: "skip sanity check and force update the configurations",
-			},
-=======
 		Flags: expandFlags(
 			formatStorageFlags(),
 			formatManagementFlags(),
@@ -166,7 +94,6 @@
 		&cli.BoolFlag{
 			Name:  "force",
 			Usage: "skip sanity check and force update the configurations",
->>>>>>> 85086303
 		},
 	}
 }
