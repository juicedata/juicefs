--- conflicted
+++ resolved
@@ -19,7 +19,6 @@
 import (
 	"os"
 	"path"
-	"regexp"
 	"runtime"
 	"strconv"
 	"strings"
@@ -340,60 +339,7 @@
 	return flags
 }
 
-func parseDuration(input string) (time.Duration, error) {
-	re := regexp.MustCompile(`(?:(\d+)d)?(?:(\d+)h)?(?:(\d+)m)?(?:(\d+)s)?`)
-	matches := re.FindStringSubmatch(input)
-	if len(matches) == 5 {
-		var days, hours, minutes, seconds int
-		var err error
-		if matches[1] != "" {
-			days, err = strconv.Atoi(matches[1])
-			if err != nil {
-				return 0, err
-			}
-		}
-		if matches[2] != "" {
-			hours, err = strconv.Atoi(matches[2])
-			if err != nil {
-				return 0, err
-			}
-		}
-		if matches[3] != "" {
-			minutes, err = strconv.Atoi(matches[3])
-			if err != nil {
-				return 0, err
-			}
-		}
-		if matches[4] != "" {
-			seconds, err = strconv.Atoi(matches[4])
-			if err != nil {
-				return 0, err
-			}
-		}
-		durationDays := time.Duration(days*24*int(time.Hour) + hours*int(time.Hour) + minutes*int(time.Minute) + seconds*int(time.Second))
-		return durationDays, nil
-	} else {
-		logger.Warnf("Invalid input format of cache expire ")
-		return 0, nil
-	}
-}
-
 func duration(s string) time.Duration {
-<<<<<<< HEAD
-	//param is *d
-	if strings.Contains(s, "d") {
-		if newDuration, err := parseDuration(s); err == nil {
-			return newDuration
-		}
-	}
-
-	if v, err := strconv.ParseInt(s, 10, 64); err == nil {
-		return time.Second * time.Duration(v)
-	}
-
-	if v, err := time.ParseDuration(s); err == nil {
-		return v
-=======
 	v, err := strconv.Atoi(s)
 	if err == nil {
 		return time.Second * time.Duration(v)
@@ -412,7 +358,6 @@
 	if err != nil {
 		logger.Warnf("Invalid duration value: %s, setting it to 0", s)
 		return 0
->>>>>>> 0211494c
 	}
 	return d + time.Hour*time.Duration(v*24)
 }