--- conflicted
+++ resolved
@@ -154,25 +154,10 @@
 }
 
 func initForSvc(c *cli.Context, mp string, metaUrl string) (meta.Meta, chunk.ChunkStore, *vfs.Config) {
-<<<<<<< HEAD
-	metaConf := &meta.Config{
-		Retries:    10,
-		Strict:     true,
-		ReadOnly:   c.Bool("read-only"),
-		NoBGJob:    c.Bool("no-bgjob"),
-		OpenCache:  time.Duration(c.Float64("open-cache") * 1e9),
-		MountPoint: mp,
-		Subdir:     c.String("subdir"),
-		MaxDeletes: c.Int("max-deletes"),
-	}
-	m := meta.NewClient(metaUrl, metaConf)
-	format, err := m.Load(true)
-=======
 	readOnly := c.Bool("read-only")
 	metaConf := getMetaConf(c, mp, readOnly)
 	metaCli := meta.NewClient(metaUrl, metaConf)
-	format, err := metaCli.Load()
->>>>>>> 931349b0
+	format, err := metaCli.Load(true)
 	if err != nil {
 		logger.Fatalf("load setting: %s", err)
 	}
