--- conflicted
+++ resolved
@@ -85,13 +85,12 @@
 			Usage: "enable object metadata api",
 		},
 		&cli.BoolFlag{
-<<<<<<< HEAD
+			Name:  "head-dir",
+			Usage: "allow HEAD request on directories",
+		},
+    &cli.BoolFlag{
 			Name:  "hide-dir-object",
 			Usage: "hide the directories created by PUT Object API",
-=======
-			Name:  "head-dir",
-			Usage: "allow HEAD request on directories",
->>>>>>> 7f550da9
 		},
 		&cli.StringFlag{
 			Name:  "domain",
@@ -167,11 +166,8 @@
 			Umask:       uint16(umask),
 			ObjTag:      c.Bool("object-tag"),
 			ObjMeta:     c.Bool("object-meta"),
-<<<<<<< HEAD
+			HeadDir:     c.Bool("head-dir"),
 			HideDir:     c.Bool("hide-dir-object"),
-=======
-			HeadDir:     c.Bool("head-dir"),
->>>>>>> 7f550da9
 		},
 	)
 	if err != nil {
