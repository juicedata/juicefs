--- conflicted
+++ resolved
@@ -169,13 +169,8 @@
 	if runtime.GOOS == "linux" {
 		selfFlags = append(selfFlags, &cli.BoolFlag{
 			Name:  "update-fstab",
-<<<<<<< HEAD
 			Usage: "add / update entry in /etc/fstab, will create a symlink from /sbin/mount.juicefs to JuiceFS executable if not existing",
-		},
-=======
-			Usage: "add / update entry in /etc/fstab, will create a symlink at /sbin/mount.juicefs if not existing",
 		})
->>>>>>> 394c8ca7
 	}
 	return append(selfFlags, fuseFlags()...)
 }
