/*
 * JuiceFS, Copyright 2020 Juicedata, Inc.
 *
 * Licensed under the Apache License, Version 2.0 (the "License");
 * you may not use this file except in compliance with the License.
 * You may obtain a copy of the License at
 *
 *     http://www.apache.org/licenses/LICENSE-2.0
 *
 * Unless required by applicable law or agreed to in writing, software
 * distributed under the License is distributed on an "AS IS" BASIS,
 * WITHOUT WARRANTIES OR CONDITIONS OF ANY KIND, either express or implied.
 * See the License for the specific language governing permissions and
 * limitations under the License.
 */

package main

// #cgo linux LDFLAGS: -ldl
// #cgo linux CFLAGS: -Wno-discarded-qualifiers -D_GNU_SOURCE
// #include <unistd.h>
// #include <inttypes.h>
// #include <sys/types.h>
// #include <sys/stat.h>
// #include <fcntl.h>
// #include <utime.h>
import "C"
import (
	"bytes"
	"encoding/json"
	"fmt"
	"io"
	"net/http"
	_ "net/http/pprof"
	"os"
	"path/filepath"
	"runtime/debug"
	"strconv"
	"strings"
	"sync"
	"syscall"
	"time"
	"unsafe"

	"github.com/juicedata/juicefs/pkg/chunk"
	"github.com/juicedata/juicefs/pkg/fs"
	"github.com/juicedata/juicefs/pkg/meta"
	"github.com/juicedata/juicefs/pkg/metric"
	"github.com/juicedata/juicefs/pkg/object"
	"github.com/juicedata/juicefs/pkg/usage"
	"github.com/juicedata/juicefs/pkg/utils"
	"github.com/juicedata/juicefs/pkg/version"
	"github.com/juicedata/juicefs/pkg/vfs"
	"github.com/prometheus/client_golang/prometheus"
	"github.com/prometheus/client_golang/prometheus/push"

	"github.com/sirupsen/logrus"
)

var (
	filesLock     sync.Mutex
	openFiles     = make(map[int]*fwrapper)
	minFreeHandle = 1

	fslock   sync.Mutex
	handlers = make(map[uintptr]*wrapper)
	activefs = make(map[string][]*wrapper)
	logger   = utils.GetLogger("juicefs")
	pusher   *push.Pusher
)

const (
	EPERM     = -0x01
	ENOENT    = -0x02
	EINTR     = -0x04
	EIO       = -0x05
	EACCES    = -0x0d
	EEXIST    = -0x11
	ENOTDIR   = -0x14
	EINVAL    = -0x16
	ENOSPC    = -0x1c
	EROFS     = -0x1e
	ENOTEMPTY = -0x27
	ENODATA   = -0x3d
	ENOTSUP   = -0x5f
)

func errno(err error) int {
	if err == nil {
		return 0
	}
	eno, ok := err.(syscall.Errno)
	if !ok {
		return EIO
	}
	if eno == 0 {
		return 0
	}
	// Use the errno in Linux for all the OS
	switch eno {
	case syscall.EPERM:
		return EPERM
	case syscall.ENOENT:
		return ENOENT
	case syscall.EINTR:
		return EINTR
	case syscall.EIO:
		return EIO
	case syscall.EACCES:
		return EACCES
	case syscall.EEXIST:
		return EEXIST
	case syscall.ENOTDIR:
		return ENOTDIR
	case syscall.EINVAL:
		return EINVAL
	case syscall.ENOSPC:
		return ENOSPC
	case syscall.EROFS:
		return EROFS
	case syscall.ENOTEMPTY:
		return ENOTEMPTY
	case syscall.ENODATA:
		return ENODATA
	case syscall.ENOTSUP:
		return ENOTSUP
	default:
		logger.Warnf("unknown errno %d: %s", eno, err)
		return -int(eno)
	}
}

type wrapper struct {
	*fs.FileSystem
	ctx        meta.Context
	m          *mapping
	user       string
	superuser  string
	supergroup string
}

func (w *wrapper) withPid(pid int) meta.Context {
	// mapping Java Thread ID to global one
	ctx := meta.NewContext(w.ctx.Pid()*1000+uint32(pid), w.ctx.Uid(), w.ctx.Gids())
	ctx.WithValue(meta.CtxKey("behavior"), "Hadoop")
	return ctx
}

func (w *wrapper) isSuperuser(name string, groups []string) bool {
	if name == w.superuser {
		return true
	}
	for _, g := range groups {
		if g == w.supergroup {
			return true
		}
	}
	return false
}

func (w *wrapper) lookupUid(name string) uint32 {
	if name == w.superuser {
		return 0
	}
	return uint32(w.m.lookupUser(name))
}

func (w *wrapper) lookupGid(group string) uint32 {
	if group == w.supergroup {
		return 0
	}
	return uint32(w.m.lookupGroup(group))
}

func (w *wrapper) lookupGids(groups string) []uint32 {
	var gids []uint32
	for _, g := range strings.Split(groups, ",") {
		gids = append(gids, w.lookupGid(g))
	}
	return gids
}

func (w *wrapper) uid2name(uid uint32) string {
	name := w.superuser
	if uid > 0 {
		name = w.m.lookupUserID(int(uid))
	}
	return name
}

func (w *wrapper) gid2name(gid uint32) string {
	group := w.supergroup
	if gid > 0 {
		group = w.m.lookupGroupID(int(gid))
	}
	return group
}

type fwrapper struct {
	*fs.File
	w *wrapper
}

func nextFileHandle(f *fs.File, w *wrapper) int {
	filesLock.Lock()
	defer filesLock.Unlock()
	for i := minFreeHandle; ; i++ {
		if _, ok := openFiles[i]; !ok {
			openFiles[i] = &fwrapper{f, w}
			minFreeHandle = i + 1
			return i
		}
	}
}

func freeHandle(fd int) {
	filesLock.Lock()
	defer filesLock.Unlock()
	f := openFiles[fd]
	if f != nil {
		delete(openFiles, fd)
		if fd < minFreeHandle {
			minFreeHandle = fd
		}
	}
}

type javaConf struct {
	MetaURL         string  `json:"meta"`
	Bucket          string  `json:"bucket"`
	ReadOnly        bool    `json:"readOnly"`
	NoBGJob         bool    `json:"noBGJob"`
	OpenCache       float64 `json:"openCache"`
	BackupMeta      int64   `json:"backupMeta"`
	CacheDir        string  `json:"cacheDir"`
	CacheSize       int64   `json:"cacheSize"`
	FreeSpace       string  `json:"freeSpace"`
	AutoCreate      bool    `json:"autoCreate"`
	CacheFullBlock  bool    `json:"cacheFullBlock"`
	Writeback       bool    `json:"writeback"`
	MemorySize      int     `json:"memorySize"`
	Prefetch        int     `json:"prefetch"`
	Readahead       int     `json:"readahead"`
	UploadLimit     int     `json:"uploadLimit"`
	DownloadLimit   int     `json:"downloadLimit"`
	MaxUploads      int     `json:"maxUploads"`
	MaxDeletes      int     `json:"maxDeletes"`
	GetTimeout      int     `json:"getTimeout"`
	PutTimeout      int     `json:"putTimeout"`
	FastResolve     bool    `json:"fastResolve"`
	AttrTimeout     float64 `json:"attrTimeout"`
	EntryTimeout    float64 `json:"entryTimeout"`
	DirEntryTimeout float64 `json:"dirEntryTimeout"`
	Debug           bool    `json:"debug"`
	NoUsageReport   bool    `json:"noUsageReport"`
	AccessLog       string  `json:"accessLog"`
	PushGateway     string  `json:"pushGateway"`
	PushInterval    int     `json:"pushInterval"`
	PushAuth        string  `json:"pushAuth"`
}

func getOrCreate(name, user, group, superuser, supergroup string, f func() *fs.FileSystem) uintptr {
	fslock.Lock()
	defer fslock.Unlock()
	ws := activefs[name]
	var jfs *fs.FileSystem
	var m *mapping
	if len(ws) > 0 {
		jfs = ws[0].FileSystem
		m = ws[0].m
	} else {
		m = newMapping(name)
		jfs = f()
		if jfs == nil {
			return 0
		}
		logger.Infof("JuiceFileSystem created for user:%s group:%s", user, group)
	}
	w := &wrapper{jfs, nil, m, user, superuser, supergroup}
	if w.isSuperuser(user, strings.Split(group, ",")) {
		w.ctx = meta.NewContext(uint32(os.Getpid()), 0, []uint32{0})
	} else {
		w.ctx = meta.NewContext(uint32(os.Getpid()), w.lookupUid(user), w.lookupGids(group))
	}
	activefs[name] = append(ws, w)
	h := uintptr(unsafe.Pointer(w)) & 0x7fffffff // low 32bits
	handlers[h] = w
	return h
}

func createStorage(format *meta.Format) (object.ObjectStorage, error) {
	var blob object.ObjectStorage
	var err error
	if format.Shards > 1 {
		blob, err = object.NewSharded(strings.ToLower(format.Storage), format.Bucket, format.AccessKey, format.SecretKey, format.Shards)
	} else {
		blob, err = object.CreateStorage(strings.ToLower(format.Storage), format.Bucket, format.AccessKey, format.SecretKey)
	}
	if err != nil {
		return nil, err
	}
	return object.WithPrefix(blob, format.Name+"/"), nil
}

//export jfs_init
func jfs_init(cname, jsonConf, user, group, superuser, supergroup *C.char) uintptr {
	name := C.GoString(cname)
	debug.SetGCPercent(50)
	object.UserAgent = "JuiceFS-SDK " + version.Version()
	return getOrCreate(name, C.GoString(user), C.GoString(group), C.GoString(superuser), C.GoString(supergroup), func() *fs.FileSystem {
		var jConf javaConf
		err := json.Unmarshal([]byte(C.GoString(jsonConf)), &jConf)
		if err != nil {
			logger.Fatalf("invalid json: %s", C.GoString(jsonConf))
		}
		if jConf.Debug || os.Getenv("JUICEFS_DEBUG") != "" {
			utils.SetLogLevel(logrus.DebugLevel)
			go func() {
				for port := 6060; port < 6100; port++ {
					logger.Debugf("listen at 127.0.0.1:%d", port)
					_ = http.ListenAndServe(fmt.Sprintf("127.0.0.1:%d", port), nil)
				}
			}()
		} else if os.Getenv("JUICEFS_LOGLEVEL") != "" {
			level, err := logrus.ParseLevel(os.Getenv("JUICEFS_LOGLEVEL"))
			if err == nil {
				utils.SetLogLevel(level)
			} else {
				utils.SetLogLevel(logrus.WarnLevel)
				logger.Errorf("JUICEFS_LOGLEVEL: %s", err)
			}
		} else {
			utils.SetLogLevel(logrus.WarnLevel)
		}

		metaConf := &meta.Config{
			Retries:    10,
			Strict:     true,
			ReadOnly:   jConf.ReadOnly,
			NoBGJob:    jConf.NoBGJob,
			OpenCache:  time.Duration(jConf.OpenCache * 1e9),
			MaxDeletes: jConf.MaxDeletes,
<<<<<<< HEAD
		})
		format, err := m.Load(true)
=======
		}
		m := meta.NewClient(jConf.MetaURL, metaConf)
		format, err := m.Load()
>>>>>>> 3397476b
		if err != nil {
			logger.Fatalf("load setting: %s", err)
		}

		if jConf.PushGateway != "" && pusher == nil {
			registry := prometheus.NewRegistry() // replace default so only JuiceFS metrics are exposed
			prometheus.DefaultGatherer = registry
			prometheus.DefaultRegisterer = prometheus.WrapRegistererWithPrefix("juicefs_", registry)
			prometheus.MustRegister(prometheus.NewProcessCollector(prometheus.ProcessCollectorOpts{}))
			prometheus.MustRegister(prometheus.NewGoCollector())
			// TODO: support multiple volumes
			pusher = push.New(jConf.PushGateway, "juicefs").Gatherer(prometheus.DefaultGatherer)
			pusher = pusher.Grouping("vol_name", format.Name).Grouping("mp", "sdk-"+strconv.Itoa(os.Getpid()))
			if h, err := os.Hostname(); err == nil {
				pusher = pusher.Grouping("instance", h)
			} else {
				logger.Warnf("cannot get hostname: %s", err)
			}
			if strings.Contains(jConf.PushAuth, ":") {
				parts := strings.Split(jConf.PushAuth, ":")
				pusher = pusher.BasicAuth(parts[0], parts[1])
			}
			interval := time.Second * 10
			if jConf.PushInterval > 0 {
				interval = time.Second * time.Duration(jConf.PushInterval)
			}
			go func() {
				for {
					time.Sleep(interval)
					if err := pusher.Push(); err != nil {
						logger.Warnf("push metrics to %s: %s", jConf.PushGateway, err)
					}
				}
			}()
			meta.InitMetrics()
			vfs.InitMetrics()
			go metric.UpdateMetrics(m)
		}

		if jConf.Bucket != "" {
			format.Bucket = jConf.Bucket
		}
		blob, err := createStorage(format)
		if err != nil {
			logger.Fatalf("object storage: %s", err)
		}
		logger.Infof("Data use %s", blob)

		var freeSpaceRatio = 0.1
		if jConf.FreeSpace != "" {
			freeSpaceRatio, _ = strconv.ParseFloat(jConf.FreeSpace, 64)
		}
		chunkConf := chunk.Config{
			BlockSize:      format.BlockSize * 1024,
			Compress:       format.Compression,
			CacheDir:       jConf.CacheDir,
			CacheMode:      0644, // all user can read cache
			CacheSize:      jConf.CacheSize,
			FreeSpace:      float32(freeSpaceRatio),
			AutoCreate:     jConf.AutoCreate,
			CacheFullBlock: jConf.CacheFullBlock,
			MaxUpload:      jConf.MaxUploads,
			UploadLimit:    int64(jConf.UploadLimit) * 1e6 / 8,
			DownloadLimit:  int64(jConf.DownloadLimit) * 1e6 / 8,
			Prefetch:       jConf.Prefetch,
			Writeback:      jConf.Writeback,
			Partitions:     format.Partitions,
			GetTimeout:     time.Second * time.Duration(jConf.GetTimeout),
			PutTimeout:     time.Second * time.Duration(jConf.PutTimeout),
			BufferSize:     jConf.MemorySize << 20,
			Readahead:      jConf.Readahead << 20,
		}
		if chunkConf.CacheDir != "memory" {
			ds := utils.SplitDir(chunkConf.CacheDir)
			for i := range ds {
				ds[i] = filepath.Join(ds[i], format.UUID)
			}
			chunkConf.CacheDir = strings.Join(ds, string(os.PathListSeparator))
		}
		store := chunk.NewCachedStore(blob, chunkConf)
		m.OnMsg(meta.DeleteChunk, func(args ...interface{}) error {
			chunkid := args[0].(uint64)
			length := args[1].(uint32)
			return store.Remove(chunkid, int(length))
		})
		m.OnMsg(meta.CompactChunk, func(args ...interface{}) error {
			slices := args[0].([]meta.Slice)
			chunkid := args[1].(uint64)
			return vfs.Compact(chunkConf, store, slices, chunkid)
		})
		err = m.NewSession()
		if err != nil {
			logger.Fatalf("new session: %s", err)
		}

		conf := &vfs.Config{
			Meta:            metaConf,
			Format:          format,
			Chunk:           &chunkConf,
			AttrTimeout:     time.Millisecond * time.Duration(jConf.AttrTimeout*1000),
			EntryTimeout:    time.Millisecond * time.Duration(jConf.EntryTimeout*1000),
			DirEntryTimeout: time.Millisecond * time.Duration(jConf.DirEntryTimeout*1000),
			AccessLog:       jConf.AccessLog,
			FastResolve:     jConf.FastResolve,
			BackupMeta:      time.Second * time.Duration(jConf.BackupMeta),
		}
		if !jConf.ReadOnly && !jConf.NoBGJob && conf.BackupMeta > 0 {
			go vfs.Backup(m, blob, conf.BackupMeta)
		}
		if !jConf.NoUsageReport {
			go usage.ReportUsage(m, "java-sdk "+version.Version())
		}
		jfs, err := fs.NewFileSystem(conf, m, store)
		if err != nil {
			logger.Errorf("Initialize failed: %s", err)
			return nil
		}
		return jfs
	})
}

func F(p uintptr) *wrapper {
	fslock.Lock()
	defer fslock.Unlock()
	return handlers[p]
}

//export jfs_update_uid_grouping
func jfs_update_uid_grouping(h uintptr, uidstr *C.char, grouping *C.char) {
	w := F(h)
	if w == nil {
		return
	}
	var uids []pwent
	if uidstr != nil {
		for _, line := range strings.Split(C.GoString(uidstr), "\n") {
			fields := strings.Split(line, ":")
			if len(fields) < 2 {
				continue
			}
			username := strings.TrimSpace(fields[0])
			uid, _ := strconv.Atoi(strings.TrimSpace(fields[1]))
			uids = append(uids, pwent{uid, username})
		}

		var buffer bytes.Buffer
		for _, u := range uids {
			buffer.WriteString(fmt.Sprintf("\t%v:%v\n", u.name, u.id))
		}
		logger.Debugf("Update uids mapping\n %s", buffer.String())
	}

	var gids []pwent
	var groups []string
	if grouping != nil {
		for _, line := range strings.Split(C.GoString(grouping), "\n") {
			fields := strings.Split(line, ":")
			if len(fields) < 2 {
				continue
			}
			gname := strings.TrimSpace(fields[0])
			gid, _ := strconv.Atoi(strings.TrimSpace(fields[1]))
			gids = append(gids, pwent{gid, gname})
			if len(fields) > 2 {
				for _, user := range strings.Split(fields[len(fields)-1], ",") {
					if strings.TrimSpace(user) == w.user {
						groups = append(groups, gname)
					}
				}
			}
		}
		logger.Debugf("Update groups of %s to %s", w.user, strings.Join(groups, ","))
	}
	w.m.update(uids, gids)

	if w.isSuperuser(w.user, groups) {
		w.ctx = meta.NewContext(uint32(os.Getpid()), 0, []uint32{0})
	} else if len(groups) > 0 {
		w.ctx = meta.NewContext(uint32(os.Getpid()), w.lookupUid(w.user), w.lookupGids(strings.Join(groups, ",")))
	}
}

//export jfs_term
func jfs_term(pid int, h uintptr) int {
	w := F(h)
	if w == nil {
		return 0
	}
	ctx := w.withPid(pid)
	// sync all open files
	filesLock.Lock()
	var m sync.WaitGroup
	var toClose []int
	for fd, f := range openFiles {
		if f.w == w {
			m.Add(1)
			go func(f *fs.File) {
				defer m.Done()
				_ = f.Close(ctx)
			}(f.File)
			toClose = append(toClose, fd)
		}
	}
	for _, fd := range toClose {
		delete(openFiles, fd)
	}
	filesLock.Unlock()
	m.Wait()

	fslock.Lock()
	defer fslock.Unlock()
	delete(handlers, h)
	for name, ws := range activefs {
		for i := range ws {
			if ws[i] == w {
				if len(ws) > 1 {
					ws[i] = ws[len(ws)-1]
					activefs[name] = ws[:len(ws)-1]
				} else {
					_ = w.Flush()
					// don't close the filesystem, so it can be re-used later
					// w.Close()
					// delete(activefs, name)
				}
			}
		}
	}
	if pusher != nil {
		if err := pusher.Push(); err != nil {
			logger.Warnf("push metrics: %s", err)
		}
	}
	return 0
}

//export jfs_open
func jfs_open(pid int, h uintptr, cpath *C.char, flags int) int {
	w := F(h)
	if w == nil {
		return EINVAL
	}
	path := C.GoString(cpath)
	f, err := w.Open(w.withPid(pid), path, uint32(flags))
	if err != 0 {
		return errno(err)
	}
	st, _ := f.Stat()
	if st.IsDir() {
		return ENOENT
	}
	return nextFileHandle(f, w)
}

//export jfs_access
func jfs_access(pid int, h uintptr, cpath *C.char, flags int) int {
	w := F(h)
	if w == nil {
		return EINVAL
	}
	return errno(w.Access(w.withPid(pid), C.GoString(cpath), flags))
}

//export jfs_create
func jfs_create(pid int, h uintptr, cpath *C.char, mode uint16) int {
	w := F(h)
	if w == nil {
		return EINVAL
	}
	path := C.GoString(cpath)
	f, err := w.Create(w.withPid(pid), path, mode)
	if err != 0 {
		return errno(err)
	}
	if w.ctx.Uid() == 0 && w.user != w.superuser {
		// belongs to supergroup
		_ = setOwner(w, w.withPid(pid), C.GoString(cpath), w.user, "")
	}
	return nextFileHandle(f, w)
}

//export jfs_mkdir
func jfs_mkdir(pid int, h uintptr, cpath *C.char, mode C.mode_t) int {
	w := F(h)
	if w == nil {
		return EINVAL
	}
	err := errno(w.Mkdir(w.withPid(pid), C.GoString(cpath), uint16(mode)))
	if err == 0 && w.ctx.Uid() == 0 && w.user != w.superuser {
		// belongs to supergroup
		_ = setOwner(w, w.withPid(pid), C.GoString(cpath), w.user, "")
	}
	return err
}

//export jfs_delete
func jfs_delete(pid int, h uintptr, cpath *C.char) int {
	w := F(h)
	if w == nil {
		return EINVAL
	}
	return errno(w.Delete(w.withPid(pid), C.GoString(cpath)))
}

//export jfs_rmr
func jfs_rmr(pid int, h uintptr, cpath *C.char) int {
	w := F(h)
	if w == nil {
		return EINVAL
	}
	return errno(w.Rmr(w.withPid(pid), C.GoString(cpath)))
}

//export jfs_rename
func jfs_rename(pid int, h uintptr, oldpath *C.char, newpath *C.char) int {
	w := F(h)
	if w == nil {
		return EINVAL
	}
	return errno(w.Rename(w.withPid(pid), C.GoString(oldpath), C.GoString(newpath), meta.RenameNoReplace))
}

//export jfs_truncate
func jfs_truncate(pid int, h uintptr, path *C.char, length uint64) int {
	w := F(h)
	if w == nil {
		return EINVAL
	}
	return errno(w.Truncate(w.withPid(pid), C.GoString(path), length))
}

//export jfs_setXattr
func jfs_setXattr(pid int, h uintptr, path *C.char, name *C.char, value uintptr, vlen int, mode int) int {
	w := F(h)
	if w == nil {
		return EINVAL
	}
	var flags uint32
	switch mode {
	case 1:
		flags = meta.XattrCreate
	case 2:
		flags = meta.XattrReplace
	}
	return errno(w.SetXattr(w.withPid(pid), C.GoString(path), C.GoString(name), toBuf(value, vlen), flags))
}

//export jfs_getXattr
func jfs_getXattr(pid int, h uintptr, path *C.char, name *C.char, buf uintptr, bufsize int) int {
	w := F(h)
	if w == nil {
		return EINVAL
	}
	buff, err := w.GetXattr(w.withPid(pid), C.GoString(path), C.GoString(name))
	if err != 0 {
		return errno(err)
	}
	if len(buff) >= bufsize {
		return bufsize
	}
	copy(toBuf(buf, bufsize), buff)
	return len(buff)
}

//export jfs_listXattr
func jfs_listXattr(pid int, h uintptr, path *C.char, buf uintptr, bufsize int) int {
	w := F(h)
	if w == nil {
		return EINVAL
	}
	buff, err := w.ListXattr(w.withPid(pid), C.GoString(path))
	if err != 0 {
		return errno(err)
	}
	if len(buff) >= bufsize {
		return bufsize
	}
	copy(toBuf(buf, bufsize), buff)
	return len(buff)
}

//export jfs_removeXattr
func jfs_removeXattr(pid int, h uintptr, path *C.char, name *C.char) int {
	w := F(h)
	if w == nil {
		return EINVAL
	}
	return errno(w.RemoveXattr(w.withPid(pid), C.GoString(path), C.GoString(name)))
}

//export jfs_symlink
func jfs_symlink(pid int, h uintptr, target *C.char, link *C.char) int {
	w := F(h)
	if w == nil {
		return EINVAL
	}
	return errno(w.Symlink(w.withPid(pid), C.GoString(target), C.GoString(link)))
}

//export jfs_readlink
func jfs_readlink(pid int, h uintptr, link *C.char, buf uintptr, bufsize int) int {
	w := F(h)
	if w == nil {
		return EINVAL
	}
	target, err := w.Readlink(w.withPid(pid), C.GoString(link))
	if err != 0 {
		return errno(err)
	}
	if len(target)+1 >= bufsize {
		target = target[:bufsize-1]
	}
	wb := utils.NewNativeBuffer(toBuf(buf, bufsize))
	wb.Put(target)
	wb.Put8(0)
	return len(target)
}

// mode:4 length:8 mtime:8 atime:8 user:50 group:50
func fill_stat(w *wrapper, wb *utils.Buffer, st *fs.FileStat) int {
	wb.Put32(uint32(st.Mode()))
	wb.Put64(uint64(st.Size()))
	wb.Put64(uint64(st.Mtime()))
	wb.Put64(uint64(st.Atime()))
	user := w.uid2name(uint32(st.Uid()))
	wb.Put([]byte(user))
	wb.Put8(0)
	group := w.gid2name(uint32(st.Gid()))
	wb.Put([]byte(group))
	wb.Put8(0)
	return 30 + len(user) + len(group)
}

//export jfs_stat1
func jfs_stat1(pid int, h uintptr, cpath *C.char, buf uintptr) int {
	w := F(h)
	if w == nil {
		return EINVAL
	}
	info, err := w.Stat(w.withPid(pid), C.GoString(cpath))
	if err != 0 {
		return errno(err)
	}
	return fill_stat(w, utils.NewNativeBuffer(toBuf(buf, 130)), info)
}

//export jfs_lstat1
func jfs_lstat1(pid int, h uintptr, cpath *C.char, buf uintptr) int {
	w := F(h)
	if w == nil {
		return EINVAL
	}
	fi, err := w.Stat(w.withPid(pid), C.GoString(cpath))
	if err != 0 {
		return errno(err)
	}
	return fill_stat(w, utils.NewNativeBuffer(toBuf(buf, 130)), fi)
}

//export jfs_summary
func jfs_summary(pid int, h uintptr, cpath *C.char, buf uintptr) int {
	w := F(h)
	if w == nil {
		return EINVAL
	}
	ctx := w.withPid(pid)
	f, err := w.Open(ctx, C.GoString(cpath), 0)
	if err != 0 {
		return errno(err)
	}
	defer f.Close(ctx)
	summary, err := f.Summary(ctx)
	if err != 0 {
		return errno(err)
	}
	wb := utils.NewNativeBuffer(toBuf(buf, 24))
	wb.Put64(summary.Length)
	wb.Put64(summary.Files)
	wb.Put64(summary.Dirs)
	return 24
}

//export jfs_statvfs
func jfs_statvfs(pid int, h uintptr, buf uintptr) int {
	w := F(h)
	if w == nil {
		return EINVAL
	}
	total, avail := w.StatFS(w.withPid(pid))
	wb := utils.NewNativeBuffer(toBuf(buf, 16))
	wb.Put64(total)
	wb.Put64(avail)
	return 0
}

//export jfs_chmod
func jfs_chmod(pid int, h uintptr, cpath *C.char, mode C.mode_t) int {
	w := F(h)
	if w == nil {
		return EINVAL
	}
	f, err := w.Open(w.withPid(pid), C.GoString(cpath), 0)
	if err != 0 {
		return errno(err)
	}
	defer f.Close(w.withPid(pid))
	return errno(f.Chmod(w.withPid(pid), uint16(mode)))
}

//export jfs_utime
func jfs_utime(pid int, h uintptr, cpath *C.char, mtime, atime int64) int {
	w := F(h)
	if w == nil {
		return EINVAL
	}
	f, err := w.Open(w.withPid(pid), C.GoString(cpath), 0)
	if err != 0 {
		return errno(err)
	}
	defer f.Close(w.withPid(pid))
	return errno(f.Utime(w.withPid(pid), atime, mtime))
}

//export jfs_setOwner
func jfs_setOwner(pid int, h uintptr, cpath *C.char, owner *C.char, group *C.char) int {
	w := F(h)
	if w == nil {
		return EINVAL
	}
	return setOwner(w, w.withPid(pid), C.GoString(cpath), C.GoString(owner), C.GoString(group))
}

func setOwner(w *wrapper, ctx meta.Context, path string, owner, group string) int {
	f, err := w.Open(ctx, path, 0)
	if err != 0 {
		return errno(err)
	}
	defer f.Close(ctx)
	st, _ := f.Stat()
	uid := uint32(st.(*fs.FileStat).Uid())
	gid := uint32(st.(*fs.FileStat).Gid())
	if owner != "" {
		uid = w.lookupUid(owner)
	}
	if group != "" {
		gid = w.lookupGid(group)
	}
	return errno(f.Chown(ctx, uid, gid))
}

//export jfs_listdir
func jfs_listdir(pid int, h uintptr, cpath *C.char, offset int, buf uintptr, bufsize int) int {
	var ctx meta.Context
	var f *fs.File
	var w *wrapper
	if offset > 0 {
		filesLock.Lock()
		fw := openFiles[int(h)]
		filesLock.Unlock()
		if fw == nil {
			return EINVAL
		}
		freeHandle(int(h))
		w = fw.w
		f = fw.File
		ctx = w.withPid(pid)
	} else {
		w = F(h)
		if w == nil {
			return EINVAL
		}
		var err syscall.Errno
		ctx = w.withPid(pid)
		f, err = w.Open(ctx, C.GoString(cpath), 0)
		if err != 0 {
			return errno(err)
		}
		st, _ := f.Stat()
		if !st.IsDir() {
			return ENOTDIR
		}
	}

	es, err := f.ReaddirPlus(ctx, offset)
	if err != 0 {
		return errno(err)
	}

	wb := utils.NewNativeBuffer(toBuf(buf, bufsize))
	for i, d := range es {
		if wb.Left() < 1+len(d.Name)+1+130+8 {
			wb.Put32(uint32(len(es) - i))
			wb.Put32(uint32(nextFileHandle(f, w)))
			return bufsize - wb.Left() - 8
		}
		wb.Put8(byte(len(d.Name)))
		wb.Put(d.Name)
		header := wb.Get(1)
		header[0] = uint8(fill_stat(w, wb, fs.AttrToFileInfo(d.Inode, d.Attr)))
	}
	wb.Put32(0)
	return bufsize - wb.Left() - 4
}

func toBuf(s uintptr, sz int) []byte {
	return (*[1 << 30]byte)(unsafe.Pointer(s))[:sz:sz]
}

//export jfs_concat
func jfs_concat(pid int, h uintptr, _dst *C.char, buf uintptr, bufsize int) int {
	w := F(h)
	if w == nil {
		return EINVAL
	}
	dst := C.GoString(_dst)
	ctx := w.withPid(pid)
	df, err := w.Open(ctx, dst, vfs.MODE_MASK_W)
	if err != 0 {
		return errno(err)
	}
	defer df.Close(ctx)
	srcs := strings.Split(string(toBuf(buf, bufsize-1)), "\000")
	var tmp string
	if len(srcs) > 1 {
		tmp = filepath.Join(filepath.Dir(dst), "."+filepath.Base(dst)+".merging")
		fi, err := w.Create(ctx, tmp, 0644)
		if err != 0 {
			return errno(err)
		}
		defer func() { _ = w.Delete(ctx, tmp) }()
		defer fi.Close(ctx)
		var off uint64
		for _, src := range srcs {
			copied, err := w.CopyFileRange(ctx, src, 0, tmp, off, 1<<63)
			if err != 0 {
				return errno(err)
			}
			off += copied
		}
	} else {
		tmp = srcs[0]
	}

	dfi, _ := df.Stat()
	_, err = w.CopyFileRange(ctx, tmp, 0, dst, uint64(dfi.Size()), 1<<63)
	r := errno(err)
	if r == 0 {
		var wg sync.WaitGroup
		var limit = make(chan bool, 100)
		for _, src := range srcs {
			limit <- true
			wg.Add(1)
			go func(p string) {
				defer func() { <-limit }()
				defer wg.Done()
				if r := w.Delete(ctx, p); r != 0 {
					logger.Errorf("delete source %s: %s", p, r)
				}
			}(src)
		}
		wg.Wait()
	}
	return r
}

//export jfs_lseek
func jfs_lseek(pid, fd int, offset int64, whence int) int64 {
	filesLock.Lock()
	f, ok := openFiles[fd]
	if ok {
		filesLock.Unlock()
		off, _ := f.Seek(f.w.withPid(pid), offset, whence)
		return off
	}
	filesLock.Unlock()
	return int64(EINVAL)
}

//export jfs_read
func jfs_read(pid, fd int, cbuf uintptr, count int) int {
	filesLock.Lock()
	f, ok := openFiles[fd]
	if !ok {
		filesLock.Unlock()
		return EINVAL
	}
	filesLock.Unlock()

	n, err := f.Read(f.w.withPid(pid), toBuf(cbuf, count))
	if err != nil && err != io.EOF {
		logger.Errorf("read %s: %s", f.Name(), err)
		return errno(err)
	}
	return n
}

//export jfs_pread
func jfs_pread(pid, fd int, cbuf uintptr, count C.size_t, offset C.off_t) int {
	filesLock.Lock()
	f, ok := openFiles[fd]
	if !ok {
		filesLock.Unlock()
		return EINVAL
	}
	filesLock.Unlock()

	if count > (1 << 30) {
		count = 1 << 30
	}
	n, err := f.Pread(f.w.withPid(pid), toBuf(cbuf, int(count)), int64(offset))
	if err != nil && err != io.EOF {
		logger.Errorf("read %s: %s", f.Name(), err)
		return errno(err)
	}
	return n
}

//export jfs_write
func jfs_write(pid, fd int, cbuf uintptr, count C.size_t) int {
	filesLock.Lock()
	f, ok := openFiles[fd]
	if !ok {
		filesLock.Unlock()
		return EINVAL
	}
	filesLock.Unlock()

	buf := toBuf(cbuf, int(count))
	n, err := f.Write(f.w.withPid(pid), buf)
	if err != 0 {
		logger.Errorf("write %s: %s", f.Name(), err)
		return errno(err)
	}
	return n
}

//export jfs_flush
func jfs_flush(pid, fd int) int {
	filesLock.Lock()
	f, ok := openFiles[fd]
	if !ok {
		filesLock.Unlock()
		return EINVAL
	}
	filesLock.Unlock()

	return errno(f.Flush(f.w.withPid(pid)))
}

//export jfs_fsync
func jfs_fsync(pid, fd int) int {
	filesLock.Lock()
	f, ok := openFiles[fd]
	if !ok {
		filesLock.Unlock()
		return EINVAL
	}
	filesLock.Unlock()

	return errno(f.Fsync(f.w.withPid(pid)))
}

//export jfs_close
func jfs_close(pid, fd int) int {
	filesLock.Lock()
	f, ok := openFiles[fd]
	filesLock.Unlock()
	if !ok {
		return 0
	}
	freeHandle(fd)
	return errno(f.Close(f.w.withPid(pid)))
}

func main() {
}<|MERGE_RESOLUTION|>--- conflicted
+++ resolved
@@ -340,14 +340,9 @@
 			NoBGJob:    jConf.NoBGJob,
 			OpenCache:  time.Duration(jConf.OpenCache * 1e9),
 			MaxDeletes: jConf.MaxDeletes,
-<<<<<<< HEAD
-		})
+		}
+		m := meta.NewClient(jConf.MetaURL, metaConf)
 		format, err := m.Load(true)
-=======
-		}
-		m := meta.NewClient(jConf.MetaURL, metaConf)
-		format, err := m.Load()
->>>>>>> 3397476b
 		if err != nil {
 			logger.Fatalf("load setting: %s", err)
 		}
