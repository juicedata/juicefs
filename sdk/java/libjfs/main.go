--- conflicted
+++ resolved
@@ -481,22 +481,11 @@
 			utils.SetLogLevel(logrus.WarnLevel)
 		}
 
-<<<<<<< HEAD
 		caller = jConf.Caller
-=======
-		switch jConf.Caller {
-		case CALLER_JAVA:
-			caller = CALLER_JAVA
-		case CALLER_PYTHON:
-			caller = CALLER_PYTHON
-		default:
-			caller = CALLER_PYTHON
-    }
 		if jConf.MaxDeletes > 0 {
 			MaxDeletes = jConf.MaxDeletes
 		}
 
->>>>>>> 854bd12f
 		metaConf := meta.DefaultConf()
 		metaConf.Retries = jConf.IORetries
 		metaConf.MaxDeletes = jConf.MaxDeletes
