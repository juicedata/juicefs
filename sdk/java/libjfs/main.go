--- conflicted
+++ resolved
@@ -387,16 +387,12 @@
 	SuperFS bool `json:"superFs,omitempty"`
 }
 
-<<<<<<< HEAD
-func getOrCreate(name, user, groups, superuser, supergroup string, conf javaConf, f func() *fs.FileSystem) int64 {
-=======
 func cleanConf(conf javaConf) javaConf {
 	conf.SuperFS = false
 	return conf
 }
 
-func getOrCreate(name, user, group, superuser, supergroup string, conf javaConf, f func() *fs.FileSystem) int64 {
->>>>>>> 04181919
+func getOrCreate(name, user, groups, superuser, supergroup string, conf javaConf, f func() *fs.FileSystem) int64 {
 	fslock.Lock()
 	defer fslock.Unlock()
 	key := fsKey{name: name, conf: cleanConf(conf)}
@@ -426,19 +422,20 @@
 		})
 		superuserChangedCb[name] = struct{}{}
 	}
-<<<<<<< HEAD
-	activefs[name] = append(ws, w)
+	activefs[key] = append(ws, w)
 	updateAllCtx(name, user, groups)
-=======
-	activefs[key] = append(ws, w)
->>>>>>> 04181919
 	nextFsHandle = nextFsHandle + 1
 	handlers[nextFsHandle] = w
 	return nextFsHandle
 }
 
 func updateAllCtx(name string, user, groups string) {
-	ws := activefs[name]
+	var ws []*wrapper
+	for k, v := range activefs {
+		if k.name == name {
+			ws = append(ws, v...)
+		}
+	}
 	if len(ws) > 0 {
 		for _, w := range ws {
 			var gs []string
