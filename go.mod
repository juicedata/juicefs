module github.com/juicedata/juicefs

go 1.20

require (
	cloud.google.com/go/compute/metadata v0.2.3
	cloud.google.com/go/storage v1.28.1
	github.com/Arvintian/scs-go-sdk v1.2.0
	github.com/Azure/azure-sdk-for-go/sdk/storage/azblob v1.0.0
	github.com/DataDog/zstd v1.5.0
	github.com/IBM/ibm-cos-sdk-go v1.10.0
	github.com/agiledragon/gomonkey/v2 v2.6.0
	github.com/aliyun/aliyun-oss-go-sdk v2.2.7+incompatible
	github.com/aws/aws-sdk-go v1.44.262
	github.com/baidubce/bce-sdk-go v0.9.150
	github.com/billziss-gh/cgofuse v1.5.0
	github.com/ceph/go-ceph v0.18.0
	github.com/colinmarc/hdfs/v2 v2.3.0
	github.com/davies/groupcache v0.0.0-20230821031435-e4e8362f58e1
	github.com/dgraph-io/badger/v4 v4.2.0
	github.com/dustin/go-humanize v1.0.1
	github.com/erikdubbelboer/gspt v0.0.0-20210805194459-ce36a5128377
	github.com/go-http-utils/headers v0.0.0-20181008091004-fed159eddc2a
	github.com/go-sql-driver/mysql v1.7.1
	github.com/goccy/go-json v0.10.2
	github.com/gofrs/flock v0.8.1
	github.com/google/btree v1.1.2
	github.com/google/uuid v1.5.0
	github.com/grafana/pyroscope-go v1.0.4
	github.com/hanwen/go-fuse/v2 v2.1.1-0.20210611132105-24a1dfe6b4f8
	github.com/hashicorp/consul/api v1.15.2
	github.com/hashicorp/go-hclog v1.5.0
	github.com/huaweicloud/huaweicloud-sdk-go-obs v3.21.12+incompatible
	github.com/hungys/go-lz4 v0.0.0-20170805124057-19ff7f07f099
	github.com/jackc/pgx/v5 v5.5.4
	github.com/jcmturner/gokrb5/v8 v8.4.4
	github.com/json-iterator/go v1.1.12
	github.com/juicedata/godaemon v0.0.0-20210629045518-3da5144a127d
	github.com/juicedata/gogfapi v0.0.0-20230626071140-fc28e5537825
	github.com/juju/ratelimit v1.0.2
	github.com/ks3sdklib/aws-sdk-go v1.2.2
	github.com/l0wl3vel/bunny-storage-go-sdk v0.0.10
	github.com/mattn/go-isatty v0.0.18
	github.com/mattn/go-sqlite3 v1.14.16
	github.com/minio/cli v1.24.2
	github.com/minio/minio v0.0.0-20210206053228-97fe57bba92c
	github.com/minio/minio-go/v7 v7.0.11-0.20210302210017-6ae69c73ce78
	github.com/ncw/swift/v2 v2.0.1
	github.com/pingcap/log v1.1.1-0.20221015072633-39906604fb81
	github.com/pkg/errors v0.9.1
	github.com/pkg/sftp v1.13.5
	github.com/pkg/xattr v0.4.9
	github.com/prometheus/client_golang v1.15.1
	github.com/prometheus/client_model v0.4.0
	github.com/prometheus/common v0.43.0
	github.com/qingstor/qingstor-sdk-go/v4 v4.4.0
	github.com/qiniu/go-sdk/v7 v7.15.0
	github.com/redis/go-redis/v9 v9.0.2
	github.com/sirupsen/logrus v1.9.3
	github.com/smartystreets/goconvey v1.7.2
	github.com/stretchr/testify v1.8.4
	github.com/studio-b12/gowebdav v0.0.0-20230203202212-3282f94193f2
	github.com/tencentyun/cos-go-sdk-v5 v0.7.45
	github.com/tikv/client-go/v2 v2.0.4
	github.com/upyun/go-sdk/v3 v3.0.4
	github.com/urfave/cli/v2 v2.19.3
	github.com/vbauerster/mpb/v7 v7.0.3
	github.com/viki-org/dnscache v0.0.0-20130720023526-c70c1f23c5d8
	github.com/vmware/go-nfs-client v0.0.0-20190605212624-d43b92724c1b
	github.com/volcengine/ve-tos-golang-sdk/v2 v2.5.3
	github.com/youmark/pkcs8 v0.0.0-20201027041543-1326539a0a0a
	go.etcd.io/etcd v3.3.27+incompatible
	go.etcd.io/etcd/client/v3 v3.5.9
	go.uber.org/automaxprocs v1.5.2
	go.uber.org/zap v1.20.0
	golang.org/x/crypto v0.19.0
	golang.org/x/net v0.21.0
	golang.org/x/oauth2 v0.7.0
	golang.org/x/sync v0.2.0
	golang.org/x/sys v0.17.0
	golang.org/x/term v0.17.0
	golang.org/x/text v0.14.0
	google.golang.org/api v0.114.0
	google.golang.org/protobuf v1.30.0
	gopkg.in/kothar/go-backblaze.v0 v0.0.0-20210124194846-35409b867216
	pgregory.net/rapid v0.5.3
	xorm.io/xorm v1.0.7
)

require (
<<<<<<< HEAD
	github.com/andybalholm/brotli v1.1.0 // indirect
	github.com/go-resty/resty/v2 v2.11.0 // indirect
	github.com/valyala/bytebufferpool v1.0.0 // indirect
	github.com/valyala/fasthttp v1.52.0 // indirect
)

require (
	cloud.google.com/go v0.102.1 // indirect
	cloud.google.com/go/iam v0.3.0 // indirect
=======
	cloud.google.com/go v0.110.0 // indirect
	cloud.google.com/go/compute v1.19.1 // indirect
	cloud.google.com/go/iam v0.13.0 // indirect
>>>>>>> dfd6e6c4
	git.apache.org/thrift.git v0.13.0 // indirect
	github.com/Azure/azure-sdk-for-go/sdk/azcore v1.3.0
	github.com/Azure/azure-sdk-for-go/sdk/internal v1.1.1 // indirect
	github.com/Azure/go-ntlmssp v0.0.0-20200615164410-66371956d46c // indirect
	github.com/VividCortex/ewma v1.2.0 // indirect
	github.com/acarl005/stripansi v0.0.0-20180116102854-5a71ef0e047d // indirect
	github.com/alecthomas/participle v0.2.1 // indirect
	github.com/apple/foundationdb/bindings/go v0.0.0-20211207225159-47b9a81d1c10
	github.com/armon/go-metrics v0.3.10 // indirect
	github.com/bcicen/jstream v1.0.1 // indirect
	github.com/beevik/ntp v0.3.0 // indirect
	github.com/benbjohnson/clock v1.1.0 // indirect
	github.com/beorn7/perks v1.0.1 // indirect
	github.com/cespare/xxhash/v2 v2.2.0 // indirect
	github.com/cheggaaa/pb v1.0.29 // indirect
	github.com/clbanning/mxj v1.8.4 // indirect
	github.com/coredns/coredns v1.6.6 // indirect
	github.com/coreos/etcd v3.3.27+incompatible // indirect
	github.com/coreos/go-semver v0.3.0 // indirect
	github.com/coreos/go-systemd v0.0.0-20191104093116-d3cd4ed1dbcf // indirect
	github.com/coreos/go-systemd/v22 v22.3.2 // indirect
	github.com/coreos/pkg v0.0.0-20180928190104-399ea9e2e55f // indirect
	github.com/cpuguy83/go-md2man/v2 v2.0.2 // indirect
	github.com/cznic/mathutil v0.0.0-20181122101859-297441e03548 // indirect
	github.com/davecgh/go-spew v1.1.1 // indirect
	github.com/dchest/siphash v1.2.1 // indirect
	github.com/dgraph-io/ristretto v0.1.1 // indirect
	github.com/dgrijalva/jwt-go v3.2.0+incompatible // indirect
	github.com/dgryski/go-farm v0.0.0-20190423205320-6a90982ecee2 // indirect
	github.com/dgryski/go-rendezvous v0.0.0-20200823014737-9f7001d12a5f // indirect
	github.com/djherbis/atime v1.0.0 // indirect
	github.com/dswarbrick/smart v0.0.0-20190505152634-909a45200d6d // indirect
	github.com/fatih/color v1.13.0 // indirect
	github.com/fatih/structs v1.1.0 // indirect
	github.com/felixge/httpsnoop v1.0.1 // indirect
	github.com/go-asn1-ber/asn1-ber v1.5.1 // indirect
	github.com/go-ldap/ldap/v3 v3.2.4 // indirect
	github.com/go-ole/go-ole v1.2.6 // indirect
	github.com/gogo/protobuf v1.3.2 // indirect
	github.com/golang-jwt/jwt v3.2.2+incompatible // indirect
	github.com/golang/glog v1.1.0 // indirect
	github.com/golang/groupcache v0.0.0-20210331224755-41bb18bfe9da // indirect
	github.com/golang/protobuf v1.5.3 // indirect
	github.com/golang/snappy v0.0.4 // indirect
	github.com/google/flatbuffers v1.12.1 // indirect
	github.com/google/go-cmp v0.6.0 // indirect
	github.com/google/go-querystring v1.0.0 // indirect
	github.com/google/readahead v0.0.0-20161222183148-eaceba169032 // indirect
	github.com/googleapis/enterprise-certificate-proxy v0.2.3 // indirect
	github.com/googleapis/gax-go/v2 v2.7.1 // indirect
	github.com/gopherjs/gopherjs v0.0.0-20181017120253-0766667cb4d1 // indirect
	github.com/gorilla/handlers v1.5.1 // indirect
	github.com/gorilla/mux v1.8.0 // indirect
	github.com/grafana/pyroscope-go/godeltaprof v0.1.6
	github.com/grpc-ecosystem/go-grpc-middleware v1.1.0 // indirect
	github.com/hashicorp/go-cleanhttp v0.5.1 // indirect
	github.com/hashicorp/go-immutable-radix v1.3.0 // indirect
	github.com/hashicorp/go-rootcerts v1.0.2 // indirect
	github.com/hashicorp/go-uuid v1.0.3 // indirect
	github.com/hashicorp/golang-lru v0.5.4 // indirect
	github.com/hashicorp/serf v0.9.7 // indirect
	github.com/jackc/pgpassfile v1.0.0 // indirect
	github.com/jackc/pgservicefile v0.0.0-20221227161230-091c0ba34f0a // indirect
	github.com/jackc/puddle/v2 v2.2.1 // indirect
	github.com/jcmturner/aescts/v2 v2.0.0 // indirect
	github.com/jcmturner/dnsutils/v2 v2.0.0 // indirect
	github.com/jcmturner/gofork v1.7.6 // indirect
	github.com/jcmturner/goidentity/v6 v6.0.1 // indirect
	github.com/jcmturner/rpc/v2 v2.0.3 // indirect
	github.com/jmespath/go-jmespath v0.4.0 // indirect
	github.com/jtolds/gls v4.20.0+incompatible // indirect
	github.com/klauspost/compress v1.17.7 // indirect
	github.com/klauspost/cpuid v1.3.1 // indirect
<<<<<<< HEAD
	github.com/klauspost/cpuid/v2 v2.2.7 // indirect
=======
	github.com/klauspost/cpuid/v2 v2.0.4 // indirect
>>>>>>> dfd6e6c4
	github.com/klauspost/pgzip v1.2.5 // indirect
	github.com/klauspost/readahead v1.3.1 // indirect
	github.com/klauspost/reedsolomon v1.9.11 // indirect
	github.com/kr/fs v0.1.0 // indirect
	github.com/lufia/plan9stats v0.0.0-20211012122336-39d0f177ccd0 // indirect
	github.com/mattn/go-colorable v0.1.13 // indirect
	github.com/mattn/go-runewidth v0.0.13 // indirect
	github.com/matttproud/golang_protobuf_extensions v1.0.4 // indirect
	github.com/miekg/dns v1.1.41 // indirect
	github.com/minio/highwayhash v1.0.2 // indirect
	github.com/minio/md5-simd v1.1.1 // indirect
	github.com/minio/selfupdate v0.3.1 // indirect
<<<<<<< HEAD
	github.com/minio/sha256-simd v1.0.1 // indirect
=======
	github.com/minio/sha256-simd v1.0.0 // indirect
>>>>>>> dfd6e6c4
	github.com/minio/simdjson-go v0.2.1 // indirect
	github.com/minio/sio v0.2.1 // indirect
	github.com/mitchellh/go-homedir v1.1.0 // indirect
	github.com/mitchellh/mapstructure v1.4.3 // indirect
	github.com/modern-go/concurrent v0.0.0-20180306012644-bacd9c7ef1dd // indirect
	github.com/modern-go/reflect2 v1.0.2 // indirect
	github.com/montanaflynn/stats v0.5.0 // indirect
	github.com/mozillazg/go-httpheader v0.2.1 // indirect
	github.com/ncw/directio v1.0.5 // indirect
	github.com/nxadm/tail v1.4.8 // indirect
	github.com/oliverisaac/shellescape v0.0.0-20220131224704-1b6c6b87b668
	github.com/opentracing/opentracing-go v1.2.0 // indirect
	github.com/pengsrc/go-shared v0.2.1-0.20190131101655-1999055a4a14 // indirect
	github.com/philhofer/fwd v1.1.1 // indirect
	github.com/pierrec/lz4 v2.5.2+incompatible // indirect
	github.com/pingcap/errors v0.11.5-0.20211224045212-9687c2b0f87c // indirect
	github.com/pingcap/failpoint v0.0.0-20210918120811-547c13e3eb00 // indirect
	github.com/pingcap/kvproto v0.0.0-20221129023506-621ec37aac7a // indirect
	github.com/pmezard/go-difflib v1.0.0 // indirect
	github.com/power-devops/perfstat v0.0.0-20210106213030-5aafc221ea8c // indirect
	github.com/pquerna/ffjson v0.0.0-20190930134022-aa0246cd15f7 // indirect
	github.com/prometheus/procfs v0.11.0 // indirect
	github.com/rasky/go-xdr v0.0.0-20170124162913-1a41d1a06c93 // indirect
	github.com/remyoudompheng/bigfft v0.0.0-20200410134404-eec4a21b6bb0 // indirect
	github.com/rivo/uniseg v0.2.0 // indirect
	github.com/rjeczalik/notify v0.9.3 // indirect
	github.com/rs/cors v1.7.0 // indirect
	github.com/rs/xid v1.2.1 // indirect
	github.com/russross/blackfriday/v2 v2.1.0 // indirect
	github.com/secure-io/sio-go v0.3.1 // indirect
	github.com/shirou/gopsutil/v3 v3.23.11 // indirect
	github.com/shoenig/go-m1cpu v0.1.6 // indirect
	github.com/smartystreets/assertions v1.2.0 // indirect
	github.com/spaolacci/murmur3 v1.1.0 // indirect
	github.com/stathat/consistent v1.0.0 // indirect
	github.com/syndtr/goleveldb v1.0.0 // indirect
	github.com/tiancaiamao/gp v0.0.0-20221230034425-4025bc8a4d4a // indirect
	github.com/tidwall/gjson v1.9.3 // indirect
	github.com/tidwall/match v1.1.1 // indirect
	github.com/tidwall/pretty v1.2.0 // indirect
	github.com/tidwall/sjson v1.0.4 // indirect
	github.com/tikv/pd/client v0.0.0-20221031025758-80f0d8ca4d07 // indirect
	github.com/tinylib/msgp v1.1.6 // indirect
	github.com/tklauser/go-sysconf v0.3.12 // indirect
	github.com/tklauser/numcpus v0.6.1 // indirect
<<<<<<< HEAD
	github.com/twmb/murmur3 v1.1.3 // indirect
	github.com/valyala/tcplisten v1.0.0 // indirect
=======
	github.com/twmb/murmur3 v1.1.8
	github.com/valyala/tcplisten v0.0.0-20161114210144-ceec8f93295a // indirect
>>>>>>> dfd6e6c4
	github.com/willf/bitset v1.1.11 // indirect
	github.com/willf/bloom v2.0.3+incompatible // indirect
	github.com/xrash/smetrics v0.0.0-20201216005158-039620a65673 // indirect
	github.com/yusufpapurcu/wmi v1.2.3 // indirect
	go.etcd.io/etcd/api/v3 v3.5.9 // indirect
	go.etcd.io/etcd/client/pkg/v3 v3.5.9 // indirect
	go.opencensus.io v0.24.0 // indirect
	go.uber.org/atomic v1.10.0 // indirect
	go.uber.org/multierr v1.7.0 // indirect
	golang.org/x/time v0.3.0 // indirect
	golang.org/x/xerrors v0.0.0-20220907171357-04be3eba64a2 // indirect
	google.golang.org/appengine v1.6.7 // indirect
	google.golang.org/genproto v0.0.0-20230410155749-daa745c078e1 // indirect
	google.golang.org/grpc v1.56.3 // indirect
	gopkg.in/ini.v1 v1.57.0 // indirect
	gopkg.in/natefinch/lumberjack.v2 v2.0.0 // indirect
	gopkg.in/yaml.v2 v2.4.0 // indirect
	gopkg.in/yaml.v3 v3.0.1 // indirect
	xorm.io/builder v0.3.7 // indirect
)

replace github.com/minio/minio v0.0.0-20210206053228-97fe57bba92c => github.com/juicedata/minio v0.0.0-20240412074428-6fa8baf7e06c

replace github.com/hanwen/go-fuse/v2 v2.1.1-0.20210611132105-24a1dfe6b4f8 => github.com/juicedata/go-fuse/v2 v2.1.1-0.20240202080323-002ef792942e

replace github.com/dgrijalva/jwt-go v3.2.0+incompatible => github.com/golang-jwt/jwt v3.2.1+incompatible

replace github.com/vbauerster/mpb/v7 v7.0.3 => github.com/juicedata/mpb/v7 v7.0.4-0.20231024073412-2b8d31be510b

replace xorm.io/xorm v1.0.7 => gitea.com/davies/xorm v1.0.8-0.20220528043536-552d84d1b34a

replace github.com/huaweicloud/huaweicloud-sdk-go-obs v3.21.12+incompatible => github.com/juicedata/huaweicloud-sdk-go-obs v3.22.12-0.20230228031208-386e87b5c091+incompatible

replace github.com/urfave/cli/v2 v2.19.3 => github.com/juicedata/cli/v2 v2.19.4-0.20230605075551-9c9c5c0dce83

replace github.com/vmware/go-nfs-client v0.0.0-20190605212624-d43b92724c1b => github.com/juicedata/go-nfs-client v0.0.0-20231018052507-dbca444fa7e8<|MERGE_RESOLUTION|>--- conflicted
+++ resolved
@@ -88,7 +88,6 @@
 )
 
 require (
-<<<<<<< HEAD
 	github.com/andybalholm/brotli v1.1.0 // indirect
 	github.com/go-resty/resty/v2 v2.11.0 // indirect
 	github.com/valyala/bytebufferpool v1.0.0 // indirect
@@ -96,13 +95,9 @@
 )
 
 require (
-	cloud.google.com/go v0.102.1 // indirect
-	cloud.google.com/go/iam v0.3.0 // indirect
-=======
 	cloud.google.com/go v0.110.0 // indirect
 	cloud.google.com/go/compute v1.19.1 // indirect
 	cloud.google.com/go/iam v0.13.0 // indirect
->>>>>>> dfd6e6c4
 	git.apache.org/thrift.git v0.13.0 // indirect
 	github.com/Azure/azure-sdk-for-go/sdk/azcore v1.3.0
 	github.com/Azure/azure-sdk-for-go/sdk/internal v1.1.1 // indirect
@@ -176,11 +171,7 @@
 	github.com/jtolds/gls v4.20.0+incompatible // indirect
 	github.com/klauspost/compress v1.17.7 // indirect
 	github.com/klauspost/cpuid v1.3.1 // indirect
-<<<<<<< HEAD
 	github.com/klauspost/cpuid/v2 v2.2.7 // indirect
-=======
-	github.com/klauspost/cpuid/v2 v2.0.4 // indirect
->>>>>>> dfd6e6c4
 	github.com/klauspost/pgzip v1.2.5 // indirect
 	github.com/klauspost/readahead v1.3.1 // indirect
 	github.com/klauspost/reedsolomon v1.9.11 // indirect
@@ -193,11 +184,7 @@
 	github.com/minio/highwayhash v1.0.2 // indirect
 	github.com/minio/md5-simd v1.1.1 // indirect
 	github.com/minio/selfupdate v0.3.1 // indirect
-<<<<<<< HEAD
 	github.com/minio/sha256-simd v1.0.1 // indirect
-=======
-	github.com/minio/sha256-simd v1.0.0 // indirect
->>>>>>> dfd6e6c4
 	github.com/minio/simdjson-go v0.2.1 // indirect
 	github.com/minio/sio v0.2.1 // indirect
 	github.com/mitchellh/go-homedir v1.1.0 // indirect
@@ -243,13 +230,8 @@
 	github.com/tinylib/msgp v1.1.6 // indirect
 	github.com/tklauser/go-sysconf v0.3.12 // indirect
 	github.com/tklauser/numcpus v0.6.1 // indirect
-<<<<<<< HEAD
-	github.com/twmb/murmur3 v1.1.3 // indirect
-	github.com/valyala/tcplisten v1.0.0 // indirect
-=======
 	github.com/twmb/murmur3 v1.1.8
 	github.com/valyala/tcplisten v0.0.0-20161114210144-ceec8f93295a // indirect
->>>>>>> dfd6e6c4
 	github.com/willf/bitset v1.1.11 // indirect
 	github.com/willf/bloom v2.0.3+incompatible // indirect
 	github.com/xrash/smetrics v0.0.0-20201216005158-039620a65673 // indirect
