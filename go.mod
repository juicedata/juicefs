--- conflicted
+++ resolved
@@ -81,14 +81,11 @@
 	xorm.io/xorm v1.0.7
 )
 
-<<<<<<< HEAD
 require (
 	github.com/rasky/go-xdr v0.0.0-20170124162913-1a41d1a06c93 // indirect
 	github.com/xrash/smetrics v0.0.0-20201216005158-039620a65673 // indirect
 )
 
-=======
->>>>>>> 1e24aac5
 require (
 	cloud.google.com/go v0.102.1 // indirect
 	cloud.google.com/go/iam v0.3.0 // indirect
