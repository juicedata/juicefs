--- conflicted
+++ resolved
@@ -73,18 +73,9 @@
 }
 
 // ListAll on all the keys that starts at marker from object storage.
-<<<<<<< HEAD
-func ListAll(store object.ObjectStorage, prefix, start, end string, noFollow ...bool) (<-chan object.Object, error) {
-=======
 func ListAll(store object.ObjectStorage, prefix, start, end string, followLink bool) (<-chan object.Object, error) {
->>>>>>> 1e24aac5
 	startTime := time.Now()
 	logger.Debugf("Iterating objects from %s with prefix %s start %q", store, prefix, start)
-	follow := true
-	if len(noFollow) > 0 && noFollow[0] {
-		follow = false
-	}
-
 	out := make(chan object.Object, maxResults*10)
 
 	// As the result of object storage's List method doesn't include the marker key,
@@ -115,11 +106,7 @@
 	logger.Debugf("Listing objects from %s marker %q", store, marker)
 	objs, err := store.List(prefix, marker, "", maxResults, followLink)
 	if err == utils.ENOTSUP {
-<<<<<<< HEAD
-		return object.ListAllWithDelimiter(store, prefix, start, end, follow)
-=======
 		return object.ListAllWithDelimiter(store, prefix, start, end, followLink)
->>>>>>> 1e24aac5
 	}
 	if err != nil {
 		logger.Errorf("Can't list %s: %s", store, err.Error())
@@ -649,20 +636,12 @@
 	start, end := config.Start, config.End
 	logger.Debugf("maxResults: %d, defaultPartSize: %d, maxBlock: %d", maxResults, defaultPartSize, maxBlock)
 
-<<<<<<< HEAD
-	srckeys, err := ListAll(src, prefix, start, end, config.Links)
-=======
 	srckeys, err := ListAll(src, prefix, start, end, !config.Links)
->>>>>>> 1e24aac5
 	if err != nil {
 		return fmt.Errorf("list %s: %s", src, err)
 	}
 
-<<<<<<< HEAD
-	dstkeys, err := ListAll(dst, prefix, start, end, config.Links)
-=======
 	dstkeys, err := ListAll(dst, prefix, start, end, !config.Links)
->>>>>>> 1e24aac5
 	if err != nil {
 		return fmt.Errorf("list %s: %s", dst, err)
 	}
