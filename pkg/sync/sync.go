/*
 * JuiceFS, Copyright 2018 Juicedata, Inc.
 *
 * Licensed under the Apache License, Version 2.0 (the "License");
 * you may not use this file except in compliance with the License.
 * You may obtain a copy of the License at
 *
 *     http://www.apache.org/licenses/LICENSE-2.0
 *
 * Unless required by applicable law or agreed to in writing, software
 * distributed under the License is distributed on an "AS IS" BASIS,
 * WITHOUT WARRANTIES OR CONDITIONS OF ANY KIND, either express or implied.
 * See the License for the specific language governing permissions and
 * limitations under the License.
 */

package sync

import (
	"bufio"
	"bytes"
	"errors"
	"fmt"
	"hash/crc32"
	"io"
	"math"
	"os"
	"path"
	"runtime"
	"sort"
	"strings"
	"sync"
	"sync/atomic"
	"syscall"
	"time"
	"unicode"

	"github.com/juicedata/juicefs/pkg/object"
	"github.com/juicedata/juicefs/pkg/utils"
	"github.com/juju/ratelimit"
	"github.com/prometheus/client_golang/prometheus"
	"github.com/vimeo/go-util/crc32combine"
)

// The max number of key per listing request
const (
	maxResults      = 1000
	defaultPartSize = 5 << 20
	bufferSize      = 32 << 10
	maxBlock        = defaultPartSize * 2
	markDeleteSrc   = -1
	markDeleteDst   = -2
	markCopyPerms   = -3
	markChecksum    = -4
)

var (
	handled                 *utils.Bar
	pending                 *utils.Bar
	copied, copiedBytes     *utils.Bar
	checked, checkedBytes   *utils.Bar
	skipped, skippedBytes   *utils.Bar
	excluded, excludedBytes *utils.Bar
	extra, extraBytes       *utils.Bar
	deleted, failed         *utils.Bar
	listedPrefix            *utils.Bar
	concurrent              chan int
	limiter                 *ratelimit.Bucket
	totalHandled            atomic.Int64
)
var crcTable = crc32.MakeTable(crc32.Castagnoli)
var logger = utils.GetLogger("juicefs")

func incrTotal(n int64) {
	totalHandled.Add(n)
}

func incrHandled(n int) {
	old := totalHandled.Swap(0)
	handled.IncrTotal(old)
	handled.IncrBy(n)
}

type chksumReader struct {
	io.Reader
	chksum uint32
	cal    bool
}

func (r *chksumReader) Read(p []byte) (n int, err error) {
	n, err = r.Reader.Read(p)
	if r.cal {
		r.chksum = crc32.Update(r.chksum, crcTable, p[:n])
	}
	return
}

type chksumWithSz struct {
	chksum uint32
	size   int64
}

// human readable bytes size
func formatSize(bytes int64) string {
	units := [7]string{" ", "K", "M", "G", "T", "P", "E"}
	if bytes < 1024 {
		return fmt.Sprintf("%v B", bytes)
	}
	z := 0
	v := float64(bytes)
	for v > 1024.0 {
		z++
		v /= 1024.0
	}
	return fmt.Sprintf("%.2f %siB", v, units[z])
}

// ListAll on all the keys that starts at marker from object storage.
func ListAll(store object.ObjectStorage, prefix, start, end string, followLink bool) (<-chan object.Object, error) {
	startTime := time.Now()
	logger.Debugf("Iterating objects from %s with prefix %s start %q", store, prefix, start)

	out := make(chan object.Object, maxResults*10)

	// As the result of object storage's List method doesn't include the marker key,
	// we try List the marker key separately.
	if start != "" && strings.HasPrefix(start, prefix) {
		if obj, err := store.Head(start); err == nil {
			logger.Debugf("Found start key: %s from %s in %s", start, store, time.Since(startTime))
			out <- obj
		}
	}

	if ch, err := store.ListAll(prefix, start, followLink); err == nil {
		go func() {
			for obj := range ch {
				if obj != nil && end != "" && obj.Key() > end {
					break
				}
				out <- obj
			}
			close(out)
		}()
		return out, nil
	} else if !errors.Is(err, utils.ENOTSUP) {
		return nil, err
	}

	marker := start
	logger.Debugf("Listing objects from %s marker %q", store, marker)

	objs, hasMore, nextToken, err := store.List(prefix, marker, "", "", maxResults, followLink)
	if errors.Is(err, utils.ENOTSUP) {
		return object.ListAllWithDelimiter(store, prefix, start, end, followLink)
	}
	if err != nil {
		logger.Errorf("Can't list %s: %s", store, err.Error())
		return nil, err
	}
	logger.Debugf("Found %d object from %s in %s", len(objs), store, time.Since(startTime))
	go func() {
		lastkey := ""
		first := true
	END:
		for {
			for _, obj := range objs {
				key := obj.Key()
				if !first && key <= lastkey {
					logger.Errorf("The keys are out of order: marker %q, last %q current %q", marker, lastkey, key)
					out <- nil
					break END
				}
				if end != "" && key > end {
					break END
				}
				lastkey = key
				// logger.Debugf("key: %s", key)
				out <- obj
				first = false
			}
			if !hasMore {
				break
			}

			marker = lastkey
			startTime = time.Now()
			logger.Debugf("Continue listing objects from %s marker %q", store, marker)
			var nextToken2 string
			objs, hasMore, nextToken2, err = store.List(prefix, marker, nextToken, "", maxResults, followLink)
			count := 0
			for err != nil && count < 3 {
				logger.Warnf("Fail to list: %s, retry again", err.Error())
				// slow down
				time.Sleep(time.Millisecond * 100)

				objs, hasMore, nextToken2, err = store.List(prefix, marker, nextToken, "", maxResults, followLink)
				count++
			}
			logger.Debugf("Found %d object from %s in %s", len(objs), store, time.Since(startTime))
			if err != nil {
				// Telling that the listing has failed
				out <- nil
				logger.Errorf("Fail to list after %s: %s", marker, err.Error())
				break
			}
			nextToken = nextToken2
			if len(objs) > 0 && objs[0].Key() == marker {
				// workaround from a object store that is not compatible to S3.
				objs = objs[1:]
			}
		}
		close(out)
	}()
	return out, nil
}

var bufPool = sync.Pool{
	New: func() interface{} {
		buf := make([]byte, bufferSize)
		return &buf
	},
}

func shouldRetry(err error) bool {
	if err == nil || errors.Is(err, utils.ErrSkipped) {
		return false
	}

	var eno syscall.Errno
	if errors.As(err, &eno) {
		switch eno {
		case syscall.EAGAIN, syscall.EINTR, syscall.EBUSY, syscall.ETIMEDOUT, syscall.EIO:
			return true
		default:
			return false
		}
	}
	return true
}

func try(n int, f func() error) (err error) {
	for i := 0; i < n; i++ {
		err = f()
<<<<<<< HEAD
		if !shouldRetry(err) {
=======
		if err == nil || errors.Is(err, utils.ErrSkipped) || errors.Is(err, utils.ErrExtlink) {
>>>>>>> c7dadcb7
			return
		}
		logger.Debugf("Try %d failed: %s", i+1, err)
		time.Sleep(time.Second * time.Duration(i*i))
	}
	return
}

func deleteObj(storage object.ObjectStorage, key string, dry bool) {
	if dry {
		logger.Debugf("Will delete %s from %s", key, storage)
		deleted.Increment()
		return
	}
	start := time.Now()
	if err := try(3, func() error { return storage.Delete(key) }); err == nil {
		deleted.Increment()
		logger.Debugf("Deleted %s from %s in %s", key, storage, time.Since(start))
	} else {
		failed.Increment()
		logger.Errorf("Failed to delete %s from %s in %s: %s", key, storage, time.Since(start), err)
	}
}

func needCopyPerms(o1, o2 object.Object) bool {
	f1 := o1.(object.File)
	f2 := o2.(object.File)
	return f2.Mode() != f1.Mode() || f2.Owner() != f1.Owner() || f2.Group() != f1.Group()
}

func copyPerms(dst object.ObjectStorage, obj object.Object, config *Config) {
	start := time.Now()
	key := obj.Key()
	fi := obj.(object.File)
	if !fi.IsSymlink() || !config.Links {
		// chmod needs to be executed after chown, because chown will change setuid setgid to be invalid.
		if err := dst.(object.FileSystem).Chown(key, fi.Owner(), fi.Group()); err != nil {
			logger.Warnf("Chown %s to (%s,%s): %s", key, fi.Owner(), fi.Group(), err)
		}
		if err := dst.(object.FileSystem).Chmod(key, fi.Mode()); err != nil {
			logger.Warnf("Chmod %s to %o: %s", key, fi.Mode(), err)
		}
	}
	logger.Debugf("Copied permissions (%s:%s:%s) for %s in %s", fi.Owner(), fi.Group(), fi.Mode(), key, time.Since(start))
}

func calPartChksum(objStor object.ObjectStorage, key string, abort chan struct{}, offset, length int64) (uint32, error) {
	if limiter != nil {
		limiter.Wait(length)
	}
	select {
	case <-abort:
		return 0, fmt.Errorf("aborted")
	case concurrent <- 1:
		defer func() {
			<-concurrent
		}()
	}
	in, err := objStor.Get(key, offset, length)
	if err != nil {
		return 0, fmt.Errorf("dest get: %s", err)
	}
	defer in.Close()

	buf := bufPool.Get().(*[]byte)
	defer bufPool.Put(buf)
	var chksum uint32
	for left := int(length); left > 0; left -= bufferSize {
		bs := bufferSize
		if left < bufferSize {
			bs = left
		}
		*buf = (*buf)[:bs]
		if _, err = io.ReadFull(in, *buf); err != nil {
			return 0, fmt.Errorf("dest read: %s", err)
		}
		chksum = crc32.Update(chksum, crcTable, *buf)
	}
	return chksum, nil
}

func calObjChksum(objStor object.ObjectStorage, key string, abort chan struct{}, obj object.Object) (uint32, error) {
	var err error
	var chksum uint32
	if obj.Size() < maxBlock {
		return calPartChksum(objStor, key, abort, 0, obj.Size())
	}
	n := int((obj.Size()-1)/defaultPartSize) + 1
	errs := make(chan error, n)
	chksums := make([]chksumWithSz, n)
	for i := 0; i < n; i++ {
		go func(num int) {
			sz := int64(defaultPartSize)
			if num == n-1 {
				sz = obj.Size() - int64(num)*defaultPartSize
			}
			chksum, err := calPartChksum(objStor, key, abort, int64(num)*defaultPartSize, sz)
			chksums[num] = chksumWithSz{chksum, sz}
			errs <- err
		}(i)
	}
	for i := 0; i < n; i++ {
		if err = <-errs; err != nil {
			close(abort)
			break
		}
	}
	if err != nil {
		return 0, err
	}
	chksum = chksums[0].chksum
	for i := 1; i < n; i++ {
		chksum = crc32combine.CRC32Combine(crc32.Castagnoli, chksum, chksums[i].chksum, chksums[i].size)
	}
	return chksum, nil
}

func compObjPartBinary(src, dst object.ObjectStorage, key string, abort chan struct{}, offset, length int64) error {
	if limiter != nil {
		limiter.Wait(length)
	}
	select {
	case <-abort:
		return fmt.Errorf("aborted")
	case concurrent <- 1:
		defer func() {
			<-concurrent
		}()
	}
	in, err := src.Get(key, offset, length)
	if err != nil {
		return fmt.Errorf("src get: %s", err)
	}
	defer in.Close()
	in2, err := dst.Get(key, offset, length)
	if err != nil {
		return fmt.Errorf("dest get: %s", err)
	}
	defer in2.Close()

	buf := bufPool.Get().(*[]byte)
	defer bufPool.Put(buf)
	buf2 := bufPool.Get().(*[]byte)
	defer bufPool.Put(buf2)
	for left := int(length); left > 0; left -= bufferSize {
		bs := bufferSize
		if left < bufferSize {
			bs = left
		}
		*buf = (*buf)[:bs]
		*buf2 = (*buf2)[:bs]
		if _, err = io.ReadFull(in, *buf); err != nil {
			return fmt.Errorf("src read: %s", err)
		}
		if _, err = io.ReadFull(in2, *buf2); err != nil {
			return fmt.Errorf("dest read: %s", err)
		}
		if !bytes.Equal(*buf, *buf2) {
			return fmt.Errorf("bytes not equal")
		}
	}
	return nil
}

func compObjBinary(src, dst object.ObjectStorage, key string, abort chan struct{}, obj object.Object) (bool, error) {
	var err error
	if obj.Size() < maxBlock {
		err = compObjPartBinary(src, dst, key, abort, 0, obj.Size())
	} else {
		n := int((obj.Size()-1)/defaultPartSize) + 1
		errs := make(chan error, n)
		for i := 0; i < n; i++ {
			go func(num int) {
				sz := int64(defaultPartSize)
				if num == n-1 {
					sz = obj.Size() - int64(num)*defaultPartSize
				}
				errs <- compObjPartBinary(src, dst, key, abort, int64(num)*defaultPartSize, sz)
			}(i)
		}
		for i := 0; i < n; i++ {
			if err = <-errs; err != nil {
				close(abort)
				break
			}
		}
	}
	equal := false
	if err != nil && err.Error() == "bytes not equal" {
		err = nil
	} else {
		equal = err == nil
	}
	return equal, err
}

func doCheckSum(src, dst object.ObjectStorage, key string, srcChksumPtr *uint32, obj object.Object, config *Config, equal *bool) error {
	if obj.IsSymlink() && config.Links && (config.CheckAll || config.CheckNew) {
		var srcLink, dstLink string
		var err error
		if s, ok := src.(object.SupportSymlink); ok {
			if srcLink, err = s.Readlink(key); err != nil {
				return err
			}
		}
		if s, ok := dst.(object.SupportSymlink); ok {
			if dstLink, err = s.Readlink(key); err != nil {
				return err
			}
		}
		*equal = srcLink == dstLink && srcLink != "" && dstLink != ""
		return nil
	}
	abort := make(chan struct{})
	var err error
	if srcChksumPtr != nil {
		var srcChksum uint32
		var dstChksum uint32
		srcChksum = *srcChksumPtr
		dstChksum, err = calObjChksum(dst, key, abort, obj)
		if err == nil {
			*equal = srcChksum == dstChksum
		} else {
			*equal = false
		}
	} else {
		*equal, err = compObjBinary(src, dst, key, abort, obj)
	}
	return err
}

func checkSum(src, dst object.ObjectStorage, key string, srcChksum *uint32, obj object.Object, config *Config) (bool, error) {
	start := time.Now()
	var equal bool
	err := try(3, func() error { return doCheckSum(src, dst, key, srcChksum, obj, config, &equal) })
	if err == nil {
		checked.Increment()
		checkedBytes.IncrInt64(obj.Size())
		if equal {
			logger.Debugf("Checked %s OK (and equal) in %s,", key, time.Since(start))
		} else {
			logger.Warnf("Checked %s OK (but NOT equal) in %s,", key, time.Since(start))
		}
	} else {
		logger.Errorf("Failed to check %s in %s: %s", key, time.Since(start), err)
	}
	return equal, err
}

var fastStreamRead = map[string]struct{}{"file": {}, "hdfs": {}, "jfs": {}, "gluster": {}}
var streamWrite = map[string]struct{}{"file": {}, "hdfs": {}, "sftp": {}, "gs": {}, "wasb": {}, "ceph": {}, "swift": {}, "webdav": {}, "jfs": {}, "gluster": {}}
var readInMem = map[string]struct{}{"mem": {}, "etcd": {}, "redis": {}, "tikv": {}, "mysql": {}, "postgres": {}, "sqlite3": {}}

func inMap(obj object.ObjectStorage, m map[string]struct{}) bool {
	_, ok := m[strings.Split(obj.String(), "://")[0]]
	return ok
}

func doCopySingle(src, dst object.ObjectStorage, key string, size int64, calChksum bool) (uint32, error) {
	if size > maxBlock && !inMap(dst, readInMem) && !inMap(src, fastStreamRead) {
		var err error
		var in io.Reader
		downer := newParallelDownloader(src, key, size, downloadBufSize, concurrent)
		defer downer.Close()
		if inMap(dst, streamWrite) {
			in = downer
		} else {
			var f *os.File
			// download the object into disk
			if f, err = os.CreateTemp("", "rep"); err != nil {
				logger.Warnf("create temp file: %s", err)
				return doCopySingle0(src, dst, key, size, calChksum)
			}
			_ = os.Remove(f.Name()) // will be deleted after Close()
			defer f.Close()
			buf := bufPool.Get().(*[]byte)
			defer bufPool.Put(buf)
			// hide f.ReadFrom to avoid discarding buf
			if _, err = io.CopyBuffer(struct{ io.Writer }{f}, downer, *buf); err == nil {
				_, err = f.Seek(0, 0)
				in = f
			}
		}
		r := &chksumReader{in, 0, calChksum}
		if err == nil {
			err = dst.Put(key, r)
		}
		if err != nil {
			if _, e := src.Head(key); os.IsNotExist(e) {
				logger.Debugf("Head src %s: %s", key, err)
				err = utils.ErrSkipped
			}
		}
		return r.chksum, err
	}
	return doCopySingle0(src, dst, key, size, calChksum)
}

func doCopySingle0(src, dst object.ObjectStorage, key string, size int64, calChksum bool) (uint32, error) {
	concurrent <- 1
	defer func() {
		<-concurrent
	}()
	var in io.ReadCloser
	var err error
	if size == 0 {
		if key == "" && !object.IsFileSystem(dst) {
			ps := strings.SplitN(dst.String(), "/", 4)
			if len(ps) == 4 && ps[3] == "" {
				logger.Warnf("empty key is not support by %s, ignore it", dst)
				return 0, nil
			}
		}
		if object.IsFileSystem(src) {
			// for check permissions
			r, err := src.Get(key, 0, -1)
			if err != nil {
				return 0, err
			}
			_ = r.Close()
		}
		in = io.NopCloser(bytes.NewReader(nil))
	} else {
		in, err = src.Get(key, 0, size)
		if err != nil {
			if _, e := src.Head(key); os.IsNotExist(e) {
				logger.Debugf("Head src %s: %s", key, err)
				err = utils.ErrSkipped
			}
			return 0, err
		}
	}
	r := &chksumReader{in, 0, calChksum}
	defer in.Close()
	err = dst.Put(key, &withProgress{r})
	return r.chksum, err
}

type withProgress struct {
	r io.Reader
}

func (w *withProgress) Read(b []byte) (int, error) {
	if limiter != nil {
		limiter.Wait(int64(len(b)))
	}
	n, err := w.r.Read(b)
	copiedBytes.IncrInt64(int64(n))
	return n, err
}

func dynAlloc(size int) []byte {
	zeros := utils.PowerOf2(size)
	b := *dynPools[zeros].Get().(*[]byte)
	if cap(b) < size {
		panic(fmt.Sprintf("%d < %d", cap(b), size))
	}
	return b[:size]
}

func dynFree(b []byte) {
	dynPools[utils.PowerOf2(cap(b))].Put(&b)
}

var dynPools []*sync.Pool

func init() {
	dynPools = make([]*sync.Pool, 33) // 1 - 8G
	for i := 0; i < 33; i++ {
		func(bits int) {
			dynPools[i] = &sync.Pool{
				New: func() interface{} {
					b := make([]byte, 1<<bits)
					return &b
				},
			}
		}(i)
	}
}

func doUploadPart(src, dst object.ObjectStorage, srckey string, off, size int64, key, uploadID string, num int, calChksum bool) (*object.Part, uint32, error) {
	if limiter != nil {
		limiter.Wait(size)
	}
	start := time.Now()
	sz := size
	data := dynAlloc(int(size))
	defer dynFree(data)
	var part *object.Part
	var chksum uint32
	err := try(3, func() error {
		in, err := src.Get(srckey, off, sz)
		if err != nil {
			return err
		}
		defer in.Close()
		r := &chksumReader{in, 0, calChksum}
		if _, err = io.ReadFull(r, data); err != nil {
			return err
		}
		chksum = r.chksum
		// PartNumber starts from 1
		part, err = dst.UploadPart(key, uploadID, num+1, data)
		return err
	})
	if err != nil {
		logger.Warnf("Failed to copy data of %s part %d: %s", key, num, err)
		return nil, 0, fmt.Errorf("part %d: %s", num, err)
	}
	logger.Debugf("Copied data of %s part %d in %s", key, num, time.Since(start))
	copiedBytes.IncrInt64(sz)
	return part, chksum, nil
}

func choosePartSize(upload *object.MultipartUpload, size int64) int64 {
	partSize := int64(upload.MinPartSize)
	if partSize == 0 {
		partSize = defaultPartSize
	}
	if size > partSize*int64(upload.MaxCount) {
		partSize = size / int64(upload.MaxCount)
		partSize = ((partSize-1)>>20 + 1) << 20 // align to MB
	}
	return partSize
}

func doCopyRange(src, dst object.ObjectStorage, key string, off, size int64, upload *object.MultipartUpload, num int, abort chan struct{}, calChksum bool) (*object.Part, uint32, error) {
	select {
	case <-abort:
		return nil, 0, fmt.Errorf("aborted")
	case concurrent <- 1:
		defer func() {
			<-concurrent
		}()
	}

	limits := dst.Limits()
	if size <= 32<<20 || !limits.IsSupportUploadPartCopy {
		return doUploadPart(src, dst, key, off, size, key, upload.UploadID, num, calChksum)
	}

	tmpkey := fmt.Sprintf("%s.part%d", key, num)
	var up *object.MultipartUpload
	var err error
	err = try(3, func() error {
		up, err = dst.CreateMultipartUpload(tmpkey)
		return err
	})
	if err != nil {
		return nil, 0, fmt.Errorf("range(%d,%d): %s", off, size, err)
	}

	partSize := choosePartSize(up, size)
	n := int((size-1)/partSize) + 1
	logger.Debugf("Copying data of %s (range: %d,%d) as %d parts (size: %d): %s", key, off, size, n, partSize, up.UploadID)
	parts := make([]*object.Part, n)
	var tmpChksum uint32
	first := true

	for i := 0; i < n; i++ {
		sz := partSize
		if i == n-1 {
			sz = size - int64(i)*partSize
		}
		select {
		case <-abort:
			dst.AbortUpload(tmpkey, up.UploadID)
			return nil, 0, fmt.Errorf("aborted")
		default:
		}
		var chksum uint32
		parts[i], chksum, err = doUploadPart(src, dst, key, off+int64(i)*partSize, sz, tmpkey, up.UploadID, i, calChksum)
		if err != nil {
			dst.AbortUpload(tmpkey, up.UploadID)
			return nil, 0, fmt.Errorf("range(%d,%d): %s", off, size, err)
		}
		if calChksum {
			if first {
				tmpChksum = chksum
				first = false
			} else {
				tmpChksum = crc32combine.CRC32Combine(crc32.Castagnoli, tmpChksum, chksum, sz)
			}
		}
	}

	err = try(3, func() error { return dst.CompleteUpload(tmpkey, up.UploadID, parts) })
	if err != nil {
		dst.AbortUpload(tmpkey, up.UploadID)
		return nil, 0, fmt.Errorf("multipart: %s", err)
	}
	var part *object.Part
	err = try(3, func() error {
		part, err = dst.UploadPartCopy(key, upload.UploadID, num+1, tmpkey, 0, size)
		return err
	})
	_ = dst.Delete(tmpkey)
	return part, tmpChksum, err
}

func doCopyMultiple(src, dst object.ObjectStorage, key string, size int64, upload *object.MultipartUpload, calChksum bool) (uint32, error) {
	limits := dst.Limits()
	if size > limits.MaxPartSize*int64(upload.MaxCount) {
		return 0, fmt.Errorf("object size %d is too large to copy", size)
	}

	partSize := choosePartSize(upload, size)
	n := int((size-1)/partSize) + 1
	logger.Debugf("Copying data of %s as %d parts (size: %d): %s", key, n, partSize, upload.UploadID)
	abort := make(chan struct{})
	parts := make([]*object.Part, n)
	errs := make(chan error, n)
	chksums := make([]chksumWithSz, n)
	var err error

	for i := 0; i < n; i++ {
		go func(num int) {
			sz := partSize
			if num == n-1 {
				sz = size - int64(num)*partSize
			}
			var copyErr error
			var chksum uint32
			parts[num], chksum, copyErr = doCopyRange(src, dst, key, int64(num)*partSize, sz, upload, num, abort, calChksum)
			chksums[num] = chksumWithSz{chksum, sz}
			errs <- copyErr
		}(i)
	}

	for i := 0; i < n; i++ {
		if err = <-errs; err != nil {
			close(abort)
			break
		}
	}
	if err == nil {
		err = try(3, func() error { return dst.CompleteUpload(key, upload.UploadID, parts) })
	}
	if err != nil {
		dst.AbortUpload(key, upload.UploadID)
		return 0, fmt.Errorf("multipart: %s", err)
	}
	var chksum uint32
	if calChksum {
		chksum = chksums[0].chksum
		for i := 1; i < n; i++ {
			chksum = crc32combine.CRC32Combine(crc32.Castagnoli, chksum, chksums[i].chksum, chksums[i].size)
		}
	}

	return chksum, nil
}

func InitForCopyData() {
	concurrent = make(chan int, 10)
	progress := utils.NewProgress(true)
	copied = progress.AddCountSpinner("Copied objects")
	copiedBytes = progress.AddByteSpinner("Copied bytes")
}

func CopyData(src, dst object.ObjectStorage, key string, size int64, calChksum bool) (uint32, error) {
	start := time.Now()
	var err error
	var srcChksum uint32
	if size < maxBlock {
		err = try(3, func() (err error) {
			srcChksum, err = doCopySingle(src, dst, key, size, calChksum)
			return
		})
	} else {
		var upload *object.MultipartUpload
		if upload, err = dst.CreateMultipartUpload(key); err == nil {
			srcChksum, err = doCopyMultiple(src, dst, key, size, upload, calChksum)
		} else if err == utils.ENOTSUP {
			err = try(3, func() (err error) {
				srcChksum, err = doCopySingle(src, dst, key, size, calChksum)
				return
			})
		} else { // other error retry
			if err = try(2, func() error {
				upload, err = dst.CreateMultipartUpload(key)
				return err
			}); err == nil {
				srcChksum, err = doCopyMultiple(src, dst, key, size, upload, calChksum)
			}
		}
	}
	if err == nil {
		logger.Debugf("Copied data of %s (%d bytes) in %s", key, size, time.Since(start))
	} else {
		logger.Errorf("Failed to copy data of %s in %s: %s", key, time.Since(start), err)
	}
	return srcChksum, err
}

func worker(tasks <-chan object.Object, src, dst object.ObjectStorage, config *Config) {
	for obj := range tasks {
		key := obj.Key()
		switch obj.Size() {
		case markDeleteSrc:
			deleteObj(src, key, config.Dry)
		case markDeleteDst:
			deleteObj(dst, key, config.Dry)
		case markCopyPerms:
			if config.Dry {
				logger.Debugf("Will copy permissions for %s", key)
			} else {
				copyPerms(dst, withoutSize(obj), config)
			}
			copied.Increment()
		case markChecksum:
			if config.Dry {
				logger.Debugf("Will compare checksum for %s", key)
				checked.Increment()
				break
			}
			obj = withoutSize(obj)
			if equal, err := checkSum(src, dst, key, nil, obj, config); err != nil {
				failed.Increment()
				break
			} else if equal {
				if config.DeleteSrc {
					if obj.IsDir() {
						srcDelayDelMu.Lock()
						srcDelayDel = append(srcDelayDel, key)
						srcDelayDelMu.Unlock()
					} else {
						deleteObj(src, key, false)
					}
				} else if config.Perms && (!obj.IsSymlink() || !config.Links) {
					if o, e := dst.Head(key); e == nil {
						if needCopyPerms(obj, o) {
							copyPerms(dst, obj, config)
							copied.Increment()
						} else {
							skipped.Increment()
							skippedBytes.IncrInt64(obj.Size())
						}
					} else {
						logger.Warnf("Failed to head object %s: %s", key, e)
						failed.Increment()
					}
				} else {
					skipped.Increment()
					skippedBytes.IncrInt64(obj.Size())
				}
				break
			}
			// checkSum not equal, copy the object
			fallthrough
		default:
			if config.Dry {
				logger.Debugf("Will copy %s (%d bytes)", obj.Key(), obj.Size())
				copied.Increment()
				copiedBytes.IncrInt64(obj.Size())
				break
			}
			var err error
			var srcChksum uint32

			if config.Links && obj.IsSymlink() {
				if err = copyLink(src, dst, key); err != nil {
					logger.Errorf("copy link failed: %s", err)
				}
			} else {
				srcChksum, err = CopyData(src, dst, key, obj.Size(), config.CheckAll || config.CheckNew)
			}
			if errors.Is(err, utils.ErrExtlink) {
				logger.Warnf("Skip external link %s: %s", key, err)
				err = utils.ErrSkipped
			}

			if err == nil && config.CheckChange {
				err = checkChange(src, dst, obj, key, config)
			}

			if err == nil && (config.CheckAll || config.CheckNew) {
				var equal bool
				if equal, err = checkSum(src, dst, key, &srcChksum, obj, config); err == nil && !equal {
					err = fmt.Errorf("checksums of copied object %s don't match", key)
				}
			}
			if err == nil {
				if mc, ok := dst.(object.MtimeChanger); ok {
					if err = mc.Chtimes(obj.Key(), obj.Mtime()); err != nil && !errors.Is(err, utils.ENOTSUP) {
						logger.Warnf("Update mtime of %s: %s", key, err)
					}
				}
				if config.Perms {
					copyPerms(dst, obj, config)
				}
				copied.Increment()
			} else if errors.Is(err, utils.ErrSkipped) {
				skipped.Increment()
			} else {
				failed.Increment()
				logger.Errorf("Failed to copy object %s: %s", key, err)
			}
		}
		incrHandled(1)
	}
}

func checkChange(src, dst object.ObjectStorage, obj object.Object, key string, config *Config) error {
	if obj == nil || config.Links && obj.IsSymlink() {
		return nil // ignore symlink
	}
	if cur, err := src.Head(key); err == nil {
		if !config.CheckAll && !config.CheckNew {
			checked.Increment()
			checkedBytes.IncrInt64(obj.Size())
		}
		equal := cur.Size() == obj.Size()
		if equal && !cur.Mtime().Equal(obj.Mtime()) {
			// Head of an object may not return the millisecond part of mtime as List
			equal = cur.Mtime().Unix() == obj.Mtime().Unix() && cur.Mtime().UnixMilli()%1000 == 0
		}
		if !equal {
			return fmt.Errorf("%s changed during sync. Original: size=%d, mtime=%s; Current: size=%d, mtime=%s",
				cur.Key(), obj.Size(), obj.Mtime(), cur.Size(), cur.Mtime())
		}
		if dstObj, err := dst.Head(key); err == nil {
			if cur.Size() != dstObj.Size() {
				return fmt.Errorf("copied %s size mismatch: original=%d, current=%d", key, obj.Size(), dstObj.Size())
			}
			return nil
		} else {
			return fmt.Errorf("check %s in %s: %s", key, dst, err)
		}
	} else if errors.Is(err, os.ErrNotExist) {
		return fmt.Errorf("object %s was removed during sync", key)
	} else {
		return fmt.Errorf("check %s in %s: %s", key, src, err)
	}
}

func copyLink(src object.ObjectStorage, dst object.ObjectStorage, key string) error {
	if p, err := src.(object.SupportSymlink).Readlink(key); err != nil {
		return err
	} else {
		if err := dst.Delete(key); err != nil {
			logger.Debugf("Deleted %s from %s ", key, dst)
			return err
		}
		// TODO: use relative path based on option
		return dst.(object.SupportSymlink).Symlink(p, key)
	}
}

type objWithSize struct {
	object.Object
	nsize int64
}

func (o *objWithSize) Size() int64 {
	return o.nsize
}

type fileWithSize struct {
	object.File
	nsize int64
}

func (o *fileWithSize) Size() int64 {
	return o.nsize
}

func withSize(o object.Object, nsize int64) object.Object {
	if f, ok := o.(object.File); ok {
		return &fileWithSize{f, nsize}
	}
	return &objWithSize{o, nsize}
}

func withoutSize(o object.Object) object.Object {
	switch w := o.(type) {
	case *objWithSize:
		return w.Object
	case *fileWithSize:
		return w.File
	}
	return o
}

var dstDelayDelMu sync.Mutex
var dstDelayDel []string
var srcDelayDelMu sync.Mutex
var srcDelayDel []string

func handleExtraObject(tasks chan<- object.Object, dstobj object.Object, config *Config) bool {
	incrTotal(1)
	if !config.DeleteDst || !config.Dirs && dstobj.IsDir() || config.Limit == 0 {
		logger.Debug("Ignore extra object", dstobj.Key())
		extra.Increment()
		extraBytes.IncrInt64(dstobj.Size())
		return false
	}
	config.Limit--
	if dstobj.IsDir() {
		dstDelayDelMu.Lock()
		dstDelayDel = append(dstDelayDel, dstobj.Key())
		dstDelayDelMu.Unlock()
	} else {
		tasks <- withSize(dstobj, markDeleteDst)
	}
	return config.Limit == 0
}

func startSingleProducer(tasks chan<- object.Object, src, dst object.ObjectStorage, prefix string, config *Config) error {
	start, end := config.Start, config.End
	logger.Debugf("maxResults: %d, defaultPartSize: %d, maxBlock: %d", maxResults, defaultPartSize, maxBlock)

	srckeys, err := ListAll(src, prefix, start, end, !config.Links)
	if err != nil {
		return fmt.Errorf("list %s: %s", src, err)
	}

	var dstkeys <-chan object.Object
	if config.ForceUpdate {
		t := make(chan object.Object)
		close(t)
		dstkeys = t
	} else {
		dstkeys, err = ListAll(dst, prefix, start, end, !config.Links)
		if err != nil {
			return fmt.Errorf("list %s: %s", dst, err)
		}
	}
	return produce(tasks, srckeys, dstkeys, config)
}

func produce(tasks chan<- object.Object, srckeys, dstkeys <-chan object.Object, config *Config) error {
	srckeys = filter(srckeys, config.rules, config)
	dstkeys = filter(dstkeys, config.rules, config)
	var dstobj object.Object
	var (
		skip, skipBytes int64
		lastUpdate      time.Time
	)
	flushProgress := func() {
		skipped.IncrInt64(skip)
		skippedBytes.IncrInt64(skipBytes)
		incrHandled(int(skip))
		skip, skipBytes = 0, 0
	}
	defer flushProgress()
	skipIt := func(obj object.Object) {
		skip++
		skipBytes += obj.Size()
		if skip > 100 || time.Since(lastUpdate) > time.Millisecond*100 {
			lastUpdate = time.Now()
			flushProgress()
		}
	}
	for obj := range srckeys {
		if obj == nil {
			return fmt.Errorf("listing failed, stop syncing, waiting for pending ones")
		}
		if !config.Dirs && obj.IsDir() {
			logger.Debug("Ignore directory ", obj.Key())
			continue
		}
		if config.Limit >= 0 {
			if config.Limit == 0 {
				return nil
			}
			config.Limit--
		}
		incrTotal(1)

		if dstobj != nil && obj.Key() > dstobj.Key() {
			if handleExtraObject(tasks, dstobj, config) {
				return nil
			}
			dstobj = nil
		}
		if dstobj == nil {
			for dstobj = range dstkeys {
				if dstobj == nil {
					return fmt.Errorf("listing failed, stop syncing, waiting for pending ones")
				}
				if obj.Key() <= dstobj.Key() {
					break
				}
				if handleExtraObject(tasks, dstobj, config) {
					return nil
				}
				dstobj = nil
			}
		}

		// FIXME: there is a race when source is modified during coping
		if dstobj == nil || obj.Key() < dstobj.Key() {
			if config.Existing {
				skipIt(obj)
				continue
			}
			tasks <- obj
		} else { // obj.key == dstobj.key
			if config.IgnoreExisting {
				skipIt(obj)
				dstobj = nil
				continue
			}
			if config.ForceUpdate ||
				(config.Update && obj.Mtime().Unix() > dstobj.Mtime().Unix()) ||
				(!config.Update && obj.Size() != dstobj.Size()) {
				tasks <- obj
			} else if config.Update && obj.Mtime().Unix() < dstobj.Mtime().Unix() {
				skipIt(obj)
			} else if config.CheckAll { // two objects are likely the same
				tasks <- withSize(obj, markChecksum)
			} else if config.DeleteSrc {
				if obj.IsDir() {
					srcDelayDelMu.Lock()
					srcDelayDel = append(srcDelayDel, obj.Key())
					srcDelayDelMu.Unlock()
				} else {
					tasks <- withSize(obj, markDeleteSrc)
				}
			} else if config.Perms && needCopyPerms(obj, dstobj) {
				tasks <- withSize(obj, markCopyPerms)
			} else {
				skipIt(obj)
			}
			dstobj = nil
		}
	}
	if config.DeleteDst {
		if dstobj != nil {
			if handleExtraObject(tasks, dstobj, config) {
				return nil
			}
		}
		for dstobj = range dstkeys {
			if dstobj == nil {
				return fmt.Errorf("listing failed, stop syncing, waiting for pending ones")
			}
			if handleExtraObject(tasks, dstobj, config) {
				return nil
			}
		}
	}
	return nil
}

type rule struct {
	pattern string
	include bool
}

func parseRule(name, p string) rule {
	if runtime.GOOS == "windows" {
		p = strings.Replace(p, "\\", "/", -1)
	}
	return rule{pattern: p, include: name == "-include"}
}

func parseIncludeRules(args []string) (rules []rule) {
	l := len(args)
	for i, a := range args {
		if strings.HasPrefix(a, "--") {
			a = a[1:]
		}
		if l-1 > i && (a == "-include" || a == "-exclude") {
			if _, err := path.Match(args[i+1], "xxxx"); err != nil {
				logger.Warnf("ignore invalid pattern: %s %s", a, args[i+1])
				continue
			}
			rules = append(rules, parseRule(a, args[i+1]))
		} else if strings.HasPrefix(a, "-include=") || strings.HasPrefix(a, "-exclude=") {
			if s := strings.Split(a, "="); len(s) == 2 && s[1] != "" {
				if _, err := path.Match(s[1], "xxxx"); err != nil {
					logger.Warnf("ignore invalid pattern: %s", a)
					continue
				}
				rules = append(rules, parseRule(s[0], s[1]))
			}
		}
	}
	return
}

func filterKey(o object.Object, now time.Time, rules []rule, config *Config) bool {
	var ok bool = true
	if !o.IsDir() && !o.IsSymlink() {
		ok = o.Size() >= int64(config.MinSize) && o.Size() <= int64(config.MaxSize)
		if ok && config.MaxAge > 0 {
			ok = o.Mtime().After(now.Add(-config.MaxAge))
		}
		if ok && config.MinAge > 0 {
			ok = o.Mtime().Before(now.Add(-config.MinAge))
		}
		if ok && !config.StartTime.IsZero() {
			ok = o.Mtime().After(config.StartTime)
		}
		if ok && !config.EndTime.IsZero() {
			ok = o.Mtime().Before(config.EndTime)
		}
	}
	if ok {
		if config.MatchFullPath {
			ok = matchFullPath(rules, o.Key())
		} else {
			ok = matchLeveledPath(rules, o.Key())
		}
	}
	return ok
}

func filter(keys <-chan object.Object, rules []rule, config *Config) <-chan object.Object {
	r := make(chan object.Object)
	now := time.Now()
	go func() {
		for o := range keys {
			if o == nil {
				// Telling that the listing has failed
				r <- nil
				break
			}
			if filterKey(o, now, rules, config) {
				r <- o
			} else {
				logger.Debugf("exclude %s size: %d, mtime: %s", o.Key(), o.Size(), o.Mtime())
				excluded.Increment()
				excludedBytes.IncrInt64(o.Size())
			}
		}
		close(r)
	}()
	return r
}

func matchTwoStar(p string, s []string) bool {
	if len(s) == 0 {
		return p == "*"
	}
	idx := strings.Index(p, "**")
	if idx == -1 {
		ok, _ := path.Match(p, strings.Join(s, "/"))
		return ok
	}
	ok, _ := path.Match(p[:idx+1], s[0])
	if !ok {
		return false
	}
	for i := 0; i <= len(s); i++ {
		tp := p[idx+1:]
		if i == 0 {
			tp = p[:idx] + p[idx+1:]
		}
		if matchTwoStar(tp, s[i:]) {
			return true
		}
	}
	return false
}

func matchPrefix(p, s []string) bool {
	if len(p) == 0 || len(s) == 0 {
		return len(p) == len(s)
	}
	first := p[0]
	n := len(s)
	switch {
	case first == "***":
		return true
	case strings.Contains(first, "**"):
		for i := 1; i <= n; i++ {
			if matchTwoStar(first, s[:i]) && matchPrefix(p[1:], s[i:]) {
				return true
			}
		}
		return false
	default:
		ok, _ := path.Match(first, s[0])
		return ok && matchPrefix(p[1:], s[1:])
	}
}

func matchSuffix(p, s []string) bool {
	if len(p) == 0 {
		return true
	}
	last := p[len(p)-1]
	if len(s) == 0 {
		return len(p) == 1 && (last == "***" || last == "**")
	}
	prefix := p[:len(p)-1]
	n := len(s)
	switch {
	case last == "***":
		for i := 0; i < n; i++ {
			if matchSuffix(prefix, s[:i]) {
				return true
			}
		}
		return false
	case strings.Contains(last, "**"):
		for i := 0; i < n; i++ {
			if matchTwoStar(last, s[i:]) && matchSuffix(prefix, s[:i]) {
				return true
			}
		}
		return false
	default:
		ok, _ := path.Match(last, s[n-1])
		return ok && matchSuffix(prefix, s[:n-1])
	}
}

func matchFullPath(rules []rule, key string) bool {
	ps := strings.Split(key, "/")
	for _, rule := range rules {
		p := strings.Split(rule.pattern, "/")
		var ok bool
		if p[0] == "" {
			if ps[0] != "" {
				p = p[1:]
			}
			ok = matchPrefix(p, ps)
		} else {
			ok = matchSuffix(p, ps)
		}
		if ok {
			if rule.include {
				break // try next level
			} else {
				return false
			}
		}
	}
	return true
}

// Consistent with rsync behavior, the matching order is adjusted according to the order of the "include" and "exclude" options
func matchLeveledPath(rules []rule, key string) bool {
	parts := strings.Split(key, "/")
	for i := range parts {
		if parts[i] == "" {
			continue
		}
		for _, rule := range rules {
			ps := parts[:i+1]
			p := strings.Split(rule.pattern, "/")
			if i < len(parts)-1 && (p[len(p)-1] == "" || p[len(p)-1] == "***") {
				ps = append(append([]string{}, ps...), "") // don't overwrite parts
			}
			var ok bool
			if p[0] == "" {
				if ps[0] != "" {
					p = p[1:]
				}
				ok = matchPrefix(p, ps)
			} else {
				ok = matchSuffix(p, ps)
			}
			if ok {
				if rule.include {
					break // try next level
				} else {
					return false
				}
			}
		}
	}
	return true
}

func listCommonPrefix(store object.ObjectStorage, prefix string, cp chan object.Object, followLink bool) (chan object.Object, error) {
	var total []object.Object
	var objs []object.Object
	var err error
	var nextToken string
	var marker string
	var hasMore bool
	var thisListMaxResults int64 = maxResults
	if strings.HasPrefix(store.String(), "file://") || strings.HasPrefix(store.String(), "nfs://") ||
		strings.HasPrefix(store.String(), "gluster://") || strings.HasPrefix(store.String(), "jfs://") ||
		strings.HasPrefix(store.String(), "hdfs://") || strings.HasPrefix(store.String(), "webdav://") {
		thisListMaxResults = math.MaxInt64
	}
	for {
		objs, hasMore, nextToken, err = store.List(prefix, marker, nextToken, "/", thisListMaxResults, followLink)
		if err != nil {
			return nil, err
		}
		if len(objs) > 0 {
			total = append(total, objs...)
			marker = objs[len(objs)-1].Key()
		}
		if !hasMore {
			break
		}
	}
	srckeys := make(chan object.Object, 1000)
	go func() {
		defer close(srckeys)
		for _, o := range total {
			if o.IsDir() && o.Key() > prefix {
				if cp != nil {
					cp <- o
				}
			} else {
				srckeys <- o
			}
		}
	}()
	return srckeys, nil
}

func produceFromList(tasks chan<- object.Object, src, dst object.ObjectStorage, config *Config) error {
	f, err := os.Open(config.FilesFrom)
	if err != nil {
		return fmt.Errorf("open %s: %s", config.FilesFrom, err)
	}
	defer f.Close()

	prefixs := make(chan string, config.Threads)
	var wg sync.WaitGroup
	wg.Add(config.Threads)
	for i := 0; i < config.Threads; i++ {
		go func() {
			defer wg.Done()
			for key := range prefixs {
				if !strings.HasSuffix(key, "/") {
					if err := produceSingleObject(tasks, src, dst, key, config); err == nil {
						listedPrefix.Increment()
						continue
					} else if errors.Is(err, ignoreDir) {
						key += "/"
					}
				}
				logger.Debugf("start listing prefix %s", key)
				err = startProducer(tasks, src, dst, key, config.ListDepth, config)
				if err != nil {
					logger.Errorf("list prefix %s: %s", key, err)
					failed.Increment()
				}
				listedPrefix.Increment()
			}
		}()
	}

	scanner := bufio.NewScanner(f)
	for scanner.Scan() {
		key := scanner.Text()
		if key == "" {
			continue
		}
		trimKey := strings.TrimRightFunc(key, unicode.IsSpace)
		if trimKey != key {
			logger.Infof("found a prefix with a space character:%q", key)
		}
		prefixs <- trimKey
	}
	close(prefixs)

	wg.Wait()
	listedPrefix.Done()
	return nil
}

var ignoreDir = errors.New("ignore dir")

func produceSingleObject(tasks chan<- object.Object, src, dst object.ObjectStorage, key string, config *Config) error {
	obj, err := src.Head(key)
	if err == nil && (!obj.IsDir() || obj.IsSymlink() && config.Links || obj.IsDir() && config.Dirs && strings.HasSuffix(key, "/")) {
		var srckeys = make(chan object.Object, 1)
		srckeys <- obj
		close(srckeys)
		if dobj, e := dst.Head(key); e == nil || os.IsNotExist(e) {
			var dstkeys = make(chan object.Object, 1)
			if dobj != nil {
				dstkeys <- dobj
			}
			close(dstkeys)
			logger.Debugf("produce single key %s", key)
			_ = produce(tasks, srckeys, dstkeys, config)
			return nil
		} else {
			logger.Warnf("head %s from %s: %s", key, dst, e)
			err = e
		}
	} else if err != nil {
		logger.Warnf("head %s from %s: %s", key, src, err)
	} else {
		err = ignoreDir
	}
	return err
}

func startProducer(tasks chan<- object.Object, src, dst object.ObjectStorage, prefix string, listDepth int, config *Config) error {
	config.concurrentList <- 1
	defer func() {
		<-config.concurrentList
	}()
	if config.Limit == 1 && len(config.rules) == 0 {
		if produceSingleObject(tasks, src, dst, prefix, config) == nil {
			return nil
		}
	}
	if config.ListThreads <= 1 || listDepth <= 0 {
		return startSingleProducer(tasks, src, dst, prefix, config)
	}

	commonPrefix := make(chan object.Object, 1000)
	done := make(chan bool)
	go func() {
		defer close(done)
		var mu sync.Mutex
		processing := make(map[string]bool)
		var wg sync.WaitGroup
		defer wg.Wait()
		for c := range commonPrefix {
			mu.Lock()
			if processing[c.Key()] {
				mu.Unlock()
				continue
			}
			processing[c.Key()] = true
			mu.Unlock()

			if len(config.rules) > 0 && !matchLeveledPath(config.rules, c.Key()) {
				logger.Infof("exclude prefix %s", c.Key())
				continue
			}
			if c.Key() < config.Start {
				logger.Infof("ignore prefix %s", c.Key())
				continue
			}
			if config.End != "" && c.Key() > config.End {
				logger.Infof("ignore prefix %s", c.Key())
				continue
			}
			wg.Add(1)
			go func(prefix string) {
				defer wg.Done()
				err := startProducer(tasks, src, dst, prefix, listDepth-1, config)
				if err != nil {
					logger.Errorf("list prefix %s: %s", prefix, err)
					failed.Increment()
				}
			}(c.Key())
		}
	}()

	srckeys, err := listCommonPrefix(src, prefix, commonPrefix, !config.Links)
	if err == utils.ENOTSUP {
		return startSingleProducer(tasks, src, dst, prefix, config)
	} else if err != nil {
		return fmt.Errorf("list %s with delimiter: %s", src, err)
	}
	var dcp chan object.Object
	if config.DeleteDst {
		dcp = commonPrefix // search common prefix in dst
	}
	var dstkeys <-chan object.Object
	if config.ForceUpdate {
		t := make(chan object.Object)
		close(t)
		dstkeys = t
	} else {
		dstkeys, err = listCommonPrefix(dst, prefix, dcp, !config.Links)
		if err == utils.ENOTSUP {
			return startSingleProducer(tasks, src, dst, prefix, config)
		} else if err != nil {
			return fmt.Errorf("list %s with delimiter: %s", dst, err)
		}
	}
	// sync returned objects
	if err := produce(tasks, srckeys, dstkeys, config); err != nil {
		return err
	}
	// consume all the keys from dst
	for range dstkeys {
	}
	close(commonPrefix)

	<-config.concurrentList
	<-done
	config.concurrentList <- 1
	return nil
}

// Sync syncs all the keys between to object storage
func Sync(src, dst object.ObjectStorage, config *Config) error {
	if strings.HasPrefix(src.String(), "file://") && strings.HasPrefix(dst.String(), "file://") {
		major, minor := utils.GetKernelVersion()
		// copy_file_range() system call first appeared in Linux 4.5, and reworked in 5.3
		// Go requires kernel >= 5.3 to use copy_file_range(), see:
		// https://github.com/golang/go/blob/go1.17.11/src/internal/poll/copy_file_range_linux.go#L58-L66
		if major > 5 || (major == 5 && minor >= 3) {
			d1 := utils.GetDev(src.String()[7:]) // remove prefix "file://"
			d2 := utils.GetDev(dst.String()[7:])
			if d1 != -1 && d1 == d2 {
				object.TryCFR = true
			}
		}
	}

	if config.Inplace {
		object.PutInplace = true
	}

	var bufferSize = 10240
	if config.Manager != "" {
		// No support for work-stealing, so workers shouldnot buffer tasks to prevent piling up in their own queues, which could cause imbalance among workers.
		bufferSize = 0
	}
	tasks := make(chan object.Object, bufferSize)
	wg := sync.WaitGroup{}
	concurrent = make(chan int, config.Threads)
	if config.BWLimit > 0 {
		bps := float64(config.BWLimit*1e6/8) * 0.85 // 15% overhead
		limiter = ratelimit.NewBucketWithRate(bps, int64(bps)/10)
	}

	progress := utils.NewProgress(config.Verbose || config.Quiet || config.Manager != "")
	handled = progress.AddCountBar("Scanned objects", 0)
	excluded = progress.AddCountSpinner("Excluded objects")
	excludedBytes = progress.AddByteSpinner("Excluded bytes")
	skipped = progress.AddCountSpinner("Skipped objects")
	skippedBytes = progress.AddByteSpinner("Skipped bytes")
	extra = progress.AddCountSpinner("Extra objects")
	extraBytes = progress.AddByteSpinner("Extra bytes")
	pending = progress.AddCountSpinner("Pending objects")
	copied = progress.AddCountSpinner("Copied objects")
	copiedBytes = progress.AddByteSpinner("Copied bytes")
	if config.CheckAll || config.CheckNew || config.CheckChange {
		checked = progress.AddCountSpinner("Checked objects")
		checkedBytes = progress.AddByteSpinner("Checked bytes")
	}
	if config.DeleteSrc || config.DeleteDst {
		deleted = progress.AddCountSpinner("Deleted objects")
	}

	syncExitFunc := func() error {
		if config.Manager == "" {
			pending.SetCurrent(0)
			incrHandled(0)
			total := handled.GetTotal()
			progress.Done()

			msg := fmt.Sprintf("Found: %d, excluded: %d (%s), skipped: %d (%s), copied: %d (%s), extra: %d (%s)", total,
				excluded.Current(), formatSize(excludedBytes.Current()),
				skipped.Current(), formatSize(skippedBytes.Current()),
				copied.Current(), formatSize(copiedBytes.Current()),
				extra.Current(), formatSize(extraBytes.Current()))
			if checked != nil {
				msg += fmt.Sprintf(", checked: %d (%s)", checked.Current(), formatSize(checkedBytes.Current()))
			}
			if deleted != nil {
				msg += fmt.Sprintf(", deleted: %d", deleted.Current())
			}
			if failed != nil {
				msg += fmt.Sprintf(", failed: %d", failed.Current())
			}
			if total-handled.Current()-extra.Current() > 0 {
				msg += fmt.Sprintf(", lost: %d", total-handled.Current())
			}
			logger.Info(msg)

			if failed != nil {
				if n := failed.Current(); n > 0 || total > handled.Current()+extra.Current() {
					return fmt.Errorf("failed to handle %d objects", n+total-handled.Current())
				}
			}
		} else {
			sendStats(config.Manager)
			for len(srcDelayDel) > 0 {
				sendStats(config.Manager)
			}
			logger.Infof("This worker process has already completed its tasks")
		}
		return nil
	}

	if !config.Dry {
		failed = progress.AddCountSpinner("Failed objects")
		if config.MaxFailure > 0 {
			go func() {
				for {
					if failed.Current() >= config.MaxFailure {
						logger.Infof("the maximum error limit of %d was reached, stop now", config.MaxFailure)
						_ = syncExitFunc()
						os.Exit(1)
					}
					time.Sleep(time.Millisecond * 100)
				}
			}()
		}
	}

	if config.Manager == "" && config.FilesFrom != "" {
		listedPrefix = progress.AddCountSpinner("Prefix")
	}

	go func() {
		for {
			pending.SetCurrent(int64(len(tasks)))
			time.Sleep(time.Millisecond * 100)
		}
	}()

	initSyncMetrics(config)
	for i := 0; i < config.Threads; i++ {
		wg.Add(1)
		go func() {
			defer wg.Done()
			worker(tasks, src, dst, config)
		}()
	}

	if len(config.Exclude) > 0 {
		config.rules = parseIncludeRules(os.Args)
	}

	if config.Manager == "" {
		if len(config.Workers) > 0 {
			addr, err := startManager(config, tasks)
			if err != nil {
				return err
			}
			launchWorker(addr, config, &wg)
		}
		logger.Infof("Syncing from %s to %s", src, dst)
		if config.Start != "" {
			logger.Infof("first key: %q", config.Start)
		}
		if config.End != "" {
			logger.Infof("last key: %q", config.End)
		}
		config.concurrentList = make(chan int, config.ListThreads)
		var err error
		if config.FilesFrom != "" {
			err = produceFromList(tasks, src, dst, config)
		} else {
			err = startProducer(tasks, src, dst, "", config.ListDepth, config)
		}
		if err != nil {
			return err
		}
		close(tasks)
	} else {
		go fetchJobs(tasks, config)
		go func() {
			for {
				sendStats(config.Manager)
				time.Sleep(time.Second)
			}
		}()
	}
	wg.Wait()

	if config.Manager == "" {
		delayDelFunc := func(storage object.ObjectStorage, keys []string) {
			if len(keys) > 0 {
				logger.Infof("delete %d dirs from %s", len(keys), storage)
				sort.Strings(keys)
			}
			for i := len(keys) - 1; i >= 0; i-- {
				incrHandled(1)
				deleteObj(storage, keys[i], config.Dry)
			}
		}
		delWg := sync.WaitGroup{}

		delWg.Add(1)
		go func() {
			delayDelFunc(src, srcDelayDel)
			delWg.Done()
		}()
		delWg.Add(1)
		go func() {
			delayDelFunc(dst, dstDelayDel)
			delWg.Done()
		}()
		delWg.Wait()
	}
	return syncExitFunc()
}

func initSyncMetrics(config *Config) {
	if config.Registerer != nil {
		config.Registerer.MustRegister(
			prometheus.NewCounterFunc(prometheus.CounterOpts{
				Name: "scanned",
				Help: "Scanned objects",
			}, func() float64 {
				return float64(handled.Total())
			}),
			prometheus.NewCounterFunc(prometheus.CounterOpts{
				Name: "excluded",
				Help: "Excluded objects",
			}, func() float64 {
				return float64(excluded.Current())
			}),
			prometheus.NewCounterFunc(prometheus.CounterOpts{
				Name: "excluded_bytes",
				Help: "Excluded bytes",
			}, func() float64 {
				return float64(copied.Current())
			}),
			prometheus.NewCounterFunc(prometheus.CounterOpts{
				Name: "extra",
				Help: "Extra objects",
			}, func() float64 {
				return float64(excluded.Current())
			}),
			prometheus.NewCounterFunc(prometheus.CounterOpts{
				Name: "extra_bytes",
				Help: "Extra bytes",
			}, func() float64 {
				return float64(copied.Current())
			}),
			prometheus.NewCounterFunc(prometheus.CounterOpts{
				Name: "handled",
				Help: "Handled objects",
			}, func() float64 {
				return float64(handled.Current())
			}),
			prometheus.NewGaugeFunc(prometheus.GaugeOpts{
				Name: "pending",
				Help: "Pending objects",
			}, func() float64 {
				return float64(pending.Current())
			}),
			prometheus.NewCounterFunc(prometheus.CounterOpts{
				Name: "copied",
				Help: "Copied objects",
			}, func() float64 {
				return float64(copied.Current())
			}),
			prometheus.NewCounterFunc(prometheus.CounterOpts{
				Name: "copied_bytes",
				Help: "Copied bytes",
			}, func() float64 {
				return float64(copiedBytes.Current())
			}),
			prometheus.NewCounterFunc(prometheus.CounterOpts{
				Name: "skipped",
				Help: "Skipped objects",
			}, func() float64 {
				return float64(skipped.Current())
			}),
			prometheus.NewCounterFunc(prometheus.CounterOpts{
				Name: "skipped_bytes",
				Help: "Skipped bytes",
			}, func() float64 {
				return float64(skippedBytes.Current())
			}),
		)
		if failed != nil {
			config.Registerer.MustRegister(prometheus.NewCounterFunc(prometheus.CounterOpts{
				Name: "failed",
				Help: "Failed objects",
			}, func() float64 {
				return float64(failed.Current())
			}))
		}
		if deleted != nil {
			config.Registerer.MustRegister(prometheus.NewCounterFunc(prometheus.CounterOpts{
				Name: "deleted",
				Help: "Deleted objects",
			}, func() float64 {
				return float64(deleted.Current())
			}))
		}
		if checked != nil && checkedBytes != nil {
			config.Registerer.MustRegister(
				prometheus.NewCounterFunc(prometheus.CounterOpts{
					Name: "checked",
					Help: "Checked objects",
				}, func() float64 {
					return float64(checked.Current())
				}),
				prometheus.NewCounterFunc(prometheus.CounterOpts{
					Name: "checked_bytes",
					Help: "Checked bytes",
				}, func() float64 {
					return float64(checkedBytes.Current())
				}))
		}
		if listedPrefix != nil {
			config.Registerer.MustRegister(prometheus.NewCounterFunc(prometheus.CounterOpts{
				Name: "Prefix",
				Help: "listed prefix",
			}, func() float64 {
				return float64(listedPrefix.Current())
			}))
		}
	}
}<|MERGE_RESOLUTION|>--- conflicted
+++ resolved
@@ -222,7 +222,7 @@
 }
 
 func shouldRetry(err error) bool {
-	if err == nil || errors.Is(err, utils.ErrSkipped) {
+	if err == nil || errors.Is(err, utils.ErrSkipped) || errors.Is(err, utils.ErrExtlink) {
 		return false
 	}
 
@@ -241,11 +241,7 @@
 func try(n int, f func() error) (err error) {
 	for i := 0; i < n; i++ {
 		err = f()
-<<<<<<< HEAD
 		if !shouldRetry(err) {
-=======
-		if err == nil || errors.Is(err, utils.ErrSkipped) || errors.Is(err, utils.ErrExtlink) {
->>>>>>> c7dadcb7
 			return
 		}
 		logger.Debugf("Try %d failed: %s", i+1, err)
