--- conflicted
+++ resolved
@@ -1373,36 +1373,16 @@
 				logger.Infof("ignore prefix %s", c.Key())
 				continue
 			}
-<<<<<<< HEAD
 			wg.Add(1)
 			go func(prefix string) {
 				defer wg.Done()
-				err := startProducer(tasks, src, dst, prefix, config)
-=======
-			select {
-			case config.concurrentList <- 1:
-				wg.Add(1)
-				go func(prefix string) {
-					defer wg.Done()
-					err := startProducer(tasks, src, dst, prefix, listDepth-1, config)
-					if err != nil {
-						logger.Fatalf("list prefix %s: %s", prefix, err)
-					}
-					<-config.concurrentList
-				}(c.Key())
-			default:
-				err := startProducer(tasks, src, dst, c.Key(), listDepth-1, config)
->>>>>>> afbc0f7c
+				err := startProducer(tasks, src, dst, prefix,listDepth-1, config)
 				if err != nil {
 					logger.Fatalf("list prefix %s: %s", prefix, err)
 				}
-<<<<<<< HEAD
 				<-config.concurrentList
 			}(c.Key())
 			config.concurrentList <- 1
-=======
-			}
->>>>>>> afbc0f7c
 		}
 	}()
 
