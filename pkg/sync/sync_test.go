--- conflicted
+++ resolved
@@ -106,12 +106,8 @@
 	b, _ := object.CreateStorage("sftp", os.Getenv("SFTP_HOST")+"b", os.Getenv("SFTP_USER"), os.Getenv("SFTP_PASS"))
 	b.Put("ba", bytes.NewReader([]byte("ba")))
 
-<<<<<<< HEAD
 	// Copy "a" from sftp://a to sftp://b
-=======
-	// Copy "a" from mem://a to mem://b
 	total = 0
->>>>>>> d58d73bd
 	if err := Sync(a, b, config); err != nil {
 		t.Fatalf("sync: %s", err)
 	}
@@ -120,13 +116,8 @@
 	}
 
 	// Now a: {"a", "ab", "abc"}, b: {"a", "ba"}
-<<<<<<< HEAD
 	// Copy "ba" from sftp://b to sftp://a
-	total, totalBytes = 0, 0
-=======
-	// Copy "ba" from mem://b to mem://a
 	total = 0
->>>>>>> d58d73bd
 	if err := Sync(b, a, config); err != nil {
 		t.Fatalf("sync: %s", err)
 	}
@@ -164,13 +155,8 @@
 
 	// Test --force-update option
 	config.ForceUpdate = true
-<<<<<<< HEAD
 	// Forcibly copy {"a", "ba"} from sftp://a to sftp://b.
-	total, totalBytes = 0, 0
-=======
-	// Forcibly copy {"a", "ba"} from mem://a to mem://b.
 	total = 0
->>>>>>> d58d73bd
 	if err := Sync(a, b, config); err != nil {
 		t.Fatalf("sync: %s", err)
 	}
