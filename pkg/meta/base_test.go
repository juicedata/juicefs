/*
 * JuiceFS, Copyright 2020 Juicedata, Inc.
 *
 * Licensed under the Apache License, Version 2.0 (the "License");
 * you may not use this file except in compliance with the License.
 * You may obtain a copy of the License at
 *
 *     http://www.apache.org/licenses/LICENSE-2.0
 *
 * Unless required by applicable law or agreed to in writing, software
 * distributed under the License is distributed on an "AS IS" BASIS,
 * WITHOUT WARRANTIES OR CONDITIONS OF ANY KIND, either express or implied.
 * See the License for the specific language governing permissions and
 * limitations under the License.
 */

// disable_mutate_test
//
//nolint:errcheck
package meta

import (
	"bytes"
	"context"
	"fmt"
	"reflect"
	"runtime"
	"strconv"
	"strings"
	"sync"
	"syscall"
	"testing"
	"time"

	"github.com/juicedata/juicefs/pkg/utils"
	"github.com/redis/go-redis/v9"
	"xorm.io/xorm"
)

func TestRedisClient(t *testing.T) {
	t.SkipNow()
	m, err := newRedisMeta("redis", "127.0.0.1:6379/10", DefaultConf())
	if err != nil || m.Name() != "redis" {
		t.Fatalf("create meta: %s", err)
	}
	testMeta(t, m)
}

func TestKeyDB(t *testing.T) { //skip mutate
	// 127.0.0.1:6378 enable flash, 127.0.0.1:6377 disable flash
	for _, addr := range []string{"127.0.0.1:6378/10", "127.0.0.1:6377/10"} {
		m, err := newRedisMeta("redis", addr, DefaultConf())
		if err != nil || m.Name() != "redis" {
			t.Fatalf("create meta: %s", err)
		}
		if r, ok := m.(*redisMeta); ok {
			rawInfo, err := r.rdb.Info(Background).Result()
			if err != nil {
				t.Fatalf("parse info: %s", err)
			}
			var storageProvider, maxMemoryPolicy string
			for _, l := range strings.Split(strings.TrimSpace(rawInfo), "\n") {
				l = strings.TrimSpace(l)
				if l == "" || strings.HasPrefix(l, "#") {
					continue
				}
				kvPair := strings.SplitN(l, ":", 2)
				if len(kvPair) < 2 {
					continue
				}
				key, val := kvPair[0], kvPair[1]
				switch key {
				case "maxmemory_policy":
					maxMemoryPolicy = val
				case "storage_provider":
					storageProvider = val
				}
			}
			if storageProvider == "none" && maxMemoryPolicy != "noeviction" {
				t.Fatalf("maxmemory_policy should be noeviction")
			}
			if storageProvider == "flash" && maxMemoryPolicy == "noeviction" {
				t.Fatalf("maxmemory_policy should not be noeviction")
			}
		} else {
			t.Fatalf("should be redisMeta")
		}
	}
}

<<<<<<< HEAD
func TestRedisCluster(t *testing.T) {
	t.SkipNow()
=======
func TestRedisCluster(t *testing.T) { //skip mutate
>>>>>>> f8cb07d4
	m, err := newRedisMeta("redis", "127.0.0.1:7001,127.0.0.1:7002,127.0.0.1:7003/2", DefaultConf())
	if err != nil {
		t.Fatalf("create meta: %s", err)
	}
	testMeta(t, m)
}

func testMeta(t *testing.T, m Meta) {
	if err := m.Reset(); err != nil {
		t.Fatalf("reset meta: %s", err)
	}

	testMetaClient(t, m)
	testTruncateAndDelete(t, m)
	testTrash(t, m)
	testParents(t, m)
	testRemove(t, m)
	testStickyBit(t, m)
	testLocks(t, m)
	testListLocks(t, m)
	testConcurrentWrite(t, m)
	testCompaction(t, m, false)
	time.Sleep(time.Second)
	testCompaction(t, m, true)
	testCopyFileRange(t, m)
	testCloseSession(t, m)
	testConcurrentDir(t, m)
	testAttrFlags(t, m)
	testQuota(t, m)
	base := m.getBase()
	base.conf.OpenCache = time.Second
	base.of.expire = time.Second
	testOpenCache(t, m)
	base.conf.CaseInsensi = true
	testCaseIncensi(t, m)
	testCheckAndRepair(t, m)
	testDirStat(t, m)
	base.conf.ReadOnly = true
	testReadOnly(t, m)
}

func testMetaClient(t *testing.T, m Meta) {
	m.OnMsg(DeleteSlice, func(args ...interface{}) error { return nil })
	ctx := Background
	var attr = &Attr{}
	if st := m.GetAttr(ctx, 1, attr); st != 0 || attr.Mode != 0777 { // getattr of root always succeed
		t.Fatalf("getattr root: %s", st)
	}

	if err := m.Init(&Format{Name: "test"}, true); err != nil {
		t.Fatalf("initialize failed: %s", err)
	}
	if err := m.Init(&Format{Name: "test2"}, false); err == nil { // not allowed
		t.Fatalf("change name without --force is not allowed")
	}
	format, err := m.Load(true)
	if err != nil {
		t.Fatalf("load failed after initialization: %s", err)
	}
	if format.Name != "test" {
		t.Fatalf("load got volume name %s, expected %s", format.Name, "test")
	}
	if err = m.NewSession(); err != nil {
		t.Fatalf("new session: %s", err)
	}
	defer m.CloseSession()
	ses, err := m.ListSessions()
	if err != nil || len(ses) != 1 {
		t.Fatalf("list sessions %+v: %s", ses, err)
	}
	base := m.getBase()
	if base.sid != ses[0].Sid {
		t.Fatalf("my sid %d != registered sid %d", base.sid, ses[0].Sid)
	}
	go m.CleanStaleSessions()

	var parent, inode, dummyInode Ino
	if st := m.Mkdir(ctx, 1, "d", 0640, 022, 0, &parent, attr); st != 0 {
		t.Fatalf("mkdir d: %s", st)
	}
	defer m.Rmdir(ctx, 1, "d")
	if st := m.Unlink(ctx, 1, "d"); st != syscall.EPERM {
		t.Fatalf("unlink d: %s", st)
	}
	if st := m.Rmdir(ctx, parent, "."); st != syscall.EINVAL {
		t.Fatalf("unlink d.: %s", st)
	}
	if st := m.Rmdir(ctx, parent, ".."); st != syscall.ENOTEMPTY {
		t.Fatalf("unlink d..: %s", st)
	}
	if st := m.Lookup(ctx, 1, "d", &parent, attr); st != 0 {
		t.Fatalf("lookup d: %s", st)
	}
	if st := m.Lookup(ctx, 1, "d", &parent, nil); st != syscall.EINVAL {
		t.Fatalf("lookup d: %s", st)
	}
	if st := m.Lookup(ctx, 1, "..", &inode, attr); st != 0 || inode != 1 {
		t.Fatalf("lookup ..: %s", st)
	}
	if st := m.Lookup(ctx, parent, ".", &inode, attr); st != 0 || inode != parent {
		t.Fatalf("lookup .: %s", st)
	}
	if st := m.Lookup(ctx, parent, "..", &inode, attr); st != 0 || inode != 1 {
		t.Fatalf("lookup ..: %s", st)
	}
	if attr.Nlink != 3 {
		t.Fatalf("nlink expect 3, but got %d", attr.Nlink)
	}
	if st := m.Access(ctx, parent, 4, attr); st != 0 {
		t.Fatalf("access d: %s", st)
	}
	if st := m.Create(ctx, parent, "f", 0650, 022, 0, &inode, attr); st != 0 {
		t.Fatalf("create f: %s", st)
	}
	_ = m.Close(ctx, inode)
	var tino Ino
	if st := m.Lookup(ctx, inode, ".", &tino, attr); st != 0 {
		t.Fatalf("lookup /d/f/.: %s", st)
	}
	if st := m.Lookup(ctx, inode, "..", &tino, attr); st != syscall.ENOTDIR {
		t.Fatalf("lookup /d/f/..: %s", st)
	}
	defer m.Unlink(ctx, parent, "f")
	if st := m.Rmdir(ctx, parent, "f"); st != syscall.ENOTDIR {
		t.Fatalf("rmdir f: %s", st)
	}
	if st := m.Rmdir(ctx, 1, "d"); st != syscall.ENOTEMPTY {
		t.Fatalf("rmdir d: %s", st)
	}
	if st := m.Mknod(ctx, inode, "df", TypeFile, 0650, 022, 0, "", &dummyInode, nil); st != syscall.ENOTDIR {
		t.Fatalf("create fd: %s", st)
	}
	if st := m.Mknod(ctx, parent, "f", TypeFile, 0650, 022, 0, "", &inode, attr); st != syscall.EEXIST {
		t.Fatalf("create f: %s", st)
	}
	if st := m.Lookup(ctx, parent, "f", &inode, attr); st != 0 {
		t.Fatalf("lookup f: %s", st)
	}
	if st := m.Resolve(ctx, 1, "d/f", &inode, attr); st != 0 && st != syscall.ENOTSUP {
		t.Fatalf("resolve d/f: %s", st)
	}
	if st := m.Resolve(ctx, parent, "/f", &inode, attr); st != 0 && st != syscall.ENOTSUP {
		t.Fatalf("resolve f: %s", st)
	}
	var ctx2 = NewContext(0, 1, []uint32{1})
	if st := m.Resolve(ctx2, parent, "/f", &inode, attr); st != syscall.EACCES && st != syscall.ENOTSUP {
		t.Fatalf("resolve f: %s", st)
	}
	if st := m.Resolve(ctx, parent, "/f/c", &inode, attr); st != syscall.ENOTDIR && st != syscall.ENOTSUP {
		t.Fatalf("resolve f: %s", st)
	}
	if st := m.Resolve(ctx, parent, "/f2", &inode, attr); st != syscall.ENOENT && st != syscall.ENOTSUP {
		t.Fatalf("resolve f2: %s", st)
	}
	// check owner permission
	var p1, c1 Ino
	if st := m.Mkdir(ctx2, 1, "d1", 02755, 022, 0, &p1, attr); st != 0 {
		t.Fatalf("mkdir d1: %s", st)
	}
	attr.Gid = 1
	m.SetAttr(ctx, p1, SetAttrGID, 0, attr)
	if attr.Mode&02000 == 0 {
		t.Fatalf("SGID is lost")
	}
	var ctx3 = NewContext(2, 2, []uint32{2})
	if st := m.Mkdir(ctx3, p1, "d2", 0777, 022, 0, &c1, attr); st != 0 {
		t.Fatalf("mkdir d2: %s", st)
	}
	if attr.Gid != ctx2.Gid() {
		t.Fatalf("inherit gid: %d != %d", attr.Gid, ctx2.Gid())
	}
	if runtime.GOOS == "linux" && attr.Mode&02000 == 0 {
		t.Fatalf("not inherit sgid")
	}
	if st := m.Resolve(ctx2, 1, "/d1/d2", nil, nil); st != 0 && st != syscall.ENOTSUP {
		t.Fatalf("resolve /d1/d2: %s", st)
	}
	m.Rmdir(ctx2, p1, "d2")
	m.Rmdir(ctx2, 1, "d1")

	attr.Atime = 2
	attr.Mtime = 2
	attr.Uid = 1
	attr.Gid = 1
	attr.Mode = 0640
	if st := m.SetAttr(ctx, inode, SetAttrAtime|SetAttrMtime|SetAttrUID|SetAttrGID|SetAttrMode, 0, attr); st != 0 {
		t.Fatalf("setattr f: %s", st)
	}
	if st := m.SetAttr(ctx, inode, 0, 0, attr); st != 0 { // changes nothing
		t.Fatalf("setattr f: %s", st)
	}
	if st := m.GetAttr(ctx, inode, attr); st != 0 {
		t.Fatalf("getattr f: %s", st)
	}
	if attr.Atime != 2 || attr.Mtime != 2 || attr.Uid != 1 || attr.Gid != 1 || attr.Mode != 0640 {
		t.Fatalf("atime:%d mtime:%d uid:%d gid:%d mode:%o", attr.Atime, attr.Mtime, attr.Uid, attr.Gid, attr.Mode)
	}
	if st := m.SetAttr(ctx, inode, SetAttrAtimeNow|SetAttrMtimeNow, 0, attr); st != 0 {
		t.Fatalf("setattr f: %s", st)
	}
	fakeCtx := NewContext(100, 2, []uint32{2, 1})
	if st := m.Access(fakeCtx, parent, 2, nil); st != syscall.EACCES {
		t.Fatalf("access d: %s", st)
	}
	if st := m.Access(fakeCtx, inode, 4, nil); st != 0 {
		t.Fatalf("access f: %s", st)
	}
	var entries []*Entry
	if st := m.Readdir(ctx, parent, 0, &entries); st != 0 {
		t.Fatalf("readdir: %s", st)
	} else if len(entries) != 3 {
		t.Fatalf("entries: %d", len(entries))
	} else if string(entries[0].Name) != "." || string(entries[1].Name) != ".." || string(entries[2].Name) != "f" {
		t.Fatalf("entries: %+v", entries)
	}
	if st := m.Rename(ctx, parent, "f", 1, "f2", RenameWhiteout, &inode, attr); st != syscall.ENOTSUP {
		t.Fatalf("rename d/f -> f2: %s", st)
	}
	if st := m.Rename(ctx, parent, "f", 1, "f2", 0, &inode, attr); st != 0 {
		t.Fatalf("rename d/f -> f2: %s", st)
	}
	defer func() {
		_ = m.Unlink(ctx, 1, "f2")
	}()
	if st := m.Rename(ctx, 1, "f2", 1, "f2", 0, &inode, attr); st != 0 {
		t.Fatalf("rename f2 -> f2: %s", st)
	}
	if st := m.Rename(ctx, 1, "f2", 1, "f", RenameExchange, &inode, attr); st != syscall.ENOENT {
		t.Fatalf("rename f2 -> f: %s", st)
	}
	if st := m.Create(ctx, 1, "f", 0644, 022, 0, &inode, attr); st != 0 {
		t.Fatalf("create f: %s", st)
	}
	_ = m.Close(ctx, inode)
	defer m.Unlink(ctx, 1, "f")
	if st := m.Rename(ctx, 1, "f2", 1, "f", RenameNoReplace, &inode, attr); st != syscall.EEXIST {
		t.Fatalf("rename f2 -> f: %s", st)
	}
	if st := m.Rename(ctx, 1, "f2", 1, "f", 0, &inode, attr); st != 0 {
		t.Fatalf("rename f2 -> f: %s", st)
	}
	if st := m.Rename(ctx, 1, "f", 1, "d", RenameExchange, &inode, attr); st != 0 {
		t.Fatalf("rename f <-> d: %s", st)
	}
	if st := m.Rename(ctx, 1, "d", 1, "f", 0, &inode, attr); st != 0 {
		t.Fatalf("rename d -> f: %s", st)
	}
	if st := m.GetAttr(ctx, 1, attr); st != 0 {
		t.Fatalf("getattr f: %s", st)
	}
	if attr.Nlink != 2 {
		t.Fatalf("nlink expect 2, but got %d", attr.Nlink)
	}
	if st := m.Mkdir(ctx, 1, "d", 0640, 022, 0, &parent, attr); st != 0 {
		t.Fatalf("mkdir d: %s", st)
	}
	// Test rename with parent change
	var parent2 Ino
	if st := m.Mkdir(ctx, 1, "d4", 0777, 0, 0, &parent2, attr); st != 0 {
		t.Fatalf("create dir d4: %s", st)
	}
	if st := m.Mkdir(ctx, parent2, "d5", 0777, 0, 0, &inode, attr); st != 0 {
		t.Fatalf("create dir d4/d5: %s", st)
	}
	if st := m.Rename(ctx, parent2, "d5", 1, "d5", RenameNoReplace, &inode, attr); st != 0 {
		t.Fatalf("rename d4/d5 <-> d5: %s", st)
	} else if attr.Parent != 1 {
		t.Fatalf("after rename d4/d5 <-> d5 parent %d expect 1", attr.Parent)
	}
	if st := m.Mknod(ctx, parent2, "f6", TypeFile, 0650, 022, 0, "", &inode, attr); st != 0 {
		t.Fatalf("create dir d4/f6: %s", st)
	}
	if st := m.Rename(ctx, 1, "d5", parent2, "f6", RenameExchange, &inode, attr); st != 0 {
		t.Fatalf("rename d5 <-> d4/d6: %s", st)
	} else if attr.Parent != parent2 {
		t.Fatalf("after exchange d5 <-> d4/f6 parent %d expect %d", attr.Parent, parent2)
	} else if attr.Typ != TypeDirectory {
		t.Fatalf("after exchange d5 <-> d4/f6 type %d expect %d", attr.Typ, TypeDirectory)
	}
	if st := m.Lookup(ctx, 1, "d5", &inode, attr); st != 0 || attr.Parent != 1 {
		t.Fatalf("lookup d5 after exchange: %s; parent %d expect 1", st, attr.Parent)
	} else if attr.Typ != TypeFile {
		t.Fatalf("after exchange d5 <-> d4/f6 type %d expect %d", attr.Typ, TypeFile)
	}
	if st := m.Rmdir(ctx, parent2, "f6"); st != 0 {
		t.Fatalf("rmdir d4/f6 : %s", st)
	}
	if st := m.Rmdir(ctx, 1, "d4"); st != 0 {
		t.Fatalf("rmdir d4 first : %s", st)
	}
	if st := m.Unlink(ctx, 1, "d5"); st != 0 {
		t.Fatalf("rmdir d6 : %s", st)
	}
	if st := m.Lookup(ctx, 1, "f", &inode, attr); st != 0 {
		t.Fatalf("lookup f: %s", st)
	}
	if st := m.Link(ctx, inode, 1, "f3", attr); st != 0 {
		t.Fatalf("link f3 -> f: %s", st)
	}
	defer m.Unlink(ctx, 1, "f3")
	if st := m.Link(ctx, inode, 1, "F3", attr); st != 0 { // CaseInsensi = false
		t.Fatalf("link F3 -> f: %s", st)
	}
	if st := m.Link(ctx, parent, 1, "d2", attr); st != syscall.EPERM {
		t.Fatalf("link d2 -> d: %s", st)
	}
	if st := m.Symlink(ctx, 1, "s", "/f", &inode, attr); st != 0 {
		t.Fatalf("symlink s -> /f: %s", st)
	}
	if attr.Mode&0777 != 0777 {
		t.Fatalf("mode of symlink should be 0777")
	}
	defer m.Unlink(ctx, 1, "s")
	var target1, target2 []byte
	if st := m.ReadLink(ctx, inode, &target1); st != 0 {
		t.Fatalf("readlink s: %s", st)
	}
	if st := m.ReadLink(ctx, inode, &target2); st != 0 { // cached
		t.Fatalf("readlink s: %s", st)
	}
	if !bytes.Equal(target1, target2) || !bytes.Equal(target1, []byte("/f")) {
		t.Fatalf("readlink got %s %s, expected %s", target1, target2, "/f")
	}
	if st := m.ReadLink(ctx, parent, &target1); st != syscall.ENOENT {
		t.Fatalf("readlink d: %s", st)
	}
	if st := m.Lookup(ctx, 1, "f", &inode, attr); st != 0 {
		t.Fatalf("lookup f: %s", st)
	}

	// data
	var sliceId uint64
	// try to open a file that does not exist
	if st := m.Open(ctx, 99999, syscall.O_RDWR, &Attr{}); st != syscall.ENOENT {
		t.Fatalf("open not exist inode got %d, expected %d", st, syscall.ENOENT)
	}
	if st := m.Open(ctx, inode, syscall.O_RDWR, attr); st != 0 {
		t.Fatalf("open f: %s", st)
	}
	_ = m.Close(ctx, inode)
	if st := m.NewSlice(ctx, &sliceId); st != 0 {
		t.Fatalf("write chunk: %s", st)
	}
	var s = Slice{Id: sliceId, Size: 100, Len: 100}
	if st := m.Write(ctx, inode, 0, 100, s); st != 0 {
		t.Fatalf("write end: %s", st)
	}
	var slices []Slice
	if st := m.Read(ctx, inode, 0, &slices); st != 0 {
		t.Fatalf("read chunk: %s", st)
	}
	if len(slices) != 2 || slices[0].Id != 0 || slices[0].Size != 100 || slices[1].Id != sliceId || slices[1].Size != 100 {
		t.Fatalf("slices: %v", slices)
	}
	if st := m.Fallocate(ctx, inode, fallocPunchHole|fallocKeepSize, 100, 50); st != 0 {
		t.Fatalf("fallocate: %s", st)
	}
	if st := m.Fallocate(ctx, inode, fallocPunchHole|fallocCollapesRange, 100, 50); st != syscall.EINVAL {
		t.Fatalf("fallocate: %s", st)
	}
	if st := m.Fallocate(ctx, inode, fallocPunchHole|fallocInsertRange, 100, 50); st != syscall.EINVAL {
		t.Fatalf("fallocate: %s", st)
	}
	if st := m.Fallocate(ctx, inode, fallocCollapesRange, 100, 50); st != syscall.ENOTSUP {
		t.Fatalf("fallocate: %s", st)
	}
	if st := m.Fallocate(ctx, inode, fallocPunchHole, 100, 50); st != syscall.EINVAL {
		t.Fatalf("fallocate: %s", st)
	}
	if st := m.Fallocate(ctx, inode, fallocPunchHole|fallocKeepSize, 0, 0); st != syscall.EINVAL {
		t.Fatalf("fallocate: %s", st)
	}
	if st := m.Fallocate(ctx, parent, fallocPunchHole|fallocKeepSize, 100, 50); st != syscall.EPERM {
		t.Fatalf("fallocate dir: %s", st)
	}
	if st := m.Read(ctx, inode, 0, &slices); st != 0 {
		t.Fatalf("read chunk: %s", st)
	}
	if len(slices) != 3 || slices[1].Id != 0 || slices[1].Len != 50 || slices[2].Id != sliceId || slices[2].Len != 50 {
		t.Fatalf("slices: %v", slices)
	}

	// xattr
	if st := m.SetXattr(ctx, inode, "a", []byte("v"), XattrCreateOrReplace); st != 0 {
		t.Fatalf("setxattr: %s", st)
	}
	if st := m.SetXattr(ctx, inode, "a", []byte("v2"), XattrCreateOrReplace); st != 0 {
		t.Fatalf("setxattr: %s", st)
	}
	var value []byte
	if st := m.GetXattr(ctx, inode, "a", &value); st != 0 || string(value) != "v2" {
		t.Fatalf("getxattr: %s %v", st, value)
	}
	if st := m.ListXattr(ctx, inode, &value); st != 0 || string(value) != "a\000" {
		t.Fatalf("listxattr: %s %v", st, value)
	}
	if st := m.Unlink(ctx, 1, "F3"); st != 0 {
		t.Fatalf("unlink F3: %s", st)
	}
	if st := m.GetXattr(ctx, inode, "a", &value); st != 0 || string(value) != "v2" {
		t.Fatalf("getxattr: %s %v", st, value)
	}
	if st := m.RemoveXattr(ctx, inode, "a"); st != 0 {
		t.Fatalf("setxattr: %s", st)
	}
	if st := m.SetXattr(ctx, inode, "a", []byte("v"), XattrReplace); st != ENOATTR {
		t.Fatalf("setxattr: %s", st)
	}
	if st := m.SetXattr(ctx, inode, "a", []byte("v3"), XattrCreate); st != 0 {
		t.Fatalf("setxattr: %s", st)
	}
	if st := m.SetXattr(ctx, inode, "a", []byte("v3"), XattrCreate); st != syscall.EEXIST {
		t.Fatalf("setxattr: %s", st)
	}
	if st := m.SetXattr(ctx, inode, "a", []byte("v3"), XattrReplace); st != 0 {
		t.Fatalf("setxattr: %s", st)
	}
	if st := m.SetXattr(ctx, inode, "a", []byte("v4"), XattrReplace); st != 0 {
		t.Fatalf("setxattr: %s", st)
	}
	if st := m.SetXattr(ctx, inode, "a", []byte("v5"), 5); st != 0 { // unknown flag is ignored
		t.Fatalf("setxattr: %s", st)
	}

	var totalspace, availspace, iused, iavail uint64
	if st := m.StatFS(ctx, &totalspace, &availspace, &iused, &iavail); st != 0 {
		t.Fatalf("statfs: %s", st)
	}
	if totalspace != 1<<50 || iavail != 10<<20 {
		t.Fatalf("total space %d, iavail %d", totalspace, iavail)
	}
	format.Capacity = 1 << 20
	format.Inodes = 100
	if err = m.Init(format, false); err != nil {
		t.Fatalf("set quota failed: %s", err)
	}
	if st := m.StatFS(ctx, &totalspace, &availspace, &iused, &iavail); st != 0 {
		t.Fatalf("statfs: %s", st)
	}
	if totalspace != 1<<20 || iavail != 97 {
		time.Sleep(time.Millisecond * 100)
		_ = m.StatFS(ctx, &totalspace, &availspace, &iused, &iavail)
		if totalspace != 1<<20 || iavail != 97 {
			t.Fatalf("total space %d, iavail %d", totalspace, iavail)
		}
	}
	var summary Summary
	if st := GetSummary(m, ctx, parent, &summary, false); st != 0 {
		t.Fatalf("summary: %s", st)
	}
	expected := Summary{Length: 0, Size: 4096, Files: 0, Dirs: 1}
	if summary != expected {
		t.Fatalf("summary %+v not equal to expected: %+v", summary, expected)
	}
	summary = Summary{}
	if st := GetSummary(m, ctx, 1, &summary, true); st != 0 {
		t.Fatalf("summary: %s", st)
	}
	expected = Summary{Length: 400, Size: 20480, Files: 3, Dirs: 2}
	if summary != expected {
		t.Fatalf("summary %+v not equal to expected: %+v", summary, expected)
	}
	if st := GetSummary(m, ctx, inode, &summary, true); st != 0 {
		t.Fatalf("summary: %s", st)
	}
	expected = Summary{Length: 600, Size: 24576, Files: 4, Dirs: 2}
	if summary != expected {
		t.Fatalf("summary %+v not equal to expected: %+v", summary, expected)
	}
	if st := m.Unlink(ctx, 1, "f"); st != 0 {
		t.Fatalf("unlink f: %s", st)
	}
	if st := m.Unlink(ctx, 1, "f3"); st != 0 {
		t.Fatalf("unlink f3: %s", st)
	}
	time.Sleep(time.Millisecond * 100) // wait for delete
	if st := m.Read(ctx, inode, 0, &slices); st != 0 {
		t.Fatalf("read chunk: %s", st)
	}
	if len(slices) != 0 {
		t.Fatalf("slices: %v", slices)
	}
	if st := m.Rmdir(ctx, 1, "d"); st != 0 {
		t.Fatalf("rmdir d: %s", st)
	}
}

func testStickyBit(t *testing.T, m Meta) {
	_ = m.Init(&Format{Name: "test"}, false)
	ctx := Background
	var sticky, normal, inode Ino
	var attr = &Attr{}
	m.Mkdir(ctx, 1, "tmp", 01777, 0, 0, &sticky, attr)
	m.Mkdir(ctx, 1, "tmp2", 0777, 0, 0, &normal, attr)
	ctxA := NewContext(1, 1, []uint32{1})
	// file
	m.Create(ctxA, sticky, "f", 0777, 0, 0, &inode, attr)
	m.Create(ctxA, normal, "f", 0777, 0, 0, &inode, attr)
	ctxB := NewContext(1, 2, []uint32{1})
	if e := m.Unlink(ctxB, sticky, "f"); e != syscall.EACCES {
		t.Fatalf("unlink f: %s", e)
	}
	if e := m.Rename(ctxB, sticky, "f", sticky, "f2", 0, &inode, attr); e != syscall.EACCES {
		t.Fatalf("rename f: %s", e)
	}
	if e := m.Rename(ctxB, sticky, "f", normal, "f2", 0, &inode, attr); e != syscall.EACCES {
		t.Fatalf("rename f: %s", e)
	}
	m.Create(ctxB, sticky, "f2", 0777, 0, 0, &inode, attr)
	if e := m.Rename(ctxB, sticky, "f2", sticky, "f", 0, &inode, attr); e != syscall.EACCES {
		t.Fatalf("overwrite f: %s", e)
	}
	if e := m.Rename(ctxA, sticky, "f", sticky, "f2", 0, &inode, attr); e != syscall.EACCES {
		t.Fatalf("rename f: %s", e)
	}
	if e := m.Rename(ctxA, normal, "f", sticky, "f2", 0, &inode, attr); e != syscall.EACCES {
		t.Fatalf("rename f: %s", e)
	}
	if e := m.Rename(ctxA, sticky, "f", sticky, "f3", 0, &inode, attr); e != 0 {
		t.Fatalf("rename f: %s", e)
	}
	if e := m.Unlink(ctxA, sticky, "f3"); e != 0 {
		t.Fatalf("unlink f3: %s", e)
	}
	// dir
	m.Mkdir(ctxA, sticky, "d", 0777, 0, 0, &inode, attr)
	m.Mkdir(ctxA, normal, "d", 0777, 0, 0, &inode, attr)
	if e := m.Rmdir(ctxB, sticky, "d"); e != syscall.EACCES {
		t.Fatalf("rmdir d: %s", e)
	}
	if e := m.Rename(ctxB, sticky, "d", sticky, "d2", 0, &inode, attr); e != syscall.EACCES {
		t.Fatalf("rename d: %s", e)
	}
	if e := m.Rename(ctxB, sticky, "d", normal, "d2", 0, &inode, attr); e != syscall.EACCES {
		t.Fatalf("rename d: %s", e)
	}
	m.Mkdir(ctxB, sticky, "d2", 0777, 0, 0, &inode, attr)
	if e := m.Rename(ctxB, sticky, "d2", sticky, "d", 0, &inode, attr); e != syscall.EACCES {
		t.Fatalf("overwrite d: %s", e)
	}
	if e := m.Rename(ctxA, sticky, "d", sticky, "d2", 0, &inode, attr); e != syscall.EACCES {
		t.Fatalf("rename d: %s", e)
	}
	if e := m.Rename(ctxA, normal, "d", sticky, "d2", 0, &inode, attr); e != syscall.EACCES {
		t.Fatalf("rename d: %s", e)
	}
	if e := m.Rename(ctxA, sticky, "d", sticky, "d3", 0, &inode, attr); e != 0 {
		t.Fatalf("rename d: %s", e)
	}
	if e := m.Rmdir(ctxA, sticky, "d3"); e != 0 {
		t.Fatalf("rmdir d3: %s", e)
	}
}

func testListLocks(t *testing.T, m Meta) {
	_ = m.Init(&Format{Name: "test"}, false)
	ctx := Background
	var inode Ino
	var attr = &Attr{}
	defer m.Unlink(ctx, 1, "f")
	if st := m.Create(ctx, 1, "f", 0644, 0, 0, &inode, attr); st != 0 {
		t.Fatalf("create f: %s", st)
	}
	if plocks, flocks, err := m.ListLocks(ctx, inode); err != nil || len(plocks) != 0 || len(flocks) != 0 {
		t.Fatalf("list locks: %v %v %v", plocks, flocks, err)
	}

	// flock
	o1 := uint64(0xF000000000000001)
	if st := m.Flock(ctx, inode, o1, syscall.F_WRLCK, false); st != 0 {
		t.Fatalf("flock wlock: %s", st)
	}
	if plocks, flocks, err := m.ListLocks(ctx, inode); err != nil || len(plocks) != 0 || len(flocks) != 1 {
		t.Fatalf("list locks: %v %v %v", plocks, flocks, err)
	}
	if st := m.Flock(ctx, inode, o1, syscall.F_UNLCK, false); st != 0 {
		t.Fatalf("flock unlock: %s", st)
	}
	if plocks, flocks, err := m.ListLocks(ctx, inode); err != nil || len(plocks) != 0 || len(flocks) != 0 {
		t.Fatalf("list locks: %v %v %v", plocks, flocks, err)
	}
	for i := 2; i < 10; i++ {
		if st := m.Flock(ctx, inode, uint64(i), syscall.F_RDLCK, false); st != 0 {
			t.Fatalf("flock wlock: %s", st)
		}
	}
	if plocks, flocks, err := m.ListLocks(ctx, inode); err != nil || len(plocks) != 0 || len(flocks) != 8 {
		t.Fatalf("list locks: %v %v %v", plocks, flocks, err)
	}
	for i := 2; i < 10; i++ {
		if st := m.Flock(ctx, inode, uint64(i), syscall.F_UNLCK, false); st != 0 {
			t.Fatalf("flock unlock: %s", st)
		}
	}
	if plocks, flocks, err := m.ListLocks(ctx, inode); err != nil || len(plocks) != 0 || len(flocks) != 0 {
		t.Fatalf("list locks: %v %v %v", plocks, flocks, err)
	}

	// plock
	if st := m.Setlk(ctx, inode, o1, false, syscall.F_WRLCK, 0, 0xFFFF, 1); st != 0 {
		t.Fatalf("plock rlock: %s", st)
	}
	if plocks, flocks, err := m.ListLocks(ctx, inode); err != nil || len(plocks) != 1 || len(flocks) != 0 {
		t.Fatalf("list locks: %v %v %v", plocks, flocks, err)
	}
	if st := m.Setlk(ctx, inode, o1, false, syscall.F_UNLCK, 0, 0xFFFF, 1); st != 0 {
		t.Fatalf("plock unlock: %s", st)
	}
	if plocks, flocks, err := m.ListLocks(ctx, inode); err != nil || len(plocks) != 0 || len(flocks) != 0 {
		t.Fatalf("list locks: %v %v %v", plocks, flocks, err)
	}
	for i := 2; i < 10; i++ {
		if st := m.Setlk(ctx, inode, uint64(i), false, syscall.F_RDLCK, 0, 0xFFFF, 1); st != 0 {
			t.Fatalf("plock rlock: %s", st)
		}
	}
	if plocks, flocks, err := m.ListLocks(ctx, inode); err != nil || len(plocks) != 8 || len(flocks) != 0 {
		t.Fatalf("list locks: %v %v %v", plocks, flocks, err)
	}
	for i := 2; i < 10; i++ {
		if st := m.Setlk(ctx, inode, uint64(i), false, syscall.F_UNLCK, 0, 0xFFFF, 1); st != 0 {
			t.Fatalf("plock unlock: %s", st)
		}
	}
	if plocks, flocks, err := m.ListLocks(ctx, inode); err != nil || len(plocks) != 0 || len(flocks) != 0 {
		t.Fatalf("list locks: %v %v %v", plocks, flocks, err)
	}
}

func testLocks(t *testing.T, m Meta) {
	_ = m.Init(&Format{Name: "test"}, false)
	ctx := Background
	var inode Ino
	var attr = &Attr{}
	defer m.Unlink(ctx, 1, "f")
	if st := m.Create(ctx, 1, "f", 0644, 0, 0, &inode, attr); st != 0 {
		t.Fatalf("create f: %s", st)
	}
	// flock
	o1 := uint64(0xF000000000000001)
	if st := m.Flock(ctx, inode, o1, syscall.F_WRLCK, false); st != 0 {
		t.Fatalf("flock wlock: %s", st)
	}
	if st := m.Flock(ctx, inode, o1, syscall.F_WRLCK, false); st != 0 {
		t.Fatalf("flock wlock: %s", st)
	}
	if st := m.Flock(ctx, inode, o1, syscall.F_UNLCK, false); st != 0 {
		t.Fatalf("flock unlock: %s", st)
	}
	if st := m.Flock(ctx, inode, o1, syscall.F_RDLCK, false); st != 0 {
		t.Fatalf("flock rlock: %s", st)
	}
	if st := m.Flock(ctx, inode, 2, syscall.F_RDLCK, false); st != 0 {
		t.Fatalf("flock rlock: %s", st)
	}
	if st := m.Flock(ctx, inode, o1, syscall.F_WRLCK, false); st != syscall.EAGAIN {
		t.Fatalf("flock wlock: %s", st)
	}
	if st := m.Flock(ctx, inode, 2, syscall.F_UNLCK, false); st != 0 {
		t.Fatalf("flock unlock: %s", st)
	}
	if st := m.Flock(ctx, inode, o1, syscall.F_WRLCK, false); st != 0 {
		t.Fatalf("flock wlock again: %s", st)
	}
	if st := m.Flock(ctx, inode, 2, syscall.F_WRLCK, false); st != syscall.EAGAIN {
		t.Fatalf("flock wlock: %s", st)
	}
	if st := m.Flock(ctx, inode, 2, syscall.F_RDLCK, false); st != syscall.EAGAIN {
		t.Fatalf("flock rlock: %s", st)
	}
	if st := m.Flock(ctx, inode, o1, syscall.F_UNLCK, false); st != 0 {
		t.Fatalf("flock unlock: %s", st)
	}
	if r, ok := m.(*redisMeta); ok {
		ms, err := r.rdb.SMembers(context.Background(), r.lockedKey(r.sid)).Result()
		if err != nil {
			t.Fatalf("Smember %s: %s", r.lockedKey(r.sid), err)
		}
		if len(ms) != 0 {
			t.Fatalf("locked inodes leaked: %d", len(ms))
		}
	}

	// POSIX locks
	if st := m.Setlk(ctx, inode, o1, false, syscall.F_UNLCK, 0, 0xFFFF, 1); st != 0 {
		t.Fatalf("plock unlock: %s", st)
	}
	if st := m.Setlk(ctx, inode, o1, false, syscall.F_RDLCK, 0, 0xFFFF, 1); st != 0 {
		t.Fatalf("plock rlock: %s", st)
	}
	if st := m.Setlk(ctx, inode, o1, false, syscall.F_RDLCK, 0, 0xFFFF, 1); st != 0 {
		t.Fatalf("plock rlock: %s", st)
	}
	if st := m.Setlk(ctx, inode, 2, false, syscall.F_RDLCK, 0, 0x2FFFF, 1); st != 0 {
		t.Fatalf("plock rlock: %s", st)
	}
	if st := m.Setlk(ctx, inode, 2, false, syscall.F_WRLCK, 0, 0xFFFF, 1); st != syscall.EAGAIN {
		t.Fatalf("plock wlock: %s", st)
	}
	if st := m.Setlk(ctx, inode, 2, false, syscall.F_WRLCK, 0x10000, 0x20000, 1); st != 0 {
		t.Fatalf("plock wlock: %s", st)
	}
	if st := m.Setlk(ctx, inode, o1, false, syscall.F_UNLCK, 0, 0x20000, 1); st != 0 {
		t.Fatalf("plock unlock: %s", st)
	}
	if st := m.Setlk(ctx, inode, 2, false, syscall.F_WRLCK, 0, 0xFFFF, 10); st != 0 {
		t.Fatalf("plock wlock: %s", st)
	}
	if st := m.Setlk(ctx, inode, 2, false, syscall.F_WRLCK, 0x2000, 0xFFFF, 20); st != 0 {
		t.Fatalf("plock wlock: %s", st)
	}
	if st := m.Setlk(ctx, inode, o1, false, syscall.F_WRLCK, 0, 0xFFFF, 1); st != syscall.EAGAIN {
		t.Fatalf("plock rlock: %s", st)
	}
	var ltype, pid uint32 = syscall.F_WRLCK, 1
	var start, end uint64 = 0x2000, 0xFFFF
	if st := m.Getlk(ctx, inode, o1, &ltype, &start, &end, &pid); st != 0 || ltype != syscall.F_WRLCK || pid != 20 || start != 0x2000 || end != 0xFFFF {
		t.Fatalf("plock get rlock: %s, %d %d %x %x", st, ltype, pid, start, end)
	}
	if st := m.Setlk(ctx, inode, 2, false, syscall.F_UNLCK, 0, 0x2FFFF, 1); st != 0 {
		t.Fatalf("plock unlock: %s", st)
	}
	ltype = syscall.F_WRLCK
	start, end = 0, 0xFFFFFF
	if st := m.Getlk(ctx, inode, o1, &ltype, &start, &end, &pid); st != 0 || ltype != syscall.F_UNLCK || pid != 0 || start != 0 || end != 0 {
		t.Fatalf("plock get rlock: %s, %d %d %x %x", st, ltype, pid, start, end)
	}

	// concurrent locks
	var g sync.WaitGroup
	var count int
	var err syscall.Errno
	for i := 0; i < 100; i++ {
		g.Add(1)
		go func(i int) {
			defer g.Done()
			if st := m.Setlk(ctx, inode, uint64(i), true, syscall.F_WRLCK, 0, 0xFFFF, uint32(i)); st != 0 {
				err = st
			}
			count++
			time.Sleep(time.Millisecond)
			count--
			if count > 0 {
				panic(fmt.Errorf("count should be be zero but got %d", count))
			}
			if st := m.Setlk(ctx, inode, uint64(i), false, syscall.F_UNLCK, 0, 0xFFFF, uint32(i)); st != 0 {
				panic(fmt.Errorf("plock unlock: %s", st))
			}
		}(i)
	}
	g.Wait()
	if err != 0 {
		t.Fatalf("lock fail: %s", err)
	}

	if r, ok := m.(*redisMeta); ok {
		ms, err := r.rdb.SMembers(context.Background(), r.lockedKey(r.sid)).Result()
		if err != nil {
			t.Fatalf("Smember %s: %s", r.lockedKey(r.sid), err)
		}
		if len(ms) != 0 {
			t.Fatalf("locked inode leaked: %d", len(ms))
		}
	}
}

func testRemove(t *testing.T, m Meta) {
	_ = m.Init(&Format{Name: "test"}, false)
	ctx := Background
	var inode, parent Ino
	var attr = &Attr{}
	if st := m.Create(ctx, 1, "f", 0644, 0, 0, &inode, attr); st != 0 {
		t.Fatalf("create f: %s", st)
	}
	if st := m.Remove(ctx, 1, "f", nil); st != 0 {
		t.Fatalf("rmr f: %s", st)
	}
	if st := m.Mkdir(ctx, 1, "d", 0755, 0, 0, &parent, attr); st != 0 {
		t.Fatalf("mkdir d: %s", st)
	}
	if st := m.Mkdir(ctx, parent, "d2", 0755, 0, 0, &inode, attr); st != 0 {
		t.Fatalf("create d/d2: %s", st)
	}
	if st := m.Create(ctx, parent, "f", 0644, 0, 0, &inode, attr); st != 0 {
		t.Fatalf("create d/f: %s", st)
	}
	if ps := m.GetPaths(ctx, parent); len(ps) == 0 || ps[0] != "/d" {
		t.Fatalf("get path /d: %v", ps)
	}
	if ps := m.GetPaths(ctx, inode); len(ps) == 0 || ps[0] != "/d/f" {
		t.Fatalf("get path /d/f: %v", ps)
	}
	for i := 0; i < 4096; i++ {
		if st := m.Create(ctx, 1, "f"+strconv.Itoa(i), 0644, 0, 0, &inode, attr); st != 0 {
			t.Fatalf("create f%s: %s", strconv.Itoa(i), st)
		}
	}
	var entries []*Entry
	if st := m.Readdir(ctx, 1, 1, &entries); st != 0 {
		t.Fatalf("readdir: %s", st)
	} else if len(entries) != 4099 {
		t.Fatalf("entries: %d", len(entries))
	}
	if st := m.Remove(ctx, 1, "d", nil); st != 0 {
		t.Fatalf("rmr d: %s", st)
	}
}

func testCaseIncensi(t *testing.T, m Meta) {
	_ = m.Init(&Format{Name: "test"}, false)
	ctx := Background
	var inode Ino
	var attr = &Attr{}
	_ = m.Create(ctx, 1, "foo", 0755, 0, 0, &inode, attr)
	if st := m.Create(ctx, 1, "Foo", 0755, 0, 0, &inode, attr); st != 0 {
		t.Fatalf("create Foo should be ok")
	}
	if st := m.Create(ctx, 1, "Foo", 0755, 0, syscall.O_EXCL, &inode, attr); st != syscall.EEXIST {
		t.Fatalf("create should fail with EEXIST")
	}
	if st := m.Lookup(ctx, 1, "Foo", &inode, attr); st != 0 {
		t.Fatalf("lookup Foo should be OK")
	}
	if st := m.Rename(ctx, 1, "Foo", 1, "bar", 0, &inode, attr); st != 0 {
		t.Fatalf("rename Foo to bar should be OK, but got %s", st)
	}
	if st := m.Create(ctx, 1, "Foo", 0755, 0, 0, &inode, attr); st != 0 {
		t.Fatalf("create Foo should be OK")
	}
	if st := m.Resolve(ctx, 1, "/Foo", &inode, attr); st != syscall.ENOTSUP {
		t.Fatalf("resolve with case insensitive should be ENOTSUP")
	}
	if st := m.Lookup(ctx, 1, "Bar", &inode, attr); st != 0 {
		t.Fatalf("lookup Bar should be OK")
	}
	if st := m.Link(ctx, inode, 1, "foo", attr); st != syscall.EEXIST {
		t.Fatalf("link should fail with EEXIST")
	}
	if st := m.Unlink(ctx, 1, "Bar"); st != 0 {
		t.Fatalf("unlink Bar should be OK")
	}
	if st := m.Unlink(ctx, 1, "foo"); st != 0 {
		t.Fatalf("unlink foo should be OK")
	}
	if st := m.Mkdir(ctx, 1, "Foo", 0755, 0, 0, &inode, attr); st != 0 {
		t.Fatalf("mkdir Foo should be OK, but got %s", st)
	}
	if st := m.Rmdir(ctx, 1, "foo"); st != 0 {
		t.Fatalf("rmdir foo should be OK")
	}
}

type compactor interface {
	compactChunk(inode Ino, indx uint32, force bool)
}

func testCompaction(t *testing.T, m Meta, trash bool) {
	if trash {
		_ = m.Init(&Format{Name: "test", TrashDays: 1}, false)
	} else {
		_ = m.Init(&Format{Name: "test"}, false)
	}
	var l sync.Mutex
	deleted := make(map[uint64]int)
	m.OnMsg(DeleteSlice, func(args ...interface{}) error {
		l.Lock()
		sliceId := args[0].(uint64)
		deleted[sliceId] = 1
		l.Unlock()
		return nil
	})
	m.OnMsg(CompactChunk, func(args ...interface{}) error {
		return nil
	})
	ctx := Background
	var inode Ino
	var attr = &Attr{}
	_ = m.Unlink(ctx, 1, "f")
	if st := m.Create(ctx, 1, "f", 0650, 022, 0, &inode, attr); st != 0 {
		t.Fatalf("create file %s", st)
	}
	defer func() {
		_ = m.Unlink(ctx, 1, "f")
	}()

	// random write
	var sliceId uint64
	m.NewSlice(ctx, &sliceId)
	_ = m.Write(ctx, inode, 1, uint32(0), Slice{Id: sliceId, Size: 64 << 20, Len: 64 << 20})
	m.NewSlice(ctx, &sliceId)
	_ = m.Write(ctx, inode, 1, uint32(30<<20), Slice{Id: sliceId, Size: 8, Len: 8})
	m.NewSlice(ctx, &sliceId)
	_ = m.Write(ctx, inode, 1, uint32(40<<20), Slice{Id: sliceId, Size: 8, Len: 8})
	var cs1 []Slice
	_ = m.Read(ctx, inode, 1, &cs1)
	if len(cs1) != 5 {
		t.Fatalf("expect 5 slices, but got %+v", cs1)
	}
	if c, ok := m.(compactor); ok {
		c.compactChunk(inode, 1, true)
	}
	var cs []Slice
	_ = m.Read(ctx, inode, 1, &cs)
	if len(cs) != 1 {
		t.Fatalf("expect 1 slice, but got %+v", cs)
	}

	// append
	var size uint32 = 100000
	for i := 0; i < 200; i++ {
		var sliceId uint64
		m.NewSlice(ctx, &sliceId)
		if st := m.Write(ctx, inode, 0, uint32(i)*size, Slice{Id: sliceId, Size: size, Len: size}); st != 0 {
			t.Fatalf("write %d: %s", i, st)
		}
		time.Sleep(time.Millisecond)
	}
	if c, ok := m.(compactor); ok {
		c.compactChunk(inode, 0, true)
	}
	var slices []Slice
	if st := m.Read(ctx, inode, 0, &slices); st != 0 {
		t.Fatalf("read 0: %s", st)
	}
	if len(slices) >= 10 {
		t.Fatalf("inode %d should be compacted, but have %d slices", inode, len(slices))
	}
	var total uint32
	for _, s := range slices {
		total += s.Len
	}
	if total != size*200 {
		t.Fatalf("size of slice should be %d, but got %d", size*200, total)
	}

	// TODO: check result if that's predictable
	p, bar := utils.MockProgress()
	if st := m.CompactAll(ctx, 8, bar); st != 0 {
		t.Fatalf("compactall: %s", st)
	}
	p.Done()
	sliceMap := make(map[Ino][]Slice)
	if st := m.ListSlices(ctx, sliceMap, false, nil); st != 0 {
		t.Fatalf("list all slices: %s", st)
	}

	if trash {
		l.Lock()
		deletes := len(deleted)
		l.Unlock()
		if deletes > 10 {
			t.Fatalf("deleted slices %d is greater than 10", deletes)
		}
		if len(sliceMap[1]) < 200 {
			t.Fatalf("list delayed slices %d is less than 200", len(sliceMap[1]))
		}
		m.(engine).doCleanupDelayedSlices(time.Now().Unix() + 1)
	}
	time.Sleep(time.Second * 3) // wait for all slices deleted
	l.Lock()
	deletes := len(deleted)
	l.Unlock()
	if deletes < 200 {
		t.Fatalf("deleted slices %d is less than 200", deletes)
	}
}

func testConcurrentWrite(t *testing.T, m Meta) {
	m.OnMsg(DeleteSlice, func(args ...interface{}) error {
		return nil
	})
	m.OnMsg(CompactChunk, func(args ...interface{}) error {
		return nil
	})
	_ = m.Init(&Format{Name: "test"}, false)

	ctx := Background
	var inode Ino
	var attr = &Attr{}
	_ = m.Unlink(ctx, 1, "f")
	if st := m.Create(ctx, 1, "f", 0650, 022, 0, &inode, attr); st != 0 {
		t.Fatalf("create file %s", st)
	}
	defer m.Unlink(ctx, 1, "f")

	var errno syscall.Errno
	var g sync.WaitGroup
	for i := 0; i <= 10; i++ {
		g.Add(1)
		go func(indx uint32) {
			defer g.Done()
			for j := 0; j < 100; j++ {
				var sliceId uint64
				m.NewSlice(ctx, &sliceId)
				var slice = Slice{Id: sliceId, Size: 100, Len: 100}
				st := m.Write(ctx, inode, indx, 0, slice)
				if st != 0 {
					errno = st
					break
				}
			}
		}(uint32(i))
	}
	g.Wait()
	if errno != 0 {
		t.Fatal()
	}
}

func testTruncateAndDelete(t *testing.T, m Meta) {
	m.OnMsg(DeleteSlice, func(args ...interface{}) error {
		return nil
	})
	// remove quota
	format, _ := m.Load(false)
	format.Capacity = 0
	_ = m.Init(format, false)

	ctx := Background
	var inode Ino
	var attr = &Attr{}
	m.Unlink(ctx, 1, "f")
	if st := m.Truncate(ctx, 1, 0, 4<<10, attr); st != syscall.EPERM {
		t.Fatalf("truncate dir %s", st)
	}
	if st := m.Create(ctx, 1, "f", 0650, 022, 0, &inode, attr); st != 0 {
		t.Fatalf("create file %s", st)
	}
	defer m.Unlink(ctx, 1, "f")
	var sliceId uint64
	if st := m.NewSlice(ctx, &sliceId); st != 0 {
		t.Fatalf("new chunk: %s", st)
	}
	if st := m.Write(ctx, inode, 0, 100, Slice{sliceId, 100, 0, 100}); st != 0 {
		t.Fatalf("write file %s", st)
	}
	if st := m.Truncate(ctx, inode, 0, 200<<20, attr); st != 0 {
		t.Fatalf("truncate file %s", st)
	}
	if st := m.Truncate(ctx, inode, 0, (10<<40)+10, attr); st != 0 {
		t.Fatalf("truncate file %s", st)
	}
	if st := m.Truncate(ctx, inode, 0, (300<<20)+10, attr); st != 0 {
		t.Fatalf("truncate file %s", st)
	}
	var total int64
	slices := make(map[Ino][]Slice)
	m.ListSlices(ctx, slices, false, func() { total++ })
	var totalSlices int
	for _, ss := range slices {
		totalSlices += len(ss)
	}
	if totalSlices != 1 {
		t.Fatalf("number of slices: %d != 1, %+v", totalSlices, slices)
	}
	_ = m.Close(ctx, inode)
	if st := m.Unlink(ctx, 1, "f"); st != 0 {
		t.Fatalf("unlink file %s", st)
	}

	time.Sleep(time.Millisecond * 100)
	slices = make(map[Ino][]Slice)
	m.ListSlices(ctx, slices, false, nil)
	totalSlices = 0
	for _, ss := range slices {
		totalSlices += len(ss)
	}
	// the last chunk could be found and deleted
	if totalSlices > 1 {
		t.Fatalf("number of slices: %d > 1, %+v", totalSlices, slices)
	}
}

func testCopyFileRange(t *testing.T, m Meta) {
	m.OnMsg(DeleteSlice, func(args ...interface{}) error {
		return nil
	})
	_ = m.Init(&Format{Name: "test"}, false)

	ctx := Background
	var iin, iout Ino
	var attr = &Attr{}
	_ = m.Unlink(ctx, 1, "fin")
	_ = m.Unlink(ctx, 1, "fout")
	if st := m.Create(ctx, 1, "fin", 0650, 022, 0, &iin, attr); st != 0 {
		t.Fatalf("create file %s", st)
	}
	defer m.Unlink(ctx, 1, "fin")
	if st := m.Create(ctx, 1, "fout", 0650, 022, 0, &iout, attr); st != 0 {
		t.Fatalf("create file %s", st)
	}
	defer m.Unlink(ctx, 1, "fout")
	m.Write(ctx, iin, 0, 100, Slice{10, 200, 0, 100})
	m.Write(ctx, iin, 1, 100<<10, Slice{11, 40 << 20, 0, 40 << 20})
	m.Write(ctx, iin, 3, 0, Slice{12, 63 << 20, 10 << 20, 30 << 20})
	m.Write(ctx, iout, 2, 10<<20, Slice{13, 50 << 20, 10 << 20, 30 << 20})
	var copied uint64
	if st := m.CopyFileRange(ctx, iin, 150, iout, 30<<20, 200<<20, 0, &copied); st != 0 {
		t.Fatalf("copy file range: %s", st)
	}
	var expected uint64 = 200 << 20
	if copied != expected {
		t.Fatalf("expect copy %d bytes, but got %d", expected, copied)
	}
	var expectedSlices = [][]Slice{
		{{0, 30 << 20, 0, 30 << 20}, {10, 200, 50, 50}, {0, 0, 200, ChunkSize - 30<<20 - 50}},
		{{0, 0, 150 + (ChunkSize - 30<<20), 30<<20 - 150}, {0, 0, 0, 100 << 10}, {11, 40 << 20, 0, (34 << 20) + 150 - (100 << 10)}},
		{{11, 40 << 20, (34 << 20) + 150 - (100 << 10), 6<<20 - 150 + 100<<10}, {0, 0, 40<<20 + 100<<10, ChunkSize - 40<<20 - 100<<10}, {0, 0, 0, 150 + (ChunkSize - 30<<20)}},
		{{0, 0, 150 + (ChunkSize - 30<<20), 30<<20 - 150}, {12, 63 << 20, 10 << 20, (8 << 20) + 150}},
	}
	for i := uint32(0); i < 4; i++ {
		var slices []Slice
		if st := m.Read(ctx, iout, i, &slices); st != 0 {
			t.Fatalf("read chunk %d: %s", i, st)
		}
		if len(slices) != len(expectedSlices[i]) {
			t.Fatalf("expect chunk %d: %+v, but got %+v", i, expectedSlices[i], slices)
		}
		for j, s := range slices {
			if s != expectedSlices[i][j] {
				t.Fatalf("expect slice %d,%d: %+v, but got %+v", i, j, expectedSlices[i][j], s)
			}
		}
	}
}

func testCloseSession(t *testing.T, m Meta) {
	_ = m.Init(&Format{Name: "test"}, false)
	if err := m.NewSession(); err != nil {
		t.Fatalf("new session: %s", err)
	}

	ctx := Background
	var inode Ino
	var attr = &Attr{}
	if st := m.Create(ctx, 1, "f", 0644, 022, 0, &inode, attr); st != 0 {
		t.Fatalf("create f: %s", st)
	}
	if st := m.Flock(ctx, inode, 1, syscall.F_WRLCK, false); st != 0 {
		t.Fatalf("flock wlock: %s", st)
	}
	if st := m.Setlk(ctx, inode, 1, false, syscall.F_WRLCK, 0x10000, 0x20000, 1); st != 0 {
		t.Fatalf("plock wlock: %s", st)
	}
	if st := m.Open(ctx, inode, syscall.O_RDWR, attr); st != 0 {
		t.Fatalf("open f: %s", st)
	}
	if st := m.Unlink(ctx, 1, "f"); st != 0 {
		t.Fatalf("unlink f: %s", st)
	}
	sid := m.getBase().sid
	s, err := m.GetSession(sid, true)
	if err != nil {
		t.Fatalf("get session: %s", err)
	} else {
		// if len(s.Flocks) != 1 || len(s.Plocks) != 1 || len(s.Sustained) != 1 {
		if len(s.Flocks) != 1 || len(s.Plocks) != 1 {
			t.Fatalf("incorrect session: flock %d plock %d sustained %d", len(s.Flocks), len(s.Plocks), len(s.Sustained))
		}
	}
	if err = m.CloseSession(); err != nil {
		t.Fatalf("close session: %s", err)
	}
	if _, err = m.GetSession(sid, true); err == nil {
		t.Fatalf("get a deleted session: %s", err)
	}
	switch m := m.(type) {
	case *redisMeta:
		s, err = m.getSession(strconv.FormatUint(sid, 10), true)
	case *dbMeta:
		s, err = m.getSession(&session2{Sid: sid, Info: []byte("{}")}, true)
	case *kvMeta:
		s, err = m.getSession(sid, true)
	}
	if err != nil {
		t.Fatalf("get session: %s", err)
	}
	var empty SessionInfo
	if s.SessionInfo != empty {
		t.Fatalf("incorrect session info %+v", s.SessionInfo)
	}
	if len(s.Flocks) != 0 || len(s.Plocks) != 0 || len(s.Sustained) != 0 {
		t.Fatalf("incorrect session: flock %d plock %d sustained %d", len(s.Flocks), len(s.Plocks), len(s.Sustained))
	}
}

func testTrash(t *testing.T, m Meta) {
	if err := m.Init(&Format{Name: "test", TrashDays: 1}, false); err != nil {
		t.Fatalf("init: %s", err)
	}
	ctx := Background
	var inode, parent Ino
	var attr = &Attr{}
	if st := m.Create(ctx, 1, "f1", 0644, 022, 0, &inode, attr); st != 0 {
		t.Fatalf("create f1: %s", st)
	}
	if st := m.Create(ctx, 1, "f2", 0644, 022, 0, &inode, attr); st != 0 {
		t.Fatalf("create f2: %s", st)
	}
	if st := m.Mkdir(ctx, 1, "d", 0755, 022, 0, &parent, attr); st != 0 {
		t.Fatalf("mkdir d: %s", st)
	}
	if st := m.Create(ctx, parent, "f", 0644, 022, 0, &inode, attr); st != 0 {
		t.Fatalf("create d/f: %s", st)
	}
	if st := m.Rename(ctx, 1, "f1", 1, "d", 0, &inode, attr); st != syscall.ENOTEMPTY {
		t.Fatalf("rename f1 -> d: %s", st)
	}
	if st := m.Unlink(ctx, parent, "f"); st != 0 {
		t.Fatalf("unlink d/f: %s", st)
	}
	if st := m.GetAttr(ctx, inode, attr); st != 0 || attr.Parent != TrashInode+1 {
		t.Fatalf("getattr f(%d): %s, attr %+v", inode, st, attr)
	}
	if st := m.Mkdir(ctx, 1, "d2", 0755, 022, 0, &inode, attr); st != 0 {
		t.Fatalf("mkdir d2: %s", st)
	}
	if st := m.Rmdir(ctx, 1, "d2"); st != 0 {
		t.Fatalf("rmdir d2: %s", st)
	}
	if st := m.GetAttr(ctx, inode, attr); st != 0 || attr.Parent != TrashInode+1 {
		t.Fatalf("getattr d2(%d): %s, attr %+v", inode, st, attr)
	}
	if st := m.Rename(ctx, 1, "f1", 1, "d", 0, &inode, attr); st != 0 {
		t.Fatalf("rename f1 -> d: %s", st)
	}
	if st := m.Lookup(ctx, TrashInode+1, fmt.Sprintf("1-%d-d", parent), &inode, attr); st != 0 || attr.Parent != TrashInode+1 {
		t.Fatalf("lookup subTrash/d: %s, attr %+v", st, attr)
	}
	if st := m.Rename(ctx, 1, "f2", TrashInode, "td", 0, &inode, attr); st != syscall.EPERM {
		t.Fatalf("rename f2 -> td: %s", st)
	}
	if st := m.Rename(ctx, 1, "f2", TrashInode+1, "td", 0, &inode, attr); st != syscall.EPERM {
		t.Fatalf("rename f2 -> td: %s", st)
	}
	if st := m.Rename(ctx, 1, "f2", 1, "d", 0, &inode, attr); st != 0 {
		t.Fatalf("rename f2 -> d: %s", st)
	}
	if st := m.Unlink(ctx, 1, "d"); st != 0 {
		t.Fatalf("unlink d: %s", st)
	}
	lname := strings.Repeat("f", MaxName)
	if st := m.Create(ctx, 1, lname, 0644, 022, 0, &inode, attr); st != 0 {
		t.Fatalf("create %s: %s", lname, st)
	}
	if st := m.Unlink(ctx, 1, lname); st != 0 {
		t.Fatalf("unlink %s: %s", lname, st)
	}
	tname := fmt.Sprintf("1-%d-%s", inode, lname)[:MaxName]
	if st := m.Lookup(ctx, TrashInode+1, tname, &inode, attr); st != 0 || attr.Parent != TrashInode+1 {
		t.Fatalf("lookup subTrash/%s: %s, attr %+v", tname, st, attr)
	}
	var entries []*Entry
	if st := m.Readdir(ctx, 1, 0, &entries); st != 0 {
		t.Fatalf("readdir: %s", st)
	}
	if len(entries) != 2 {
		t.Fatalf("entries: %d", len(entries))
	}
	entries = entries[:0]
	if st := m.Readdir(ctx, TrashInode+1, 0, &entries); st != 0 {
		t.Fatalf("readdir: %s", st)
	}
	if len(entries) != 8 {
		t.Fatalf("entries: %d", len(entries))
	}
	ctx2 := NewContext(1000, 1, []uint32{1})
	if st := m.Unlink(ctx2, TrashInode+1, "d"); st != syscall.EPERM {
		t.Fatalf("unlink d: %s", st)
	}
	if st := m.Rmdir(ctx2, TrashInode+1, "d"); st != syscall.EPERM {
		t.Fatalf("rmdir d: %s", st)
	}
	if st := m.Rename(ctx2, TrashInode+1, "d", 1, "f", 0, &inode, attr); st != syscall.EPERM {
		t.Fatalf("rename d -> f: %s", st)
	}
	m.getBase().doCleanupTrash(true)
	if st := m.GetAttr(ctx2, TrashInode+1, attr); st != syscall.ENOENT {
		t.Fatalf("getattr: %s", st)
	}
}

func testParents(t *testing.T, m Meta) {
	if err := m.Init(&Format{Name: "test"}, false); err != nil {
		t.Fatalf("init: %s", err)
	}
	ctx := Background
	var inode, parent Ino
	var attr = &Attr{}
	if st := m.Create(ctx, 1, "f", 0644, 022, 0, &inode, attr); st != 0 {
		t.Fatalf("create f: %s", st)
	}
	if attr.Parent != 1 {
		t.Fatalf("expect parent 1, but got %d", attr.Parent)
	}
	checkParents := func(inode Ino, expect map[Ino]int) {
		if ps := m.GetParents(ctx, inode); ps == nil {
			t.Fatalf("get parents of inode %d returns nil", inode)
		} else if !reflect.DeepEqual(ps, expect) {
			t.Fatalf("expect parents %v, but got %v", expect, ps)
		}
	}
	checkParents(inode, map[Ino]int{1: 1})

	if st := m.Link(ctx, inode, 1, "l1", attr); st != 0 {
		t.Fatalf("link l1 -> f: %s", st)
	}
	if attr.Parent != 0 {
		t.Fatalf("expect parent 0, but got %d", attr.Parent)
	}
	checkParents(inode, map[Ino]int{1: 2})

	if st := m.Mkdir(ctx, 1, "d", 0755, 022, 0, &parent, attr); st != 0 {
		t.Fatalf("mkdir d: %s", st)
	}
	if st := m.Link(ctx, inode, parent, "l2", attr); st != 0 {
		t.Fatalf("link l2 -> f: %s", st)
	}
	if st := m.Link(ctx, inode, parent, "l3", attr); st != 0 {
		t.Fatalf("link l3 -> f: %s", st)
	}
	checkParents(inode, map[Ino]int{1: 2, parent: 2})

	if st := m.Unlink(ctx, 1, "f"); st != 0 {
		t.Fatalf("unlink f: %s", st)
	}
	if st := m.Create(ctx, 1, "f2", 0644, 022, 0, &inode, attr); st != 0 {
		t.Fatalf("create f2: %s", st)
	}
	if st := m.Rename(ctx, 1, "f2", 1, "l1", 0, &inode, attr); st != 0 {
		t.Fatalf("rename f2 -> l1: %s", st)
	}
	if st := m.Lookup(ctx, parent, "l2", &inode, attr); st != 0 {
		t.Fatalf("lookup d/l2: %s", st)
	}
	if attr.Parent != 0 {
		t.Fatalf("expect parent 0, but got %d", attr.Parent)
	}
	if st := m.Unlink(ctx, parent, "l2"); st != 0 {
		t.Fatalf("unlink d/l2: %s", st)
	}
	checkParents(inode, map[Ino]int{parent: 1})

	// clean up
	if st := m.Unlink(ctx, 1, "l1"); st != 0 {
		t.Fatalf("unlink l1: %s", st)
	}
	if st := m.Unlink(ctx, parent, "l3"); st != 0 {
		t.Fatalf("unlink d/l3: %s", st)
	}
	if st := m.Rmdir(ctx, 1, "d"); st != 0 {
		t.Fatalf("rmdir d: %s", st)
	}
}

func testOpenCache(t *testing.T, m Meta) {
	ctx := Background
	var inode Ino
	var attr = &Attr{}
	if st := m.Create(ctx, 1, "f", 0644, 022, 0, &inode, attr); st != 0 {
		t.Fatalf("create f: %s", st)
	}
	defer m.Unlink(ctx, 1, "f")
	if st := m.Open(ctx, inode, syscall.O_RDWR, attr); st != 0 {
		t.Fatalf("open f: %s", st)
	}
	defer m.Close(ctx, inode)

	var attr2 = &Attr{}
	if st := m.GetAttr(ctx, inode, attr2); st != 0 {
		t.Fatalf("getattr f: %s", st)
	}
	if *attr != *attr2 {
		t.Fatalf("attrs not the same: attr %+v; attr2 %+v", *attr, *attr2)
	}
	attr2.Uid = 1
	if st := m.SetAttr(ctx, inode, SetAttrUID, 0, attr2); st != 0 {
		t.Fatalf("setattr f: %s", st)
	}
	if st := m.GetAttr(ctx, inode, attr); st != 0 {
		t.Fatalf("getattr f: %s", st)
	}
	if attr.Uid != 1 {
		t.Fatalf("attr uid should be 1: %+v", *attr)
	}
}

func testReadOnly(t *testing.T, m Meta) {
	ctx := Background
	if err := m.NewSession(); err != nil {
		t.Fatalf("new session: %s", err)
	}
	defer m.CloseSession()

	var inode Ino
	var attr = &Attr{}
	if st := m.GetAttr(ctx, 1, attr); st != 0 {
		t.Fatalf("getattr 1: %s", st)
	}
	if st := m.Mkdir(ctx, 1, "d", 0640, 022, 0, &inode, attr); st != syscall.EROFS {
		t.Fatalf("mkdir d: %s", st)
	}
	if st := m.Create(ctx, 1, "f", 0644, 022, 0, &inode, attr); st != syscall.EROFS {
		t.Fatalf("create f: %s", st)
	}
	if st := m.Open(ctx, inode, syscall.O_RDWR, attr); st != syscall.EROFS {
		t.Fatalf("open f: %s", st)
	}
}

func testConcurrentDir(t *testing.T, m Meta) {
	ctx := Background
	var g sync.WaitGroup
	var err error
	format, err := m.Load(false)
	format.Capacity = 0
	format.Inodes = 0
	if err = m.Init(format, false); err != nil {
		t.Fatalf("set quota failed: %s", err)
	}
	for i := 0; i < 100; i++ {
		g.Add(1)
		go func(i int) {
			defer g.Done()
			var d1, d2 Ino
			var attr = new(Attr)
			if st := m.Mkdir(ctx, 1, "d1", 0640, 022, 0, &d1, attr); st != 0 && st != syscall.EEXIST {
				panic(fmt.Errorf("mkdir d1: %s", st))
			} else if st == syscall.EEXIST {
				st = m.Lookup(ctx, 1, "d1", &d1, attr)
				if st != 0 {
					panic(fmt.Errorf("lookup d1: %s", st))
				}
			}
			if st := m.Mkdir(ctx, 1, "d2", 0640, 022, 0, &d2, attr); st != 0 && st != syscall.EEXIST {
				panic(fmt.Errorf("mkdir d2: %s", st))
			} else if st == syscall.EEXIST {
				st = m.Lookup(ctx, 1, "d2", &d2, attr)
				if st != 0 {
					panic(fmt.Errorf("lookup d2: %s", st))
				}
			}
			name := fmt.Sprintf("file%d", i)
			var f Ino
			if st := m.Create(ctx, d1, name, 0664, 0, 0, &f, attr); st != 0 {
				panic(fmt.Errorf("create d1/%s: %s", name, st))
			}
			if st := m.Rename(ctx, d1, name, d2, name, 0, &f, attr); st != 0 {
				panic(fmt.Errorf("rename d1/%s -> d2/%s: %s", name, name, st))
			}
		}(i)
	}
	g.Wait()
	if err != nil {
		t.Fatalf("concurrent dir: %s", err)
	}
	for i := 0; i < 100; i++ {
		g.Add(1)
		go func(i int) {
			defer g.Done()
			var d2 Ino
			var attr = new(Attr)
			st := m.Lookup(ctx, 1, "d2", &d2, attr)
			if st != 0 {
				panic(fmt.Errorf("lookup d2: %s", st))
			}
			name := fmt.Sprintf("file%d", i)
			if st := m.Unlink(ctx, d2, name); st != 0 {
				panic(fmt.Errorf("unlink d2/%s: %s", name, st))
			}
			if st := m.Rmdir(ctx, 1, "d1"); st != 0 && st != syscall.ENOTEMPTY && st != syscall.ENOENT {
				panic(fmt.Errorf("rmdir d1: %s", st))
			}
			if st := m.Rmdir(ctx, 1, "d2"); st != 0 && st != syscall.ENOTEMPTY && st != syscall.ENOENT {
				panic(fmt.Errorf("rmdir d2: %s", st))
			}
		}(i)
	}
	g.Wait()
}

func testAttrFlags(t *testing.T, m Meta) {
	ctx := Background
	var attr = &Attr{}
	var inode Ino
	if st := m.Create(ctx, 1, "f", 0644, 022, 0, &inode, nil); st != 0 {
		t.Fatalf("create f: %s", st)
	}
	attr.Flags = FlagAppend
	if st := m.SetAttr(ctx, inode, SetAttrFlag, 0, attr); st != 0 {
		t.Fatalf("setattr f: %s", st)
	}
	if st := m.Open(ctx, inode, syscall.O_WRONLY, attr); st != syscall.EPERM {
		t.Fatalf("open f: %s", st)
	}
	if st := m.Open(ctx, inode, syscall.O_WRONLY|syscall.O_APPEND, attr); st != 0 {
		t.Fatalf("open f: %s", st)
	}
	attr.Flags = FlagAppend | FlagImmutable
	if st := m.SetAttr(ctx, inode, SetAttrFlag, 0, attr); st != 0 {
		t.Fatalf("setattr f: %s", st)
	}
	if st := m.Open(ctx, inode, syscall.O_WRONLY, attr); st != syscall.EPERM {
		t.Fatalf("open f: %s", st)
	}
	if st := m.Open(ctx, inode, syscall.O_WRONLY|syscall.O_APPEND, attr); st != syscall.EPERM {
		t.Fatalf("open f: %s", st)
	}

	var d Ino
	if st := m.Mkdir(ctx, 1, "d", 0640, 022, 0, &d, attr); st != 0 {
		t.Fatalf("mkdir d: %s", st)
	}
	attr.Flags = FlagAppend
	if st := m.SetAttr(ctx, d, SetAttrFlag, 0, attr); st != 0 {
		t.Fatalf("setattr d: %s", st)
	}
	if st := m.Create(ctx, d, "f", 0644, 022, 0, &inode, nil); st != 0 {
		t.Fatalf("create f: %s", st)
	}
	if st := m.Unlink(ctx, d, "f"); st != syscall.EPERM {
		t.Fatalf("unlink f: %s", st)
	}
	attr.Flags = FlagAppend | FlagImmutable
	if st := m.SetAttr(ctx, d, SetAttrFlag, 0, attr); st != 0 {
		t.Fatalf("setattr d: %s", st)
	}
	if st := m.Create(ctx, d, "f2", 0644, 022, 0, &inode, nil); st != syscall.EPERM {
		t.Fatalf("create f2: %s", st)
	}

	var Immutable Ino
	if st := m.Mkdir(ctx, 1, "ImmutFile", 0640, 022, 0, &Immutable, attr); st != 0 {
		t.Fatalf("mkdir d: %s", st)
	}
	attr.Flags = FlagImmutable
	if st := m.SetAttr(ctx, Immutable, SetAttrFlag, 0, attr); st != 0 {
		t.Fatalf("setattr d: %s", st)
	}
	if st := m.Create(ctx, Immutable, "f2", 0644, 022, 0, &inode, nil); st != syscall.EPERM {
		t.Fatalf("create f2: %s", st)
	}

	var src1, dst1, mfile Ino
	attr.Flags = 0
	if st := m.Mkdir(ctx, 1, "src1", 0640, 022, 0, &src1, attr); st != 0 {
		t.Fatalf("mkdir src1: %s", st)
	}
	if st := m.Create(ctx, src1, "mfile", 0644, 022, 0, &mfile, nil); st != 0 {
		t.Fatalf("create mfile: %s", st)
	}
	if st := m.Mkdir(ctx, 1, "dst1", 0640, 022, 0, &dst1, attr); st != 0 {
		t.Fatalf("mkdir dst1: %s", st)
	}

	attr.Flags = FlagAppend
	if st := m.SetAttr(ctx, src1, SetAttrFlag, 0, attr); st != 0 {
		t.Fatalf("setattr d: %s", st)
	}
	if st := m.Rename(ctx, src1, "mfile", dst1, "mfile", 0, &mfile, attr); st != syscall.EPERM {
		t.Fatalf("rename d: %s", st)
	}

	attr.Flags = FlagImmutable
	if st := m.SetAttr(ctx, src1, SetAttrFlag, 0, attr); st != 0 {
		t.Fatalf("setattr d: %s", st)
	}
	if st := m.Rename(ctx, src1, "mfile", dst1, "mfile", 0, &mfile, attr); st != syscall.EPERM {
		t.Fatalf("rename d: %s", st)
	}

	if st := m.SetAttr(ctx, dst1, SetAttrFlag, 0, attr); st != 0 {
		t.Fatalf("setattr d: %s", st)
	}
	if st := m.Rename(ctx, src1, "mfile", dst1, "mfile", 0, &mfile, attr); st != syscall.EPERM {
		t.Fatalf("rename d: %s", st)
	}

	var delFile Ino
	if st := m.Create(ctx, 1, "delfile", 0644, 022, 0, &delFile, nil); st != 0 {
		t.Fatalf("create f: %s", st)
	}
	attr.Flags = FlagImmutable | FlagAppend
	if st := m.SetAttr(ctx, delFile, SetAttrFlag, 0, attr); st != 0 {
		t.Fatalf("setattr d: %s", st)
	}
	if st := m.Unlink(ctx, 1, "delfile"); st != syscall.EPERM {
		t.Fatalf("unlink f: %s", st)
	}

	var fallocFile Ino
	if st := m.Create(ctx, 1, "fallocfile", 0644, 022, 0, &fallocFile, nil); st != 0 {
		t.Fatalf("create f: %s", st)
	}
	attr.Flags = FlagAppend
	if st := m.SetAttr(ctx, fallocFile, SetAttrFlag, 0, attr); st != 0 {
		t.Fatalf("setattr f: %s", st)
	}
	if st := m.Fallocate(ctx, fallocFile, fallocKeepSize, 0, 1024); st != 0 {
		t.Fatalf("fallocate f: %s", st)
	}
	if st := m.Fallocate(ctx, fallocFile, fallocKeepSize|fallocZeroRange, 0, 1024); st != syscall.EPERM {
		t.Fatalf("fallocate f: %s", st)
	}
	attr.Flags = FlagImmutable
	if st := m.SetAttr(ctx, fallocFile, SetAttrFlag, 0, attr); st != 0 {
		t.Fatalf("setattr f: %s", st)
	}
	if st := m.Fallocate(ctx, fallocFile, fallocKeepSize, 0, 1024); st != syscall.EPERM {
		t.Fatalf("fallocate f: %s", st)
	}

	var copysrcFile, copydstFile Ino
	if st := m.Create(ctx, 1, "copysrcfile", 0644, 022, 0, &copysrcFile, nil); st != 0 {
		t.Fatalf("create f: %s", st)
	}
	if st := m.Create(ctx, 1, "copydstfile", 0644, 022, 0, &copydstFile, nil); st != 0 {
		t.Fatalf("create f: %s", st)
	}
	if st := m.Fallocate(ctx, copysrcFile, 0, 0, 1024); st != 0 {
		t.Fatalf("fallocate f: %s", st)
	}
	attr.Flags = FlagAppend
	if st := m.SetAttr(ctx, copydstFile, SetAttrFlag, 0, attr); st != 0 {
		t.Fatalf("setattr f: %s", st)
	}
	if st := m.CopyFileRange(ctx, copysrcFile, 0, copydstFile, 0, 1024, 0, nil); st != syscall.EPERM {
		t.Fatalf("copy_file_range f: %s", st)
	}
	attr.Flags = FlagImmutable
	if st := m.SetAttr(ctx, copydstFile, SetAttrFlag, 0, attr); st != 0 {
		t.Fatalf("setattr f: %s", st)
	}
	if st := m.CopyFileRange(ctx, copysrcFile, 0, copydstFile, 0, 1024, 0, nil); st != syscall.EPERM {
		t.Fatalf("copy_file_range f: %s", st)
	}
}

func setAttr(t *testing.T, m Meta, inode Ino, attr *Attr) {
	var err error
	switch m := m.(type) {
	case *redisMeta:
		err = m.txn(Background, func(tx *redis.Tx) error {
			return tx.Set(Background, m.inodeKey(inode), m.marshal(attr), 0).Err()
		}, m.inodeKey(inode))
	case *dbMeta:
		err = m.txn(func(s *xorm.Session) error {
			_, err = s.ID(inode).AllCols().Update(&node{
				Inode:  inode,
				Type:   attr.Typ,
				Flags:  attr.Flags,
				Mode:   attr.Mode,
				Uid:    attr.Uid,
				Gid:    attr.Gid,
				Mtime:  attr.Mtime * 1e6,
				Ctime:  attr.Ctime * 1e6,
				Atime:  attr.Atime * 1e6,
				Nlink:  attr.Nlink,
				Length: attr.Length,
				Rdev:   attr.Rdev,
				Parent: attr.Parent,
			})
			return err
		})
	case *kvMeta:
		err = m.txn(func(tx *kvTxn) error {
			tx.set(m.inodeKey(inode), m.marshal(attr))
			return nil
		})
	}
	if err != nil {
		t.Fatalf("setAttr: %v", err)
	}
}

func testCheckAndRepair(t *testing.T, m Meta) {
	var checkInode, d1Inode, d2Inode, d3Inode, d4Inode Ino
	dirAttr := &Attr{Mode: 0644, Full: true, Typ: TypeDirectory, Nlink: 3}
	if st := m.Mkdir(Background, RootInode, "check", 0640, 022, 0, &checkInode, dirAttr); st != 0 {
		t.Fatalf("mkdir: %s", st)
	}
	if st := m.Mkdir(Background, checkInode, "d1", 0640, 022, 0, &d1Inode, dirAttr); st != 0 {
		t.Fatalf("mkdir: %s", st)
	}
	if st := m.Mkdir(Background, d1Inode, "d2", 0640, 022, 0, &d2Inode, dirAttr); st != 0 {
		t.Fatalf("mkdir: %s", st)
	}
	if st := m.Mkdir(Background, d2Inode, "d3", 0640, 022, 0, &d3Inode, dirAttr); st != 0 {
		t.Fatalf("mkdir: %s", st)
	}
	if st := m.Mkdir(Background, d3Inode, "d4", 0640, 022, 0, &d4Inode, dirAttr); st != 0 {
		t.Fatalf("mkdir: %s", st)
	}

	if st := m.GetAttr(Background, checkInode, dirAttr); st != 0 {
		t.Fatalf("getattr: %s", st)
	}
	dirAttr.Nlink = 0
	setAttr(t, m, checkInode, dirAttr)

	if st := m.GetAttr(Background, d1Inode, dirAttr); st != 0 {
		t.Fatalf("getattr: %s", st)
	}
	dirAttr.Nlink = 0
	setAttr(t, m, d1Inode, dirAttr)

	if st := m.GetAttr(Background, d2Inode, dirAttr); st != 0 {
		t.Fatalf("getattr: %s", st)
	}
	dirAttr.Nlink = 0
	setAttr(t, m, d2Inode, dirAttr)

	if st := m.GetAttr(Background, d3Inode, dirAttr); st != 0 {
		t.Fatalf("getattr: %s", st)
	}
	dirAttr.Nlink = 0
	setAttr(t, m, d3Inode, dirAttr)

	if st := m.GetAttr(Background, d4Inode, dirAttr); st != 0 {
		t.Fatalf("getattr: %s", st)
	}
	dirAttr.Full = false
	dirAttr.Nlink = 0
	setAttr(t, m, d4Inode, dirAttr)

	if st := m.Check(Background, "/check", false, false, false); st != 0 {
		t.Fatalf("check: %s", st)
	}
	if st := m.GetAttr(Background, checkInode, dirAttr); st != 0 {
		t.Fatalf("getattr: %s", st)
	}
	if dirAttr.Nlink != 0 {
		t.Fatalf("checkInode nlink should is 0 now: %d", dirAttr.Nlink)
	}

	if st := m.Check(Background, "/check", true, false, false); st != 0 {
		t.Fatalf("check: %s", st)
	}
	if st := m.GetAttr(Background, checkInode, dirAttr); st != 0 {
		t.Fatalf("getattr: %s", st)
	}
	if dirAttr.Nlink != 3 || dirAttr.Parent != RootInode {
		t.Fatalf("checkInode nlink should is 3 now: %d", dirAttr.Nlink)
	}

	if st := m.Check(Background, "/check/d1/d2", true, false, false); st != 0 {
		t.Fatalf("check: %s", st)
	}
	if st := m.GetAttr(Background, d2Inode, dirAttr); st != 0 {
		t.Fatalf("getattr: %s", st)
	}
	if dirAttr.Nlink != 3 || dirAttr.Parent != d1Inode {
		t.Fatalf("d2Inode nlink should is 3 now: %d", dirAttr.Nlink)
	}
	if st := m.GetAttr(Background, d1Inode, dirAttr); st != 0 {
		t.Fatalf("getattr: %s", st)
	}
	if dirAttr.Nlink != 0 || dirAttr.Parent != checkInode {
		t.Fatalf("d1Inode nlink should is 0 now: %d", dirAttr.Nlink)
	}

	if st := m.Check(Background, "/", true, true, false); st != 0 {
		t.Fatalf("check: %s", st)
	}
	for _, ino := range []Ino{checkInode, d1Inode, d2Inode, d3Inode} {
		if st := m.GetAttr(Background, ino, dirAttr); st != 0 {
			t.Fatalf("getattr: %s", st)
		}
		if !dirAttr.Full || dirAttr.Nlink != 3 {
			t.Fatalf("nlink should is 3 now: %d", dirAttr.Nlink)
		}
	}
	if st := m.GetAttr(Background, d4Inode, dirAttr); st != 0 {
		t.Fatalf("getattr: %s", st)
	}
	if !dirAttr.Full || dirAttr.Nlink != 2 || dirAttr.Parent != d3Inode {
		t.Fatalf("d4Inode  attr: %+v", *dirAttr)
	}
}

func testDirStat(t *testing.T, m Meta) {
	testDir := "testDirStat"
	var testInode Ino

	// test empty dir
	if st := m.Mkdir(Background, RootInode, testDir, 0640, 022, 0, &testInode, nil); st != 0 {
		t.Fatalf("mkdir: %s", st)
	}

	st, err := m.GetDirStat(Background, testInode)
	checkResult := func(length, space, inodes int64) {
		if err != nil {
			t.Fatalf("get dir usage: %s", err)
		}
		expect := dirStat{length, space, inodes}
		if *st != expect {
			t.Fatalf("test dir usage: expect %+v, but got %+v", expect, st)
		}
	}
	checkResult(0, 0, 0)

	// test dir with file
	var fileInode Ino
	if st := m.Create(Background, testInode, "file", 0640, 022, 0, &fileInode, nil); st != 0 {
		t.Fatalf("create: %s", st)
	}
	time.Sleep(1100 * time.Millisecond)
	st, err = m.GetDirStat(Background, testInode)
	checkResult(0, align4K(0), 1)

	// test dir with file and fallocate
	if st := m.Fallocate(Background, fileInode, 0, 0, 4097); st != 0 {
		t.Fatalf("fallocate: %s", st)
	}
	time.Sleep(1100 * time.Millisecond)
	st, err = m.GetDirStat(Background, testInode)
	checkResult(4097, align4K(4097), 1)

	// test dir with file and truncate
	if st := m.Truncate(Background, fileInode, 0, 0, nil); st != 0 {
		t.Fatalf("truncate: %s", st)
	}
	time.Sleep(1100 * time.Millisecond)
	st, err = m.GetDirStat(Background, testInode)
	checkResult(0, align4K(0), 1)

	// test dir with file and write
	if st := m.Write(Background, fileInode, 0, 0, Slice{Id: 1, Size: 1 << 20, Off: 0, Len: 4097}); st != 0 {
		t.Fatalf("write: %s", st)
	}
	time.Sleep(1100 * time.Millisecond)
	st, err = m.GetDirStat(Background, testInode)
	checkResult(4097, align4K(4097), 1)

	// test dir with file and link
	if st := m.Link(Background, fileInode, testInode, "file2", nil); st != 0 {
		t.Fatalf("link: %s", st)
	}
	time.Sleep(1100 * time.Millisecond)
	st, err = m.GetDirStat(Background, testInode)
	checkResult(2*4097, 2*align4K(4097), 2)

	// test dir with subdir
	var subInode Ino
	if st := m.Mkdir(Background, testInode, "sub", 0640, 022, 0, &subInode, nil); st != 0 {
		t.Fatalf("mkdir: %s", st)
	}
	time.Sleep(1100 * time.Millisecond)
	st, err = m.GetDirStat(Background, testInode)
	checkResult(2*4097, align4K(0)+2*align4K(4097), 3)

	// test rename
	if st := m.Rename(Background, testInode, "file2", subInode, "file", 0, nil, nil); st != 0 {
		t.Fatalf("rename: %s", st)
	}
	time.Sleep(1100 * time.Millisecond)
	st, err = m.GetDirStat(Background, testInode)
	checkResult(4097, align4K(0)+align4K(4097), 2)
	st, err = m.GetDirStat(Background, subInode)
	checkResult(4097, align4K(4097), 1)

	// test unlink
	if st := m.Unlink(Background, testInode, "file"); st != 0 {
		t.Fatalf("unlink: %s", st)
	}
	if st := m.Unlink(Background, subInode, "file"); st != 0 {
		t.Fatalf("unlink: %s", st)
	}
	time.Sleep(1100 * time.Millisecond)
	st, err = m.GetDirStat(Background, testInode)
	checkResult(0, align4K(0), 1)
	st, err = m.GetDirStat(Background, subInode)
	checkResult(0, 0, 0)

	// test rmdir
	if st := m.Rmdir(Background, testInode, "sub"); st != 0 {
		t.Fatalf("rmdir: %s", st)
	}
	time.Sleep(1100 * time.Millisecond)
<<<<<<< HEAD
	space, inodes, err = m.GetDirStat(Background, testInode)
	if err != nil {
		t.Fatalf("get dir usage: %s", err)
	}
	if space != 0 || inodes != 0 {
		t.Fatalf("test dir usage: %d %d", space, inodes)
	}
}

func testQuota(t *testing.T, m Meta) {
	if err := m.NewSession(); err != nil {
		t.Fatalf("New session: %s", err)
	}
	defer m.CloseSession()
	ctx := Background
	var inode, parent Ino
	var attr Attr
	if st := m.Mkdir(ctx, RootInode, "quota", 0755, 0, 0, &parent, &attr); st != 0 {
		t.Fatalf("Mkdir quota: %s", st)
	}
	if err := m.HandleQuota(ctx, QuotaSet, "/quota", &Quota{MaxSpace: 2 << 30, MaxInodes: 6}); err != nil {
		t.Fatalf("HandleQuota set /quota: %s", err)
	}
	m.getBase().loadQuotas()
	if st := m.Mkdir(ctx, parent, "d1", 0755, 0, 0, &inode, &attr); st != 0 {
		t.Fatalf("Mkdir quota/d1: %s", st)
	}
	if err := m.HandleQuota(ctx, QuotaSet, "/quota/d1", &Quota{MaxSpace: 1 << 30, MaxInodes: 5}); err != nil {
		t.Fatalf("HandleQuota /quota/d1: %s", err)
	}
	m.getBase().loadQuotas()
	if st := m.Create(ctx, inode, "f1", 0644, 0, 0, nil, &attr); st != 0 {
		t.Fatalf("Create quota/d1/f1: %s", st)
	}
	if st := m.Mkdir(ctx, parent, "d2", 0755, 0, 0, &parent, &attr); st != 0 {
		t.Fatalf("Mkdir quota/d2: %s", st)
	}
	if st := m.Mkdir(ctx, parent, "d22", 0755, 0, 0, &inode, &attr); st != 0 {
		t.Fatalf("Mkdir quota/d2/d22: %s", st)
	}
	if err := m.HandleQuota(ctx, QuotaSet, "/quota/d2/d22", &Quota{MaxSpace: 1 << 30, MaxInodes: 5}); err != nil {
		t.Fatalf("HandleQuota /quota/d2/d22: %s", err)
	}
	m.getBase().loadQuotas()
	// parent -> d2, inode -> d22
	if st := m.Create(ctx, parent, "f2", 0644, 0, 0, nil, &attr); st != 0 {
		t.Fatalf("Create quota/d2/f2: %s", st)
	}
	if st := m.Create(ctx, inode, "f22", 0644, 0, 0, nil, &attr); st != 0 {
		t.Fatalf("Create quota/d22/f22: %s", st)
	}
	time.Sleep(time.Second * 5)

	var q Quota
	if err := m.HandleQuota(ctx, QuotaGet, "/quota", &q); err != nil {
		t.Fatalf("HandleQuota get /quota: %s", err)
	} else if q.MaxSpace != 2<<30 || q.MaxInodes != 6 || q.UsedSpace != 6*4<<10 || q.UsedInodes != 6 {
		t.Fatalf("HandleQuota get /quota: %+v", q)
	}
	if err := m.HandleQuota(ctx, QuotaGet, "/quota/d1", &q); err != nil {
		t.Fatalf("HandleQuota get /quota/d1: %s", err)
	} else if q.MaxSpace != 1<<30 || q.MaxInodes != 5 || q.UsedSpace != 4<<10 || q.UsedInodes != 1 {
		t.Fatalf("HandleQuota get /quota/d1: %+v", q)
	}
	if err := m.HandleQuota(ctx, QuotaGet, "/quota/d2/d22", &q); err != nil {
		t.Fatalf("HandleQuota get /quota/d2/d22: %s", err)
	} else if q.MaxSpace != 1<<30 || q.MaxInodes != 5 || q.UsedSpace != 4<<10 || q.UsedInodes != 1 {
		t.Fatalf("HandleQuota get /quota/d2/d22: %+v", q)
	}
	if err := m.HandleQuota(ctx, QuotaList, "", &q); err != nil {
		t.Fatalf("HandleQuota list: %s", err)
	} else {
		var cnt int
		for i := &q; i != nil; i = i.Parent {
			cnt++
		}
		if cnt != 3 {
			t.Fatalf("HandleQuota list: %d", cnt)
		}
	}

	if err := m.HandleQuota(ctx, QuotaDel, "/quota/d1", &q); err != nil {
		t.Fatalf("HandleQuota del /quota/d1: %s", err)
	}
	if err := m.HandleQuota(ctx, QuotaDel, "/quota/d2", &q); err != nil {
		t.Fatalf("HandleQuota del /quota/d2: %s", err)
	}
	if err := m.HandleQuota(ctx, QuotaList, "", &q); err != nil {
		t.Fatalf("HandleQuota list: %s", err)
	} else {
		var cnt int
		for i := &q; i != nil; i = i.Parent {
			cnt++
		}
		if cnt != 2 {
			t.Fatalf("HandleQuota list: %d", cnt)
		}
	}
	m.getBase().loadQuotas()
	if st := m.Create(ctx, parent, "f3", 0644, 0, 0, nil, &attr); st != syscall.ENOSPC {
		t.Fatalf("Create quota/d22/f3: %s", st)
	}
=======
	st, err = m.GetDirStat(Background, testInode)
	checkResult(0, 0, 0)
>>>>>>> f8cb07d4
}<|MERGE_RESOLUTION|>--- conflicted
+++ resolved
@@ -88,12 +88,8 @@
 	}
 }
 
-<<<<<<< HEAD
 func TestRedisCluster(t *testing.T) {
 	t.SkipNow()
-=======
-func TestRedisCluster(t *testing.T) { //skip mutate
->>>>>>> f8cb07d4
 	m, err := newRedisMeta("redis", "127.0.0.1:7001,127.0.0.1:7002,127.0.0.1:7003/2", DefaultConf())
 	if err != nil {
 		t.Fatalf("create meta: %s", err)
@@ -1973,14 +1969,8 @@
 		t.Fatalf("rmdir: %s", st)
 	}
 	time.Sleep(1100 * time.Millisecond)
-<<<<<<< HEAD
-	space, inodes, err = m.GetDirStat(Background, testInode)
-	if err != nil {
-		t.Fatalf("get dir usage: %s", err)
-	}
-	if space != 0 || inodes != 0 {
-		t.Fatalf("test dir usage: %d %d", space, inodes)
-	}
+	st, err = m.GetDirStat(Background, testInode)
+	checkResult(0, 0, 0)
 }
 
 func testQuota(t *testing.T, m Meta) {
@@ -2076,8 +2066,4 @@
 	if st := m.Create(ctx, parent, "f3", 0644, 0, 0, nil, &attr); st != syscall.ENOSPC {
 		t.Fatalf("Create quota/d22/f3: %s", st)
 	}
-=======
-	st, err = m.GetDirStat(Background, testInode)
-	checkResult(0, 0, 0)
->>>>>>> f8cb07d4
 }