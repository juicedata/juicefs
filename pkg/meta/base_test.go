/*
 * JuiceFS, Copyright 2020 Juicedata, Inc.
 *
 * Licensed under the Apache License, Version 2.0 (the "License");
 * you may not use this file except in compliance with the License.
 * You may obtain a copy of the License at
 *
 *     http://www.apache.org/licenses/LICENSE-2.0
 *
 * Unless required by applicable law or agreed to in writing, software
 * distributed under the License is distributed on an "AS IS" BASIS,
 * WITHOUT WARRANTIES OR CONDITIONS OF ANY KIND, either express or implied.
 * See the License for the specific language governing permissions and
 * limitations under the License.
 */

// disable_mutate_test
//
//nolint:errcheck
package meta

import (
	"bytes"
	"context"
	"fmt"
	"reflect"
	"runtime"
	"sort"
	"strconv"
	"strings"
	"sync"
	"syscall"
	"testing"
	"time"

	"github.com/juicedata/juicefs/pkg/utils"
	"github.com/redis/go-redis/v9"
	"xorm.io/xorm"
)

func TestRedisClient(t *testing.T) {
	m, err := newRedisMeta("redis", "127.0.0.1:6379/10", DefaultConf())
	if err != nil || m.Name() != "redis" {
		t.Fatalf("create meta: %s", err)
	}
	testMeta(t, m)
}

func TestKeyDB(t *testing.T) { //skip mutate
	// 127.0.0.1:6378 enable flash, 127.0.0.1:6377 disable flash
	for _, addr := range []string{"127.0.0.1:6378/10", "127.0.0.1:6377/10"} {
		m, err := newRedisMeta("redis", addr, DefaultConf())
		if err != nil || m.Name() != "redis" {
			t.Fatalf("create meta: %s", err)
		}
		if r, ok := m.(*redisMeta); ok {
			rawInfo, err := r.rdb.Info(Background).Result()
			if err != nil {
				t.Fatalf("parse info: %s", err)
			}
			var storageProvider, maxMemoryPolicy string
			for _, l := range strings.Split(strings.TrimSpace(rawInfo), "\n") {
				l = strings.TrimSpace(l)
				if l == "" || strings.HasPrefix(l, "#") {
					continue
				}
				kvPair := strings.SplitN(l, ":", 2)
				if len(kvPair) < 2 {
					continue
				}
				key, val := kvPair[0], kvPair[1]
				switch key {
				case "maxmemory_policy":
					maxMemoryPolicy = val
				case "storage_provider":
					storageProvider = val
				}
			}
			if storageProvider == "none" && maxMemoryPolicy != "noeviction" {
				t.Fatalf("maxmemory_policy should be noeviction")
			}
			if storageProvider == "flash" && maxMemoryPolicy == "noeviction" {
				t.Fatalf("maxmemory_policy should not be noeviction")
			}
		} else {
			t.Fatalf("should be redisMeta")
		}
	}
}

func TestRedisCluster(t *testing.T) { //skip mutate
	m, err := newRedisMeta("redis", "127.0.0.1:7001,127.0.0.1:7002,127.0.0.1:7003/2", DefaultConf())
	if err != nil {
		t.Fatalf("create meta: %s", err)
	}
	testMeta(t, m)
}

func testMeta(t *testing.T, m Meta) {
	if err := m.Reset(); err != nil {
		t.Fatalf("reset meta: %s", err)
	}

	testMetaClient(t, m)
	testTruncateAndDelete(t, m)
	testTrash(t, m)
	testParents(t, m)
	testRemove(t, m)
	testStickyBit(t, m)
	testLocks(t, m)
	testListLocks(t, m)
	testConcurrentWrite(t, m)
	testCompaction(t, m, false)
	time.Sleep(time.Second)
	testCompaction(t, m, true)
	testCopyFileRange(t, m)
	testCloseSession(t, m)
	testConcurrentDir(t, m)
	testAttrFlags(t, m)
	base := m.getBase()
	base.conf.OpenCache = time.Second
	base.of.expire = time.Second
	testOpenCache(t, m)
	base.conf.CaseInsensi = true
	testCaseIncensi(t, m)
	testCheckAndRepair(t, m)
	testDirStat(t, m)
	testClone(t, m)
	base.conf.ReadOnly = true
	testReadOnly(t, m)
}

func testMetaClient(t *testing.T, m Meta) {
	m.OnMsg(DeleteSlice, func(args ...interface{}) error { return nil })
	ctx := Background
	var attr = &Attr{}
	if st := m.GetAttr(ctx, 1, attr); st != 0 || attr.Mode != 0777 { // getattr of root always succeed
		t.Fatalf("getattr root: %s", st)
	}

	if err := m.Init(&Format{Name: "test"}, true); err != nil {
		t.Fatalf("initialize failed: %s", err)
	}
	if err := m.Init(&Format{Name: "test2"}, false); err == nil { // not allowed
		t.Fatalf("change name without --force is not allowed")
	}
	format, err := m.Load(true)
	if err != nil {
		t.Fatalf("load failed after initialization: %s", err)
	}
	if format.Name != "test" {
		t.Fatalf("load got volume name %s, expected %s", format.Name, "test")
	}
	if err = m.NewSession(); err != nil {
		t.Fatalf("new session: %s", err)
	}
	defer m.CloseSession()
	ses, err := m.ListSessions()
	if err != nil || len(ses) != 1 {
		t.Fatalf("list sessions %+v: %s", ses, err)
	}
	base := m.getBase()
	if base.sid != ses[0].Sid {
		t.Fatalf("my sid %d != registered sid %d", base.sid, ses[0].Sid)
	}
	go m.CleanStaleSessions()

	var parent, inode, dummyInode Ino
	if st := m.Mkdir(ctx, 1, "d", 0640, 022, 0, &parent, attr); st != 0 {
		t.Fatalf("mkdir d: %s", st)
	}
	defer m.Rmdir(ctx, 1, "d")
	if st := m.Unlink(ctx, 1, "d"); st != syscall.EPERM {
		t.Fatalf("unlink d: %s", st)
	}
	if st := m.Rmdir(ctx, parent, "."); st != syscall.EINVAL {
		t.Fatalf("unlink d.: %s", st)
	}
	if st := m.Rmdir(ctx, parent, ".."); st != syscall.ENOTEMPTY {
		t.Fatalf("unlink d..: %s", st)
	}
	if st := m.Lookup(ctx, 1, "d", &parent, attr); st != 0 {
		t.Fatalf("lookup d: %s", st)
	}
	if st := m.Lookup(ctx, 1, "d", &parent, nil); st != syscall.EINVAL {
		t.Fatalf("lookup d: %s", st)
	}
	if st := m.Lookup(ctx, 1, "..", &inode, attr); st != 0 || inode != 1 {
		t.Fatalf("lookup ..: %s", st)
	}
	if st := m.Lookup(ctx, parent, ".", &inode, attr); st != 0 || inode != parent {
		t.Fatalf("lookup .: %s", st)
	}
	if st := m.Lookup(ctx, parent, "..", &inode, attr); st != 0 || inode != 1 {
		t.Fatalf("lookup ..: %s", st)
	}
	if attr.Nlink != 3 {
		t.Fatalf("nlink expect 3, but got %d", attr.Nlink)
	}
	if st := m.Access(ctx, parent, 4, attr); st != 0 {
		t.Fatalf("access d: %s", st)
	}
	if st := m.Create(ctx, parent, "f", 0650, 022, 0, &inode, attr); st != 0 {
		t.Fatalf("create f: %s", st)
	}
	_ = m.Close(ctx, inode)
	var tino Ino
	if st := m.Lookup(ctx, inode, ".", &tino, attr); st != 0 {
		t.Fatalf("lookup /d/f/.: %s", st)
	}
	if st := m.Lookup(ctx, inode, "..", &tino, attr); st != syscall.ENOTDIR {
		t.Fatalf("lookup /d/f/..: %s", st)
	}
	defer m.Unlink(ctx, parent, "f")
	if st := m.Rmdir(ctx, parent, "f"); st != syscall.ENOTDIR {
		t.Fatalf("rmdir f: %s", st)
	}
	if st := m.Rmdir(ctx, 1, "d"); st != syscall.ENOTEMPTY {
		t.Fatalf("rmdir d: %s", st)
	}
	if st := m.Mknod(ctx, inode, "df", TypeFile, 0650, 022, 0, "", &dummyInode, nil); st != syscall.ENOTDIR {
		t.Fatalf("create fd: %s", st)
	}
	if st := m.Mknod(ctx, parent, "f", TypeFile, 0650, 022, 0, "", &inode, attr); st != syscall.EEXIST {
		t.Fatalf("create f: %s", st)
	}
	if st := m.Lookup(ctx, parent, "f", &inode, attr); st != 0 {
		t.Fatalf("lookup f: %s", st)
	}
	if st := m.Resolve(ctx, 1, "d/f", &inode, attr); st != 0 && st != syscall.ENOTSUP {
		t.Fatalf("resolve d/f: %s", st)
	}
	if st := m.Resolve(ctx, parent, "/f", &inode, attr); st != 0 && st != syscall.ENOTSUP {
		t.Fatalf("resolve f: %s", st)
	}
	var ctx2 = NewContext(0, 1, []uint32{1})
	if st := m.Resolve(ctx2, parent, "/f", &inode, attr); st != syscall.EACCES && st != syscall.ENOTSUP {
		t.Fatalf("resolve f: %s", st)
	}
	if st := m.Resolve(ctx, parent, "/f/c", &inode, attr); st != syscall.ENOTDIR && st != syscall.ENOTSUP {
		t.Fatalf("resolve f: %s", st)
	}
	if st := m.Resolve(ctx, parent, "/f2", &inode, attr); st != syscall.ENOENT && st != syscall.ENOTSUP {
		t.Fatalf("resolve f2: %s", st)
	}
	// check owner permission
	var p1, c1 Ino
	if st := m.Mkdir(ctx2, 1, "d1", 02755, 022, 0, &p1, attr); st != 0 {
		t.Fatalf("mkdir d1: %s", st)
	}
	attr.Gid = 1
	m.SetAttr(ctx, p1, SetAttrGID, 0, attr)
	if attr.Mode&02000 == 0 {
		t.Fatalf("SGID is lost")
	}
	var ctx3 = NewContext(2, 2, []uint32{2})
	if st := m.Mkdir(ctx3, p1, "d2", 0777, 022, 0, &c1, attr); st != 0 {
		t.Fatalf("mkdir d2: %s", st)
	}
	if attr.Gid != ctx2.Gid() {
		t.Fatalf("inherit gid: %d != %d", attr.Gid, ctx2.Gid())
	}
	if runtime.GOOS == "linux" && attr.Mode&02000 == 0 {
		t.Fatalf("not inherit sgid")
	}
	if st := m.Resolve(ctx2, 1, "/d1/d2", nil, nil); st != 0 && st != syscall.ENOTSUP {
		t.Fatalf("resolve /d1/d2: %s", st)
	}
	m.Rmdir(ctx2, p1, "d2")
	m.Rmdir(ctx2, 1, "d1")

	attr.Atime = 2
	attr.Mtime = 2
	attr.Uid = 1
	attr.Gid = 1
	attr.Mode = 0640
	if st := m.SetAttr(ctx, inode, SetAttrAtime|SetAttrMtime|SetAttrUID|SetAttrGID|SetAttrMode, 0, attr); st != 0 {
		t.Fatalf("setattr f: %s", st)
	}
	if st := m.SetAttr(ctx, inode, 0, 0, attr); st != 0 { // changes nothing
		t.Fatalf("setattr f: %s", st)
	}
	if st := m.GetAttr(ctx, inode, attr); st != 0 {
		t.Fatalf("getattr f: %s", st)
	}
	if attr.Atime != 2 || attr.Mtime != 2 || attr.Uid != 1 || attr.Gid != 1 || attr.Mode != 0640 {
		t.Fatalf("atime:%d mtime:%d uid:%d gid:%d mode:%o", attr.Atime, attr.Mtime, attr.Uid, attr.Gid, attr.Mode)
	}
	if st := m.SetAttr(ctx, inode, SetAttrAtimeNow|SetAttrMtimeNow, 0, attr); st != 0 {
		t.Fatalf("setattr f: %s", st)
	}
	fakeCtx := NewContext(100, 2, []uint32{2, 1})
	if st := m.Access(fakeCtx, parent, 2, nil); st != syscall.EACCES {
		t.Fatalf("access d: %s", st)
	}
	if st := m.Access(fakeCtx, inode, 4, nil); st != 0 {
		t.Fatalf("access f: %s", st)
	}
	var entries []*Entry
	if st := m.Readdir(ctx, parent, 0, &entries); st != 0 {
		t.Fatalf("readdir: %s", st)
	} else if len(entries) != 3 {
		t.Fatalf("entries: %d", len(entries))
	} else if string(entries[0].Name) != "." || string(entries[1].Name) != ".." || string(entries[2].Name) != "f" {
		t.Fatalf("entries: %+v", entries)
	}
	if st := m.Rename(ctx, parent, "f", 1, "f2", RenameWhiteout, &inode, attr); st != syscall.ENOTSUP {
		t.Fatalf("rename d/f -> f2: %s", st)
	}
	if st := m.Rename(ctx, parent, "f", 1, "f2", 0, &inode, attr); st != 0 {
		t.Fatalf("rename d/f -> f2: %s", st)
	}
	defer func() {
		_ = m.Unlink(ctx, 1, "f2")
	}()
	if st := m.Rename(ctx, 1, "f2", 1, "f2", 0, &inode, attr); st != 0 {
		t.Fatalf("rename f2 -> f2: %s", st)
	}
	if st := m.Rename(ctx, 1, "f2", 1, "f", RenameExchange, &inode, attr); st != syscall.ENOENT {
		t.Fatalf("rename f2 -> f: %s", st)
	}
	if st := m.Create(ctx, 1, "f", 0644, 022, 0, &inode, attr); st != 0 {
		t.Fatalf("create f: %s", st)
	}
	_ = m.Close(ctx, inode)
	defer m.Unlink(ctx, 1, "f")
	if st := m.Rename(ctx, 1, "f2", 1, "f", RenameNoReplace, &inode, attr); st != syscall.EEXIST {
		t.Fatalf("rename f2 -> f: %s", st)
	}
	if st := m.Rename(ctx, 1, "f2", 1, "f", 0, &inode, attr); st != 0 {
		t.Fatalf("rename f2 -> f: %s", st)
	}
	if st := m.Rename(ctx, 1, "f", 1, "d", RenameExchange, &inode, attr); st != 0 {
		t.Fatalf("rename f <-> d: %s", st)
	}
	if st := m.Rename(ctx, 1, "d", 1, "f", 0, &inode, attr); st != 0 {
		t.Fatalf("rename d -> f: %s", st)
	}
	if st := m.GetAttr(ctx, 1, attr); st != 0 {
		t.Fatalf("getattr f: %s", st)
	}
	if attr.Nlink != 2 {
		t.Fatalf("nlink expect 2, but got %d", attr.Nlink)
	}
	if st := m.Mkdir(ctx, 1, "d", 0640, 022, 0, &parent, attr); st != 0 {
		t.Fatalf("mkdir d: %s", st)
	}
	// Test rename with parent change
	var parent2 Ino
	if st := m.Mkdir(ctx, 1, "d4", 0777, 0, 0, &parent2, attr); st != 0 {
		t.Fatalf("create dir d4: %s", st)
	}
	if st := m.Mkdir(ctx, parent2, "d5", 0777, 0, 0, &inode, attr); st != 0 {
		t.Fatalf("create dir d4/d5: %s", st)
	}
	if st := m.Rename(ctx, parent2, "d5", 1, "d5", RenameNoReplace, &inode, attr); st != 0 {
		t.Fatalf("rename d4/d5 <-> d5: %s", st)
	} else if attr.Parent != 1 {
		t.Fatalf("after rename d4/d5 <-> d5 parent %d expect 1", attr.Parent)
	}
	if st := m.Mknod(ctx, parent2, "f6", TypeFile, 0650, 022, 0, "", &inode, attr); st != 0 {
		t.Fatalf("create dir d4/f6: %s", st)
	}
	if st := m.Rename(ctx, 1, "d5", parent2, "f6", RenameExchange, &inode, attr); st != 0 {
		t.Fatalf("rename d5 <-> d4/d6: %s", st)
	} else if attr.Parent != parent2 {
		t.Fatalf("after exchange d5 <-> d4/f6 parent %d expect %d", attr.Parent, parent2)
	} else if attr.Typ != TypeDirectory {
		t.Fatalf("after exchange d5 <-> d4/f6 type %d expect %d", attr.Typ, TypeDirectory)
	}
	if st := m.Lookup(ctx, 1, "d5", &inode, attr); st != 0 || attr.Parent != 1 {
		t.Fatalf("lookup d5 after exchange: %s; parent %d expect 1", st, attr.Parent)
	} else if attr.Typ != TypeFile {
		t.Fatalf("after exchange d5 <-> d4/f6 type %d expect %d", attr.Typ, TypeFile)
	}
	if st := m.Rmdir(ctx, parent2, "f6"); st != 0 {
		t.Fatalf("rmdir d4/f6 : %s", st)
	}
	if st := m.Rmdir(ctx, 1, "d4"); st != 0 {
		t.Fatalf("rmdir d4 first : %s", st)
	}
	if st := m.Unlink(ctx, 1, "d5"); st != 0 {
		t.Fatalf("rmdir d6 : %s", st)
	}
	if st := m.Lookup(ctx, 1, "f", &inode, attr); st != 0 {
		t.Fatalf("lookup f: %s", st)
	}
	if st := m.Link(ctx, inode, 1, "f3", attr); st != 0 {
		t.Fatalf("link f3 -> f: %s", st)
	}
	defer m.Unlink(ctx, 1, "f3")
	if st := m.Link(ctx, inode, 1, "F3", attr); st != 0 { // CaseInsensi = false
		t.Fatalf("link F3 -> f: %s", st)
	}
	if st := m.Link(ctx, parent, 1, "d2", attr); st != syscall.EPERM {
		t.Fatalf("link d2 -> d: %s", st)
	}
	if st := m.Symlink(ctx, 1, "s", "/f", &inode, attr); st != 0 {
		t.Fatalf("symlink s -> /f: %s", st)
	}
	if attr.Mode&0777 != 0777 {
		t.Fatalf("mode of symlink should be 0777")
	}
	defer m.Unlink(ctx, 1, "s")
	var target1, target2 []byte
	if st := m.ReadLink(ctx, inode, &target1); st != 0 {
		t.Fatalf("readlink s: %s", st)
	}
	if st := m.ReadLink(ctx, inode, &target2); st != 0 { // cached
		t.Fatalf("readlink s: %s", st)
	}
	if !bytes.Equal(target1, target2) || !bytes.Equal(target1, []byte("/f")) {
		t.Fatalf("readlink got %s %s, expected %s", target1, target2, "/f")
	}
	if st := m.ReadLink(ctx, parent, &target1); st != syscall.ENOENT {
		t.Fatalf("readlink d: %s", st)
	}
	if st := m.Lookup(ctx, 1, "f", &inode, attr); st != 0 {
		t.Fatalf("lookup f: %s", st)
	}

	// data
	var sliceId uint64
	// try to open a file that does not exist
	if st := m.Open(ctx, 99999, syscall.O_RDWR, &Attr{}); st != syscall.ENOENT {
		t.Fatalf("open not exist inode got %d, expected %d", st, syscall.ENOENT)
	}
	if st := m.Open(ctx, inode, syscall.O_RDWR, attr); st != 0 {
		t.Fatalf("open f: %s", st)
	}
	_ = m.Close(ctx, inode)
	if st := m.NewSlice(ctx, &sliceId); st != 0 {
		t.Fatalf("write chunk: %s", st)
	}
	var s = Slice{Id: sliceId, Size: 100, Len: 100}
	if st := m.Write(ctx, inode, 0, 100, s); st != 0 {
		t.Fatalf("write end: %s", st)
	}
	var slices []Slice
	if st := m.Read(ctx, inode, 0, &slices); st != 0 {
		t.Fatalf("read chunk: %s", st)
	}
	if len(slices) != 2 || slices[0].Id != 0 || slices[0].Size != 100 || slices[1].Id != sliceId || slices[1].Size != 100 {
		t.Fatalf("slices: %v", slices)
	}
	if st := m.Fallocate(ctx, inode, fallocPunchHole|fallocKeepSize, 100, 50); st != 0 {
		t.Fatalf("fallocate: %s", st)
	}
	if st := m.Fallocate(ctx, inode, fallocPunchHole|fallocCollapesRange, 100, 50); st != syscall.EINVAL {
		t.Fatalf("fallocate: %s", st)
	}
	if st := m.Fallocate(ctx, inode, fallocPunchHole|fallocInsertRange, 100, 50); st != syscall.EINVAL {
		t.Fatalf("fallocate: %s", st)
	}
	if st := m.Fallocate(ctx, inode, fallocCollapesRange, 100, 50); st != syscall.ENOTSUP {
		t.Fatalf("fallocate: %s", st)
	}
	if st := m.Fallocate(ctx, inode, fallocPunchHole, 100, 50); st != syscall.EINVAL {
		t.Fatalf("fallocate: %s", st)
	}
	if st := m.Fallocate(ctx, inode, fallocPunchHole|fallocKeepSize, 0, 0); st != syscall.EINVAL {
		t.Fatalf("fallocate: %s", st)
	}
	if st := m.Fallocate(ctx, parent, fallocPunchHole|fallocKeepSize, 100, 50); st != syscall.EPERM {
		t.Fatalf("fallocate dir: %s", st)
	}
	if st := m.Read(ctx, inode, 0, &slices); st != 0 {
		t.Fatalf("read chunk: %s", st)
	}
	if len(slices) != 3 || slices[1].Id != 0 || slices[1].Len != 50 || slices[2].Id != sliceId || slices[2].Len != 50 {
		t.Fatalf("slices: %v", slices)
	}

	// xattr
	if st := m.SetXattr(ctx, inode, "a", []byte("v"), XattrCreateOrReplace); st != 0 {
		t.Fatalf("setxattr: %s", st)
	}
	if st := m.SetXattr(ctx, inode, "a", []byte("v2"), XattrCreateOrReplace); st != 0 {
		t.Fatalf("setxattr: %s", st)
	}
	var value []byte
	if st := m.GetXattr(ctx, inode, "a", &value); st != 0 || string(value) != "v2" {
		t.Fatalf("getxattr: %s %v", st, value)
	}
	if st := m.ListXattr(ctx, inode, &value); st != 0 || string(value) != "a\000" {
		t.Fatalf("listxattr: %s %v", st, value)
	}
	if st := m.Unlink(ctx, 1, "F3"); st != 0 {
		t.Fatalf("unlink F3: %s", st)
	}
	if st := m.GetXattr(ctx, inode, "a", &value); st != 0 || string(value) != "v2" {
		t.Fatalf("getxattr: %s %v", st, value)
	}
	if st := m.RemoveXattr(ctx, inode, "a"); st != 0 {
		t.Fatalf("setxattr: %s", st)
	}
	if st := m.SetXattr(ctx, inode, "a", []byte("v"), XattrReplace); st != ENOATTR {
		t.Fatalf("setxattr: %s", st)
	}
	if st := m.SetXattr(ctx, inode, "a", []byte("v3"), XattrCreate); st != 0 {
		t.Fatalf("setxattr: %s", st)
	}
	if st := m.SetXattr(ctx, inode, "a", []byte("v3"), XattrCreate); st != syscall.EEXIST {
		t.Fatalf("setxattr: %s", st)
	}
	if st := m.SetXattr(ctx, inode, "a", []byte("v3"), XattrReplace); st != 0 {
		t.Fatalf("setxattr: %s", st)
	}
	if st := m.SetXattr(ctx, inode, "a", []byte("v4"), XattrReplace); st != 0 {
		t.Fatalf("setxattr: %s", st)
	}
	if st := m.SetXattr(ctx, inode, "a", []byte("v5"), 5); st != 0 { // unknown flag is ignored
		t.Fatalf("setxattr: %s", st)
	}

	var totalspace, availspace, iused, iavail uint64
	if st := m.StatFS(ctx, &totalspace, &availspace, &iused, &iavail); st != 0 {
		t.Fatalf("statfs: %s", st)
	}
	if totalspace != 1<<50 || iavail != 10<<20 {
		t.Fatalf("total space %d, iavail %d", totalspace, iavail)
	}
	format.Capacity = 1 << 20
	format.Inodes = 100
	if err = m.Init(format, false); err != nil {
		t.Fatalf("set quota failed: %s", err)
	}
	if st := m.StatFS(ctx, &totalspace, &availspace, &iused, &iavail); st != 0 {
		t.Fatalf("statfs: %s", st)
	}
	if totalspace != 1<<20 || iavail != 97 {
		time.Sleep(time.Millisecond * 100)
		_ = m.StatFS(ctx, &totalspace, &availspace, &iused, &iavail)
		if totalspace != 1<<20 || iavail != 97 {
			t.Fatalf("total space %d, iavail %d", totalspace, iavail)
		}
	}
	var summary Summary
	if st := GetSummary(m, ctx, parent, &summary, false); st != 0 {
		t.Fatalf("summary: %s", st)
	}
	expected := Summary{Length: 0, Size: 4096, Files: 0, Dirs: 1}
	if summary != expected {
		t.Fatalf("summary %+v not equal to expected: %+v", summary, expected)
	}
	summary = Summary{}
	if st := GetSummary(m, ctx, 1, &summary, true); st != 0 {
		t.Fatalf("summary: %s", st)
	}
	expected = Summary{Length: 400, Size: 20480, Files: 3, Dirs: 2}
	if summary != expected {
		t.Fatalf("summary %+v not equal to expected: %+v", summary, expected)
	}
	if st := GetSummary(m, ctx, inode, &summary, true); st != 0 {
		t.Fatalf("summary: %s", st)
	}
	expected = Summary{Length: 600, Size: 24576, Files: 4, Dirs: 2}
	if summary != expected {
		t.Fatalf("summary %+v not equal to expected: %+v", summary, expected)
	}
	if st := m.Unlink(ctx, 1, "f"); st != 0 {
		t.Fatalf("unlink f: %s", st)
	}
	if st := m.Unlink(ctx, 1, "f3"); st != 0 {
		t.Fatalf("unlink f3: %s", st)
	}
	time.Sleep(time.Millisecond * 100) // wait for delete
	if st := m.Read(ctx, inode, 0, &slices); st != 0 {
		t.Fatalf("read chunk: %s", st)
	}
	if len(slices) != 0 {
		t.Fatalf("slices: %v", slices)
	}
	if st := m.Rmdir(ctx, 1, "d"); st != 0 {
		t.Fatalf("rmdir d: %s", st)
	}
}

func testStickyBit(t *testing.T, m Meta) {
	_ = m.Init(&Format{Name: "test"}, false)
	ctx := Background
	var sticky, normal, inode Ino
	var attr = &Attr{}
	m.Mkdir(ctx, 1, "tmp", 01777, 0, 0, &sticky, attr)
	m.Mkdir(ctx, 1, "tmp2", 0777, 0, 0, &normal, attr)
	ctxA := NewContext(1, 1, []uint32{1})
	// file
	m.Create(ctxA, sticky, "f", 0777, 0, 0, &inode, attr)
	m.Create(ctxA, normal, "f", 0777, 0, 0, &inode, attr)
	ctxB := NewContext(1, 2, []uint32{1})
	if e := m.Unlink(ctxB, sticky, "f"); e != syscall.EACCES {
		t.Fatalf("unlink f: %s", e)
	}
	if e := m.Rename(ctxB, sticky, "f", sticky, "f2", 0, &inode, attr); e != syscall.EACCES {
		t.Fatalf("rename f: %s", e)
	}
	if e := m.Rename(ctxB, sticky, "f", normal, "f2", 0, &inode, attr); e != syscall.EACCES {
		t.Fatalf("rename f: %s", e)
	}
	m.Create(ctxB, sticky, "f2", 0777, 0, 0, &inode, attr)
	if e := m.Rename(ctxB, sticky, "f2", sticky, "f", 0, &inode, attr); e != syscall.EACCES {
		t.Fatalf("overwrite f: %s", e)
	}
	if e := m.Rename(ctxA, sticky, "f", sticky, "f2", 0, &inode, attr); e != syscall.EACCES {
		t.Fatalf("rename f: %s", e)
	}
	if e := m.Rename(ctxA, normal, "f", sticky, "f2", 0, &inode, attr); e != syscall.EACCES {
		t.Fatalf("rename f: %s", e)
	}
	if e := m.Rename(ctxA, sticky, "f", sticky, "f3", 0, &inode, attr); e != 0 {
		t.Fatalf("rename f: %s", e)
	}
	if e := m.Unlink(ctxA, sticky, "f3"); e != 0 {
		t.Fatalf("unlink f3: %s", e)
	}
	// dir
	m.Mkdir(ctxA, sticky, "d", 0777, 0, 0, &inode, attr)
	m.Mkdir(ctxA, normal, "d", 0777, 0, 0, &inode, attr)
	if e := m.Rmdir(ctxB, sticky, "d"); e != syscall.EACCES {
		t.Fatalf("rmdir d: %s", e)
	}
	if e := m.Rename(ctxB, sticky, "d", sticky, "d2", 0, &inode, attr); e != syscall.EACCES {
		t.Fatalf("rename d: %s", e)
	}
	if e := m.Rename(ctxB, sticky, "d", normal, "d2", 0, &inode, attr); e != syscall.EACCES {
		t.Fatalf("rename d: %s", e)
	}
	m.Mkdir(ctxB, sticky, "d2", 0777, 0, 0, &inode, attr)
	if e := m.Rename(ctxB, sticky, "d2", sticky, "d", 0, &inode, attr); e != syscall.EACCES {
		t.Fatalf("overwrite d: %s", e)
	}
	if e := m.Rename(ctxA, sticky, "d", sticky, "d2", 0, &inode, attr); e != syscall.EACCES {
		t.Fatalf("rename d: %s", e)
	}
	if e := m.Rename(ctxA, normal, "d", sticky, "d2", 0, &inode, attr); e != syscall.EACCES {
		t.Fatalf("rename d: %s", e)
	}
	if e := m.Rename(ctxA, sticky, "d", sticky, "d3", 0, &inode, attr); e != 0 {
		t.Fatalf("rename d: %s", e)
	}
	if e := m.Rmdir(ctxA, sticky, "d3"); e != 0 {
		t.Fatalf("rmdir d3: %s", e)
	}
}

func testListLocks(t *testing.T, m Meta) {
	_ = m.Init(&Format{Name: "test"}, false)
	ctx := Background
	var inode Ino
	var attr = &Attr{}
	defer m.Unlink(ctx, 1, "f")
	if st := m.Create(ctx, 1, "f", 0644, 0, 0, &inode, attr); st != 0 {
		t.Fatalf("create f: %s", st)
	}
	if plocks, flocks, err := m.ListLocks(ctx, inode); err != nil || len(plocks) != 0 || len(flocks) != 0 {
		t.Fatalf("list locks: %v %v %v", plocks, flocks, err)
	}

	// flock
	o1 := uint64(0xF000000000000001)
	if st := m.Flock(ctx, inode, o1, syscall.F_WRLCK, false); st != 0 {
		t.Fatalf("flock wlock: %s", st)
	}
	if plocks, flocks, err := m.ListLocks(ctx, inode); err != nil || len(plocks) != 0 || len(flocks) != 1 {
		t.Fatalf("list locks: %v %v %v", plocks, flocks, err)
	}
	if st := m.Flock(ctx, inode, o1, syscall.F_UNLCK, false); st != 0 {
		t.Fatalf("flock unlock: %s", st)
	}
	if plocks, flocks, err := m.ListLocks(ctx, inode); err != nil || len(plocks) != 0 || len(flocks) != 0 {
		t.Fatalf("list locks: %v %v %v", plocks, flocks, err)
	}
	for i := 2; i < 10; i++ {
		if st := m.Flock(ctx, inode, uint64(i), syscall.F_RDLCK, false); st != 0 {
			t.Fatalf("flock wlock: %s", st)
		}
	}
	if plocks, flocks, err := m.ListLocks(ctx, inode); err != nil || len(plocks) != 0 || len(flocks) != 8 {
		t.Fatalf("list locks: %v %v %v", plocks, flocks, err)
	}
	for i := 2; i < 10; i++ {
		if st := m.Flock(ctx, inode, uint64(i), syscall.F_UNLCK, false); st != 0 {
			t.Fatalf("flock unlock: %s", st)
		}
	}
	if plocks, flocks, err := m.ListLocks(ctx, inode); err != nil || len(plocks) != 0 || len(flocks) != 0 {
		t.Fatalf("list locks: %v %v %v", plocks, flocks, err)
	}

	// plock
	if st := m.Setlk(ctx, inode, o1, false, syscall.F_WRLCK, 0, 0xFFFF, 1); st != 0 {
		t.Fatalf("plock rlock: %s", st)
	}
	if plocks, flocks, err := m.ListLocks(ctx, inode); err != nil || len(plocks) != 1 || len(flocks) != 0 {
		t.Fatalf("list locks: %v %v %v", plocks, flocks, err)
	}
	if st := m.Setlk(ctx, inode, o1, false, syscall.F_UNLCK, 0, 0xFFFF, 1); st != 0 {
		t.Fatalf("plock unlock: %s", st)
	}
	if plocks, flocks, err := m.ListLocks(ctx, inode); err != nil || len(plocks) != 0 || len(flocks) != 0 {
		t.Fatalf("list locks: %v %v %v", plocks, flocks, err)
	}
	for i := 2; i < 10; i++ {
		if st := m.Setlk(ctx, inode, uint64(i), false, syscall.F_RDLCK, 0, 0xFFFF, 1); st != 0 {
			t.Fatalf("plock rlock: %s", st)
		}
	}
	if plocks, flocks, err := m.ListLocks(ctx, inode); err != nil || len(plocks) != 8 || len(flocks) != 0 {
		t.Fatalf("list locks: %v %v %v", plocks, flocks, err)
	}
	for i := 2; i < 10; i++ {
		if st := m.Setlk(ctx, inode, uint64(i), false, syscall.F_UNLCK, 0, 0xFFFF, 1); st != 0 {
			t.Fatalf("plock unlock: %s", st)
		}
	}
	if plocks, flocks, err := m.ListLocks(ctx, inode); err != nil || len(plocks) != 0 || len(flocks) != 0 {
		t.Fatalf("list locks: %v %v %v", plocks, flocks, err)
	}
}

func testLocks(t *testing.T, m Meta) {
	_ = m.Init(&Format{Name: "test"}, false)
	ctx := Background
	var inode Ino
	var attr = &Attr{}
	defer m.Unlink(ctx, 1, "f")
	if st := m.Create(ctx, 1, "f", 0644, 0, 0, &inode, attr); st != 0 {
		t.Fatalf("create f: %s", st)
	}
	// flock
	o1 := uint64(0xF000000000000001)
	if st := m.Flock(ctx, inode, o1, syscall.F_WRLCK, false); st != 0 {
		t.Fatalf("flock wlock: %s", st)
	}
	if st := m.Flock(ctx, inode, o1, syscall.F_WRLCK, false); st != 0 {
		t.Fatalf("flock wlock: %s", st)
	}
	if st := m.Flock(ctx, inode, o1, syscall.F_UNLCK, false); st != 0 {
		t.Fatalf("flock unlock: %s", st)
	}
	if st := m.Flock(ctx, inode, o1, syscall.F_RDLCK, false); st != 0 {
		t.Fatalf("flock rlock: %s", st)
	}
	if st := m.Flock(ctx, inode, 2, syscall.F_RDLCK, false); st != 0 {
		t.Fatalf("flock rlock: %s", st)
	}
	if st := m.Flock(ctx, inode, o1, syscall.F_WRLCK, false); st != syscall.EAGAIN {
		t.Fatalf("flock wlock: %s", st)
	}
	if st := m.Flock(ctx, inode, 2, syscall.F_UNLCK, false); st != 0 {
		t.Fatalf("flock unlock: %s", st)
	}
	if st := m.Flock(ctx, inode, o1, syscall.F_WRLCK, false); st != 0 {
		t.Fatalf("flock wlock again: %s", st)
	}
	if st := m.Flock(ctx, inode, 2, syscall.F_WRLCK, false); st != syscall.EAGAIN {
		t.Fatalf("flock wlock: %s", st)
	}
	if st := m.Flock(ctx, inode, 2, syscall.F_RDLCK, false); st != syscall.EAGAIN {
		t.Fatalf("flock rlock: %s", st)
	}
	if st := m.Flock(ctx, inode, o1, syscall.F_UNLCK, false); st != 0 {
		t.Fatalf("flock unlock: %s", st)
	}
	if r, ok := m.(*redisMeta); ok {
		ms, err := r.rdb.SMembers(context.Background(), r.lockedKey(r.sid)).Result()
		if err != nil {
			t.Fatalf("Smember %s: %s", r.lockedKey(r.sid), err)
		}
		if len(ms) != 0 {
			t.Fatalf("locked inodes leaked: %d", len(ms))
		}
	}

	// POSIX locks
	if st := m.Setlk(ctx, inode, o1, false, syscall.F_UNLCK, 0, 0xFFFF, 1); st != 0 {
		t.Fatalf("plock unlock: %s", st)
	}
	if st := m.Setlk(ctx, inode, o1, false, syscall.F_RDLCK, 0, 0xFFFF, 1); st != 0 {
		t.Fatalf("plock rlock: %s", st)
	}
	if st := m.Setlk(ctx, inode, o1, false, syscall.F_RDLCK, 0, 0xFFFF, 1); st != 0 {
		t.Fatalf("plock rlock: %s", st)
	}
	if st := m.Setlk(ctx, inode, 2, false, syscall.F_RDLCK, 0, 0x2FFFF, 1); st != 0 {
		t.Fatalf("plock rlock: %s", st)
	}
	if st := m.Setlk(ctx, inode, 2, false, syscall.F_WRLCK, 0, 0xFFFF, 1); st != syscall.EAGAIN {
		t.Fatalf("plock wlock: %s", st)
	}
	if st := m.Setlk(ctx, inode, 2, false, syscall.F_WRLCK, 0x10000, 0x20000, 1); st != 0 {
		t.Fatalf("plock wlock: %s", st)
	}
	if st := m.Setlk(ctx, inode, o1, false, syscall.F_UNLCK, 0, 0x20000, 1); st != 0 {
		t.Fatalf("plock unlock: %s", st)
	}
	if st := m.Setlk(ctx, inode, 2, false, syscall.F_WRLCK, 0, 0xFFFF, 10); st != 0 {
		t.Fatalf("plock wlock: %s", st)
	}
	if st := m.Setlk(ctx, inode, 2, false, syscall.F_WRLCK, 0x2000, 0xFFFF, 20); st != 0 {
		t.Fatalf("plock wlock: %s", st)
	}
	if st := m.Setlk(ctx, inode, o1, false, syscall.F_WRLCK, 0, 0xFFFF, 1); st != syscall.EAGAIN {
		t.Fatalf("plock rlock: %s", st)
	}
	var ltype, pid uint32 = syscall.F_WRLCK, 1
	var start, end uint64 = 0x2000, 0xFFFF
	if st := m.Getlk(ctx, inode, o1, &ltype, &start, &end, &pid); st != 0 || ltype != syscall.F_WRLCK || pid != 20 || start != 0x2000 || end != 0xFFFF {
		t.Fatalf("plock get rlock: %s, %d %d %x %x", st, ltype, pid, start, end)
	}
	if st := m.Setlk(ctx, inode, 2, false, syscall.F_UNLCK, 0, 0x2FFFF, 1); st != 0 {
		t.Fatalf("plock unlock: %s", st)
	}
	ltype = syscall.F_WRLCK
	start, end = 0, 0xFFFFFF
	if st := m.Getlk(ctx, inode, o1, &ltype, &start, &end, &pid); st != 0 || ltype != syscall.F_UNLCK || pid != 0 || start != 0 || end != 0 {
		t.Fatalf("plock get rlock: %s, %d %d %x %x", st, ltype, pid, start, end)
	}

	// concurrent locks
	var g sync.WaitGroup
	var count int
	var err syscall.Errno
	for i := 0; i < 100; i++ {
		g.Add(1)
		go func(i int) {
			defer g.Done()
			if st := m.Setlk(ctx, inode, uint64(i), true, syscall.F_WRLCK, 0, 0xFFFF, uint32(i)); st != 0 {
				err = st
			}
			count++
			time.Sleep(time.Millisecond)
			count--
			if count > 0 {
				panic(fmt.Errorf("count should be be zero but got %d", count))
			}
			if st := m.Setlk(ctx, inode, uint64(i), false, syscall.F_UNLCK, 0, 0xFFFF, uint32(i)); st != 0 {
				panic(fmt.Errorf("plock unlock: %s", st))
			}
		}(i)
	}
	g.Wait()
	if err != 0 {
		t.Fatalf("lock fail: %s", err)
	}

	if r, ok := m.(*redisMeta); ok {
		ms, err := r.rdb.SMembers(context.Background(), r.lockedKey(r.sid)).Result()
		if err != nil {
			t.Fatalf("Smember %s: %s", r.lockedKey(r.sid), err)
		}
		if len(ms) != 0 {
			t.Fatalf("locked inode leaked: %d", len(ms))
		}
	}
}

func testRemove(t *testing.T, m Meta) {
	_ = m.Init(&Format{Name: "test"}, false)
	ctx := Background
	var inode, parent Ino
	var attr = &Attr{}
	if st := m.Create(ctx, 1, "f", 0644, 0, 0, &inode, attr); st != 0 {
		t.Fatalf("create f: %s", st)
	}
	if st := m.Remove(ctx, 1, "f", nil); st != 0 {
		t.Fatalf("rmr f: %s", st)
	}
	if st := m.Mkdir(ctx, 1, "d", 0755, 0, 0, &parent, attr); st != 0 {
		t.Fatalf("mkdir d: %s", st)
	}
	if st := m.Mkdir(ctx, parent, "d2", 0755, 0, 0, &inode, attr); st != 0 {
		t.Fatalf("create d/d2: %s", st)
	}
	if st := m.Create(ctx, parent, "f", 0644, 0, 0, &inode, attr); st != 0 {
		t.Fatalf("create d/f: %s", st)
	}
	if ps := m.GetPaths(ctx, parent); len(ps) == 0 || ps[0] != "/d" {
		t.Fatalf("get path /d: %v", ps)
	}
	if ps := m.GetPaths(ctx, inode); len(ps) == 0 || ps[0] != "/d/f" {
		t.Fatalf("get path /d/f: %v", ps)
	}
	for i := 0; i < 4096; i++ {
		if st := m.Create(ctx, 1, "f"+strconv.Itoa(i), 0644, 0, 0, &inode, attr); st != 0 {
			t.Fatalf("create f%s: %s", strconv.Itoa(i), st)
		}
	}
	var entries []*Entry
	if st := m.Readdir(ctx, 1, 1, &entries); st != 0 {
		t.Fatalf("readdir: %s", st)
	} else if len(entries) != 4099 {
		t.Fatalf("entries: %d", len(entries))
	}
	if st := m.Remove(ctx, 1, "d", nil); st != 0 {
		t.Fatalf("rmr d: %s", st)
	}
}

func testCaseIncensi(t *testing.T, m Meta) {
	_ = m.Init(&Format{Name: "test"}, false)
	ctx := Background
	var inode Ino
	var attr = &Attr{}
	_ = m.Create(ctx, 1, "foo", 0755, 0, 0, &inode, attr)
	if st := m.Create(ctx, 1, "Foo", 0755, 0, 0, &inode, attr); st != 0 {
		t.Fatalf("create Foo should be ok")
	}
	if st := m.Create(ctx, 1, "Foo", 0755, 0, syscall.O_EXCL, &inode, attr); st != syscall.EEXIST {
		t.Fatalf("create should fail with EEXIST")
	}
	if st := m.Lookup(ctx, 1, "Foo", &inode, attr); st != 0 {
		t.Fatalf("lookup Foo should be OK")
	}
	if st := m.Rename(ctx, 1, "Foo", 1, "bar", 0, &inode, attr); st != 0 {
		t.Fatalf("rename Foo to bar should be OK, but got %s", st)
	}
	if st := m.Create(ctx, 1, "Foo", 0755, 0, 0, &inode, attr); st != 0 {
		t.Fatalf("create Foo should be OK")
	}
	if st := m.Resolve(ctx, 1, "/Foo", &inode, attr); st != syscall.ENOTSUP {
		t.Fatalf("resolve with case insensitive should be ENOTSUP")
	}
	if st := m.Lookup(ctx, 1, "Bar", &inode, attr); st != 0 {
		t.Fatalf("lookup Bar should be OK")
	}
	if st := m.Link(ctx, inode, 1, "foo", attr); st != syscall.EEXIST {
		t.Fatalf("link should fail with EEXIST")
	}
	if st := m.Unlink(ctx, 1, "Bar"); st != 0 {
		t.Fatalf("unlink Bar should be OK")
	}
	if st := m.Unlink(ctx, 1, "foo"); st != 0 {
		t.Fatalf("unlink foo should be OK")
	}
	if st := m.Mkdir(ctx, 1, "Foo", 0755, 0, 0, &inode, attr); st != 0 {
		t.Fatalf("mkdir Foo should be OK, but got %s", st)
	}
	if st := m.Rmdir(ctx, 1, "foo"); st != 0 {
		t.Fatalf("rmdir foo should be OK")
	}
}

type compactor interface {
	compactChunk(inode Ino, indx uint32, force bool)
}

func testCompaction(t *testing.T, m Meta, trash bool) {
	if trash {
		_ = m.Init(&Format{Name: "test", TrashDays: 1}, false)
	} else {
		_ = m.Init(&Format{Name: "test"}, false)
	}
	var l sync.Mutex
	deleted := make(map[uint64]int)
	m.OnMsg(DeleteSlice, func(args ...interface{}) error {
		l.Lock()
		sliceId := args[0].(uint64)
		deleted[sliceId] = 1
		l.Unlock()
		return nil
	})
	m.OnMsg(CompactChunk, func(args ...interface{}) error {
		return nil
	})
	ctx := Background
	var inode Ino
	var attr = &Attr{}
	_ = m.Unlink(ctx, 1, "f")
	if st := m.Create(ctx, 1, "f", 0650, 022, 0, &inode, attr); st != 0 {
		t.Fatalf("create file %s", st)
	}
	defer func() {
		_ = m.Unlink(ctx, 1, "f")
	}()

	// random write
	var sliceId uint64
	m.NewSlice(ctx, &sliceId)
	_ = m.Write(ctx, inode, 1, uint32(0), Slice{Id: sliceId, Size: 64 << 20, Len: 64 << 20})
	m.NewSlice(ctx, &sliceId)
	_ = m.Write(ctx, inode, 1, uint32(30<<20), Slice{Id: sliceId, Size: 8, Len: 8})
	m.NewSlice(ctx, &sliceId)
	_ = m.Write(ctx, inode, 1, uint32(40<<20), Slice{Id: sliceId, Size: 8, Len: 8})
	var cs1 []Slice
	_ = m.Read(ctx, inode, 1, &cs1)
	if len(cs1) != 5 {
		t.Fatalf("expect 5 slices, but got %+v", cs1)
	}
	if c, ok := m.(compactor); ok {
		c.compactChunk(inode, 1, true)
	}
	var cs []Slice
	_ = m.Read(ctx, inode, 1, &cs)
	if len(cs) != 1 {
		t.Fatalf("expect 1 slice, but got %+v", cs)
	}

	// append
	var size uint32 = 100000
	for i := 0; i < 200; i++ {
		var sliceId uint64
		m.NewSlice(ctx, &sliceId)
		if st := m.Write(ctx, inode, 0, uint32(i)*size, Slice{Id: sliceId, Size: size, Len: size}); st != 0 {
			t.Fatalf("write %d: %s", i, st)
		}
		time.Sleep(time.Millisecond)
	}
	if c, ok := m.(compactor); ok {
		c.compactChunk(inode, 0, true)
	}
	var slices []Slice
	if st := m.Read(ctx, inode, 0, &slices); st != 0 {
		t.Fatalf("read 0: %s", st)
	}
	if len(slices) >= 10 {
		t.Fatalf("inode %d should be compacted, but have %d slices", inode, len(slices))
	}
	var total uint32
	for _, s := range slices {
		total += s.Len
	}
	if total != size*200 {
		t.Fatalf("size of slice should be %d, but got %d", size*200, total)
	}

	// TODO: check result if that's predictable
	p, bar := utils.MockProgress()
	if st := m.CompactAll(ctx, 8, bar); st != 0 {
		t.Fatalf("compactall: %s", st)
	}
	p.Done()
	sliceMap := make(map[Ino][]Slice)
	if st := m.ListSlices(ctx, sliceMap, false, nil); st != 0 {
		t.Fatalf("list all slices: %s", st)
	}

	if trash {
		l.Lock()
		deletes := len(deleted)
		l.Unlock()
		if deletes > 10 {
			t.Fatalf("deleted slices %d is greater than 10", deletes)
		}
		if len(sliceMap[1]) < 200 {
			t.Fatalf("list delayed slices %d is less than 200", len(sliceMap[1]))
		}
		m.(engine).doCleanupDelayedSlices(time.Now().Unix() + 1)
	}
	time.Sleep(time.Second * 3) // wait for all slices deleted
	l.Lock()
	deletes := len(deleted)
	l.Unlock()
	if deletes < 200 {
		t.Fatalf("deleted slices %d is less than 200", deletes)
	}
}

func testConcurrentWrite(t *testing.T, m Meta) {
	m.OnMsg(DeleteSlice, func(args ...interface{}) error {
		return nil
	})
	m.OnMsg(CompactChunk, func(args ...interface{}) error {
		return nil
	})
	_ = m.Init(&Format{Name: "test"}, false)

	ctx := Background
	var inode Ino
	var attr = &Attr{}
	_ = m.Unlink(ctx, 1, "f")
	if st := m.Create(ctx, 1, "f", 0650, 022, 0, &inode, attr); st != 0 {
		t.Fatalf("create file %s", st)
	}
	defer m.Unlink(ctx, 1, "f")

	var errno syscall.Errno
	var g sync.WaitGroup
	for i := 0; i <= 10; i++ {
		g.Add(1)
		go func(indx uint32) {
			defer g.Done()
			for j := 0; j < 100; j++ {
				var sliceId uint64
				m.NewSlice(ctx, &sliceId)
				var slice = Slice{Id: sliceId, Size: 100, Len: 100}
				st := m.Write(ctx, inode, indx, 0, slice)
				if st != 0 {
					errno = st
					break
				}
			}
		}(uint32(i))
	}
	g.Wait()
	if errno != 0 {
		t.Fatal()
	}
}

func testTruncateAndDelete(t *testing.T, m Meta) {
	m.OnMsg(DeleteSlice, func(args ...interface{}) error {
		return nil
	})
	// remove quota
	format, _ := m.Load(false)
	format.Capacity = 0
	_ = m.Init(format, false)

	ctx := Background
	var inode Ino
	var attr = &Attr{}
	m.Unlink(ctx, 1, "f")
	if st := m.Truncate(ctx, 1, 0, 4<<10, attr); st != syscall.EPERM {
		t.Fatalf("truncate dir %s", st)
	}
	if st := m.Create(ctx, 1, "f", 0650, 022, 0, &inode, attr); st != 0 {
		t.Fatalf("create file %s", st)
	}
	defer m.Unlink(ctx, 1, "f")
	var sliceId uint64
	if st := m.NewSlice(ctx, &sliceId); st != 0 {
		t.Fatalf("new chunk: %s", st)
	}
	if st := m.Write(ctx, inode, 0, 100, Slice{sliceId, 100, 0, 100}); st != 0 {
		t.Fatalf("write file %s", st)
	}
	if st := m.Truncate(ctx, inode, 0, 200<<20, attr); st != 0 {
		t.Fatalf("truncate file %s", st)
	}
	if st := m.Truncate(ctx, inode, 0, (10<<40)+10, attr); st != 0 {
		t.Fatalf("truncate file %s", st)
	}
	if st := m.Truncate(ctx, inode, 0, (300<<20)+10, attr); st != 0 {
		t.Fatalf("truncate file %s", st)
	}
	var total int64
	slices := make(map[Ino][]Slice)
	m.ListSlices(ctx, slices, false, func() { total++ })
	var totalSlices int
	for _, ss := range slices {
		totalSlices += len(ss)
	}
	if totalSlices != 1 {
		t.Fatalf("number of slices: %d != 1, %+v", totalSlices, slices)
	}
	_ = m.Close(ctx, inode)
	if st := m.Unlink(ctx, 1, "f"); st != 0 {
		t.Fatalf("unlink file %s", st)
	}

	time.Sleep(time.Millisecond * 100)
	slices = make(map[Ino][]Slice)
	m.ListSlices(ctx, slices, false, nil)
	totalSlices = 0
	for _, ss := range slices {
		totalSlices += len(ss)
	}
	// the last chunk could be found and deleted
	if totalSlices > 1 {
		t.Fatalf("number of slices: %d > 1, %+v", totalSlices, slices)
	}
}

func testCopyFileRange(t *testing.T, m Meta) {
	m.OnMsg(DeleteSlice, func(args ...interface{}) error {
		return nil
	})
	_ = m.Init(&Format{Name: "test"}, false)

	ctx := Background
	var iin, iout Ino
	var attr = &Attr{}
	_ = m.Unlink(ctx, 1, "fin")
	_ = m.Unlink(ctx, 1, "fout")
	if st := m.Create(ctx, 1, "fin", 0650, 022, 0, &iin, attr); st != 0 {
		t.Fatalf("create file %s", st)
	}
	defer m.Unlink(ctx, 1, "fin")
	if st := m.Create(ctx, 1, "fout", 0650, 022, 0, &iout, attr); st != 0 {
		t.Fatalf("create file %s", st)
	}
	defer m.Unlink(ctx, 1, "fout")
	m.Write(ctx, iin, 0, 100, Slice{10, 200, 0, 100})
	m.Write(ctx, iin, 1, 100<<10, Slice{11, 40 << 20, 0, 40 << 20})
	m.Write(ctx, iin, 3, 0, Slice{12, 63 << 20, 10 << 20, 30 << 20})
	m.Write(ctx, iout, 2, 10<<20, Slice{13, 50 << 20, 10 << 20, 30 << 20})
	var copied uint64
	if st := m.CopyFileRange(ctx, iin, 150, iout, 30<<20, 200<<20, 0, &copied); st != 0 {
		t.Fatalf("copy file range: %s", st)
	}
	var expected uint64 = 200 << 20
	if copied != expected {
		t.Fatalf("expect copy %d bytes, but got %d", expected, copied)
	}
	var expectedSlices = [][]Slice{
		{{0, 30 << 20, 0, 30 << 20}, {10, 200, 50, 50}, {0, 0, 200, ChunkSize - 30<<20 - 50}},
		{{0, 0, 150 + (ChunkSize - 30<<20), 30<<20 - 150}, {0, 0, 0, 100 << 10}, {11, 40 << 20, 0, (34 << 20) + 150 - (100 << 10)}},
		{{11, 40 << 20, (34 << 20) + 150 - (100 << 10), 6<<20 - 150 + 100<<10}, {0, 0, 40<<20 + 100<<10, ChunkSize - 40<<20 - 100<<10}, {0, 0, 0, 150 + (ChunkSize - 30<<20)}},
		{{0, 0, 150 + (ChunkSize - 30<<20), 30<<20 - 150}, {12, 63 << 20, 10 << 20, (8 << 20) + 150}},
	}
	for i := uint32(0); i < 4; i++ {
		var slices []Slice
		if st := m.Read(ctx, iout, i, &slices); st != 0 {
			t.Fatalf("read chunk %d: %s", i, st)
		}
		if len(slices) != len(expectedSlices[i]) {
			t.Fatalf("expect chunk %d: %+v, but got %+v", i, expectedSlices[i], slices)
		}
		for j, s := range slices {
			if s != expectedSlices[i][j] {
				t.Fatalf("expect slice %d,%d: %+v, but got %+v", i, j, expectedSlices[i][j], s)
			}
		}
	}
}

func testCloseSession(t *testing.T, m Meta) {
	_ = m.Init(&Format{Name: "test"}, false)
	if err := m.NewSession(); err != nil {
		t.Fatalf("new session: %s", err)
	}

	ctx := Background
	var inode Ino
	var attr = &Attr{}
	if st := m.Create(ctx, 1, "f", 0644, 022, 0, &inode, attr); st != 0 {
		t.Fatalf("create f: %s", st)
	}
	if st := m.Flock(ctx, inode, 1, syscall.F_WRLCK, false); st != 0 {
		t.Fatalf("flock wlock: %s", st)
	}
	if st := m.Setlk(ctx, inode, 1, false, syscall.F_WRLCK, 0x10000, 0x20000, 1); st != 0 {
		t.Fatalf("plock wlock: %s", st)
	}
	if st := m.Open(ctx, inode, syscall.O_RDWR, attr); st != 0 {
		t.Fatalf("open f: %s", st)
	}
	if st := m.Unlink(ctx, 1, "f"); st != 0 {
		t.Fatalf("unlink f: %s", st)
	}
	sid := m.getBase().sid
	s, err := m.GetSession(sid, true)
	if err != nil {
		t.Fatalf("get session: %s", err)
	} else {
		// if len(s.Flocks) != 1 || len(s.Plocks) != 1 || len(s.Sustained) != 1 {
		if len(s.Flocks) != 1 || len(s.Plocks) != 1 {
			t.Fatalf("incorrect session: flock %d plock %d sustained %d", len(s.Flocks), len(s.Plocks), len(s.Sustained))
		}
	}
	if err = m.CloseSession(); err != nil {
		t.Fatalf("close session: %s", err)
	}
	if _, err = m.GetSession(sid, true); err == nil {
		t.Fatalf("get a deleted session: %s", err)
	}
	switch m := m.(type) {
	case *redisMeta:
		s, err = m.getSession(strconv.FormatUint(sid, 10), true)
	case *dbMeta:
		s, err = m.getSession(&session2{Sid: sid, Info: []byte("{}")}, true)
	case *kvMeta:
		s, err = m.getSession(sid, true)
	}
	if err != nil {
		t.Fatalf("get session: %s", err)
	}
	var empty SessionInfo
	if s.SessionInfo != empty {
		t.Fatalf("incorrect session info %+v", s.SessionInfo)
	}
	if len(s.Flocks) != 0 || len(s.Plocks) != 0 || len(s.Sustained) != 0 {
		t.Fatalf("incorrect session: flock %d plock %d sustained %d", len(s.Flocks), len(s.Plocks), len(s.Sustained))
	}
}

func testTrash(t *testing.T, m Meta) {
	if err := m.Init(&Format{Name: "test", TrashDays: 1}, false); err != nil {
		t.Fatalf("init: %s", err)
	}
	ctx := Background
	var inode, parent Ino
	var attr = &Attr{}
	if st := m.Create(ctx, 1, "f1", 0644, 022, 0, &inode, attr); st != 0 {
		t.Fatalf("create f1: %s", st)
	}
	if st := m.Create(ctx, 1, "f2", 0644, 022, 0, &inode, attr); st != 0 {
		t.Fatalf("create f2: %s", st)
	}
	if st := m.Mkdir(ctx, 1, "d", 0755, 022, 0, &parent, attr); st != 0 {
		t.Fatalf("mkdir d: %s", st)
	}
	if st := m.Create(ctx, parent, "f", 0644, 022, 0, &inode, attr); st != 0 {
		t.Fatalf("create d/f: %s", st)
	}
	if st := m.Rename(ctx, 1, "f1", 1, "d", 0, &inode, attr); st != syscall.ENOTEMPTY {
		t.Fatalf("rename f1 -> d: %s", st)
	}
	if st := m.Unlink(ctx, parent, "f"); st != 0 {
		t.Fatalf("unlink d/f: %s", st)
	}
	if st := m.GetAttr(ctx, inode, attr); st != 0 || attr.Parent != TrashInode+1 {
		t.Fatalf("getattr f(%d): %s, attr %+v", inode, st, attr)
	}
	if st := m.Mkdir(ctx, 1, "d2", 0755, 022, 0, &inode, attr); st != 0 {
		t.Fatalf("mkdir d2: %s", st)
	}
	if st := m.Rmdir(ctx, 1, "d2"); st != 0 {
		t.Fatalf("rmdir d2: %s", st)
	}
	if st := m.GetAttr(ctx, inode, attr); st != 0 || attr.Parent != TrashInode+1 {
		t.Fatalf("getattr d2(%d): %s, attr %+v", inode, st, attr)
	}
	if st := m.Rename(ctx, 1, "f1", 1, "d", 0, &inode, attr); st != 0 {
		t.Fatalf("rename f1 -> d: %s", st)
	}
	if st := m.Lookup(ctx, TrashInode+1, fmt.Sprintf("1-%d-d", parent), &inode, attr); st != 0 || attr.Parent != TrashInode+1 {
		t.Fatalf("lookup subTrash/d: %s, attr %+v", st, attr)
	}
	if st := m.Rename(ctx, 1, "f2", TrashInode, "td", 0, &inode, attr); st != syscall.EPERM {
		t.Fatalf("rename f2 -> td: %s", st)
	}
	if st := m.Rename(ctx, 1, "f2", TrashInode+1, "td", 0, &inode, attr); st != syscall.EPERM {
		t.Fatalf("rename f2 -> td: %s", st)
	}
	if st := m.Rename(ctx, 1, "f2", 1, "d", 0, &inode, attr); st != 0 {
		t.Fatalf("rename f2 -> d: %s", st)
	}
	if st := m.Unlink(ctx, 1, "d"); st != 0 {
		t.Fatalf("unlink d: %s", st)
	}
	lname := strings.Repeat("f", MaxName)
	if st := m.Create(ctx, 1, lname, 0644, 022, 0, &inode, attr); st != 0 {
		t.Fatalf("create %s: %s", lname, st)
	}
	if st := m.Unlink(ctx, 1, lname); st != 0 {
		t.Fatalf("unlink %s: %s", lname, st)
	}
	tname := fmt.Sprintf("1-%d-%s", inode, lname)[:MaxName]
	if st := m.Lookup(ctx, TrashInode+1, tname, &inode, attr); st != 0 || attr.Parent != TrashInode+1 {
		t.Fatalf("lookup subTrash/%s: %s, attr %+v", tname, st, attr)
	}
	var entries []*Entry
	if st := m.Readdir(ctx, 1, 0, &entries); st != 0 {
		t.Fatalf("readdir: %s", st)
	}
	if len(entries) != 2 {
		t.Fatalf("entries: %d", len(entries))
	}
	entries = entries[:0]
	if st := m.Readdir(ctx, TrashInode+1, 0, &entries); st != 0 {
		t.Fatalf("readdir: %s", st)
	}
	if len(entries) != 8 {
		t.Fatalf("entries: %d", len(entries))
	}
	ctx2 := NewContext(1000, 1, []uint32{1})
	if st := m.Unlink(ctx2, TrashInode+1, "d"); st != syscall.EPERM {
		t.Fatalf("unlink d: %s", st)
	}
	if st := m.Rmdir(ctx2, TrashInode+1, "d"); st != syscall.EPERM {
		t.Fatalf("rmdir d: %s", st)
	}
	if st := m.Rename(ctx2, TrashInode+1, "d", 1, "f", 0, &inode, attr); st != syscall.EPERM {
		t.Fatalf("rename d -> f: %s", st)
	}
	m.getBase().doCleanupTrash(true)
	if st := m.GetAttr(ctx2, TrashInode+1, attr); st != syscall.ENOENT {
		t.Fatalf("getattr: %s", st)
	}
}

func testParents(t *testing.T, m Meta) {
	if err := m.Init(&Format{Name: "test"}, false); err != nil {
		t.Fatalf("init: %s", err)
	}
	ctx := Background
	var inode, parent Ino
	var attr = &Attr{}
	if st := m.Create(ctx, 1, "f", 0644, 022, 0, &inode, attr); st != 0 {
		t.Fatalf("create f: %s", st)
	}
	if attr.Parent != 1 {
		t.Fatalf("expect parent 1, but got %d", attr.Parent)
	}
	checkParents := func(inode Ino, expect map[Ino]int) {
		if ps := m.GetParents(ctx, inode); ps == nil {
			t.Fatalf("get parents of inode %d returns nil", inode)
		} else if !reflect.DeepEqual(ps, expect) {
			t.Fatalf("expect parents %v, but got %v", expect, ps)
		}
	}
	checkParents(inode, map[Ino]int{1: 1})

	if st := m.Link(ctx, inode, 1, "l1", attr); st != 0 {
		t.Fatalf("link l1 -> f: %s", st)
	}
	if attr.Parent != 0 {
		t.Fatalf("expect parent 0, but got %d", attr.Parent)
	}
	checkParents(inode, map[Ino]int{1: 2})

	if st := m.Mkdir(ctx, 1, "d", 0755, 022, 0, &parent, attr); st != 0 {
		t.Fatalf("mkdir d: %s", st)
	}
	if st := m.Link(ctx, inode, parent, "l2", attr); st != 0 {
		t.Fatalf("link l2 -> f: %s", st)
	}
	if st := m.Link(ctx, inode, parent, "l3", attr); st != 0 {
		t.Fatalf("link l3 -> f: %s", st)
	}
	checkParents(inode, map[Ino]int{1: 2, parent: 2})

	if st := m.Unlink(ctx, 1, "f"); st != 0 {
		t.Fatalf("unlink f: %s", st)
	}
	if st := m.Create(ctx, 1, "f2", 0644, 022, 0, &inode, attr); st != 0 {
		t.Fatalf("create f2: %s", st)
	}
	if st := m.Rename(ctx, 1, "f2", 1, "l1", 0, &inode, attr); st != 0 {
		t.Fatalf("rename f2 -> l1: %s", st)
	}
	if st := m.Lookup(ctx, parent, "l2", &inode, attr); st != 0 {
		t.Fatalf("lookup d/l2: %s", st)
	}
	if attr.Parent != 0 {
		t.Fatalf("expect parent 0, but got %d", attr.Parent)
	}
	if st := m.Unlink(ctx, parent, "l2"); st != 0 {
		t.Fatalf("unlink d/l2: %s", st)
	}
	checkParents(inode, map[Ino]int{parent: 1})

	// clean up
	if st := m.Unlink(ctx, 1, "l1"); st != 0 {
		t.Fatalf("unlink l1: %s", st)
	}
	if st := m.Unlink(ctx, parent, "l3"); st != 0 {
		t.Fatalf("unlink d/l3: %s", st)
	}
	if st := m.Rmdir(ctx, 1, "d"); st != 0 {
		t.Fatalf("rmdir d: %s", st)
	}
}

func testOpenCache(t *testing.T, m Meta) {
	ctx := Background
	var inode Ino
	var attr = &Attr{}
	if st := m.Create(ctx, 1, "f", 0644, 022, 0, &inode, attr); st != 0 {
		t.Fatalf("create f: %s", st)
	}
	defer m.Unlink(ctx, 1, "f")
	if st := m.Open(ctx, inode, syscall.O_RDWR, attr); st != 0 {
		t.Fatalf("open f: %s", st)
	}
	defer m.Close(ctx, inode)

	var attr2 = &Attr{}
	if st := m.GetAttr(ctx, inode, attr2); st != 0 {
		t.Fatalf("getattr f: %s", st)
	}
	if *attr != *attr2 {
		t.Fatalf("attrs not the same: attr %+v; attr2 %+v", *attr, *attr2)
	}
	attr2.Uid = 1
	if st := m.SetAttr(ctx, inode, SetAttrUID, 0, attr2); st != 0 {
		t.Fatalf("setattr f: %s", st)
	}
	if st := m.GetAttr(ctx, inode, attr); st != 0 {
		t.Fatalf("getattr f: %s", st)
	}
	if attr.Uid != 1 {
		t.Fatalf("attr uid should be 1: %+v", *attr)
	}
}

func testReadOnly(t *testing.T, m Meta) {
	ctx := Background
	if err := m.NewSession(); err != nil {
		t.Fatalf("new session: %s", err)
	}
	defer m.CloseSession()

	var inode Ino
	var attr = &Attr{}
	if st := m.GetAttr(ctx, 1, attr); st != 0 {
		t.Fatalf("getattr 1: %s", st)
	}
	if st := m.Mkdir(ctx, 1, "d", 0640, 022, 0, &inode, attr); st != syscall.EROFS {
		t.Fatalf("mkdir d: %s", st)
	}
	if st := m.Create(ctx, 1, "f", 0644, 022, 0, &inode, attr); st != syscall.EROFS {
		t.Fatalf("create f: %s", st)
	}
	if st := m.Open(ctx, inode, syscall.O_RDWR, attr); st != syscall.EROFS {
		t.Fatalf("open f: %s", st)
	}
}

func testConcurrentDir(t *testing.T, m Meta) {
	ctx := Background
	var g sync.WaitGroup
	var err error
	format, err := m.Load(false)
	format.Capacity = 0
	format.Inodes = 0
	if err = m.Init(format, false); err != nil {
		t.Fatalf("set quota failed: %s", err)
	}
	for i := 0; i < 100; i++ {
		g.Add(1)
		go func(i int) {
			defer g.Done()
			var d1, d2 Ino
			var attr = new(Attr)
			if st := m.Mkdir(ctx, 1, "d1", 0640, 022, 0, &d1, attr); st != 0 && st != syscall.EEXIST {
				panic(fmt.Errorf("mkdir d1: %s", st))
			} else if st == syscall.EEXIST {
				st = m.Lookup(ctx, 1, "d1", &d1, attr)
				if st != 0 {
					panic(fmt.Errorf("lookup d1: %s", st))
				}
			}
			if st := m.Mkdir(ctx, 1, "d2", 0640, 022, 0, &d2, attr); st != 0 && st != syscall.EEXIST {
				panic(fmt.Errorf("mkdir d2: %s", st))
			} else if st == syscall.EEXIST {
				st = m.Lookup(ctx, 1, "d2", &d2, attr)
				if st != 0 {
					panic(fmt.Errorf("lookup d2: %s", st))
				}
			}
			name := fmt.Sprintf("file%d", i)
			var f Ino
			if st := m.Create(ctx, d1, name, 0664, 0, 0, &f, attr); st != 0 {
				panic(fmt.Errorf("create d1/%s: %s", name, st))
			}
			if st := m.Rename(ctx, d1, name, d2, name, 0, &f, attr); st != 0 {
				panic(fmt.Errorf("rename d1/%s -> d2/%s: %s", name, name, st))
			}
		}(i)
	}
	g.Wait()
	if err != nil {
		t.Fatalf("concurrent dir: %s", err)
	}
	for i := 0; i < 100; i++ {
		g.Add(1)
		go func(i int) {
			defer g.Done()
			var d2 Ino
			var attr = new(Attr)
			st := m.Lookup(ctx, 1, "d2", &d2, attr)
			if st != 0 {
				panic(fmt.Errorf("lookup d2: %s", st))
			}
			name := fmt.Sprintf("file%d", i)
			if st := m.Unlink(ctx, d2, name); st != 0 {
				panic(fmt.Errorf("unlink d2/%s: %s", name, st))
			}
			if st := m.Rmdir(ctx, 1, "d1"); st != 0 && st != syscall.ENOTEMPTY && st != syscall.ENOENT {
				panic(fmt.Errorf("rmdir d1: %s", st))
			}
			if st := m.Rmdir(ctx, 1, "d2"); st != 0 && st != syscall.ENOTEMPTY && st != syscall.ENOENT {
				panic(fmt.Errorf("rmdir d2: %s", st))
			}
		}(i)
	}
	g.Wait()
}

func testAttrFlags(t *testing.T, m Meta) {
	ctx := Background
	var attr = &Attr{}
	var inode Ino
	if st := m.Create(ctx, 1, "f", 0644, 022, 0, &inode, nil); st != 0 {
		t.Fatalf("create f: %s", st)
	}
	attr.Flags = FlagAppend
	if st := m.SetAttr(ctx, inode, SetAttrFlag, 0, attr); st != 0 {
		t.Fatalf("setattr f: %s", st)
	}
	if st := m.Open(ctx, inode, syscall.O_WRONLY, attr); st != syscall.EPERM {
		t.Fatalf("open f: %s", st)
	}
	if st := m.Open(ctx, inode, syscall.O_WRONLY|syscall.O_APPEND, attr); st != 0 {
		t.Fatalf("open f: %s", st)
	}
	attr.Flags = FlagAppend | FlagImmutable
	if st := m.SetAttr(ctx, inode, SetAttrFlag, 0, attr); st != 0 {
		t.Fatalf("setattr f: %s", st)
	}
	if st := m.Open(ctx, inode, syscall.O_WRONLY, attr); st != syscall.EPERM {
		t.Fatalf("open f: %s", st)
	}
	if st := m.Open(ctx, inode, syscall.O_WRONLY|syscall.O_APPEND, attr); st != syscall.EPERM {
		t.Fatalf("open f: %s", st)
	}

	var d Ino
	if st := m.Mkdir(ctx, 1, "d", 0640, 022, 0, &d, attr); st != 0 {
		t.Fatalf("mkdir d: %s", st)
	}
	attr.Flags = FlagAppend
	if st := m.SetAttr(ctx, d, SetAttrFlag, 0, attr); st != 0 {
		t.Fatalf("setattr d: %s", st)
	}
	if st := m.Create(ctx, d, "f", 0644, 022, 0, &inode, nil); st != 0 {
		t.Fatalf("create f: %s", st)
	}
	if st := m.Unlink(ctx, d, "f"); st != syscall.EPERM {
		t.Fatalf("unlink f: %s", st)
	}
	attr.Flags = FlagAppend | FlagImmutable
	if st := m.SetAttr(ctx, d, SetAttrFlag, 0, attr); st != 0 {
		t.Fatalf("setattr d: %s", st)
	}
	if st := m.Create(ctx, d, "f2", 0644, 022, 0, &inode, nil); st != syscall.EPERM {
		t.Fatalf("create f2: %s", st)
	}

	var Immutable Ino
	if st := m.Mkdir(ctx, 1, "ImmutFile", 0640, 022, 0, &Immutable, attr); st != 0 {
		t.Fatalf("mkdir d: %s", st)
	}
	attr.Flags = FlagImmutable
	if st := m.SetAttr(ctx, Immutable, SetAttrFlag, 0, attr); st != 0 {
		t.Fatalf("setattr d: %s", st)
	}
	if st := m.Create(ctx, Immutable, "f2", 0644, 022, 0, &inode, nil); st != syscall.EPERM {
		t.Fatalf("create f2: %s", st)
	}

	var src1, dst1, mfile Ino
	attr.Flags = 0
	if st := m.Mkdir(ctx, 1, "src1", 0640, 022, 0, &src1, attr); st != 0 {
		t.Fatalf("mkdir src1: %s", st)
	}
	if st := m.Create(ctx, src1, "mfile", 0644, 022, 0, &mfile, nil); st != 0 {
		t.Fatalf("create mfile: %s", st)
	}
	if st := m.Mkdir(ctx, 1, "dst1", 0640, 022, 0, &dst1, attr); st != 0 {
		t.Fatalf("mkdir dst1: %s", st)
	}

	attr.Flags = FlagAppend
	if st := m.SetAttr(ctx, src1, SetAttrFlag, 0, attr); st != 0 {
		t.Fatalf("setattr d: %s", st)
	}
	if st := m.Rename(ctx, src1, "mfile", dst1, "mfile", 0, &mfile, attr); st != syscall.EPERM {
		t.Fatalf("rename d: %s", st)
	}

	attr.Flags = FlagImmutable
	if st := m.SetAttr(ctx, src1, SetAttrFlag, 0, attr); st != 0 {
		t.Fatalf("setattr d: %s", st)
	}
	if st := m.Rename(ctx, src1, "mfile", dst1, "mfile", 0, &mfile, attr); st != syscall.EPERM {
		t.Fatalf("rename d: %s", st)
	}

	if st := m.SetAttr(ctx, dst1, SetAttrFlag, 0, attr); st != 0 {
		t.Fatalf("setattr d: %s", st)
	}
	if st := m.Rename(ctx, src1, "mfile", dst1, "mfile", 0, &mfile, attr); st != syscall.EPERM {
		t.Fatalf("rename d: %s", st)
	}

	var delFile Ino
	if st := m.Create(ctx, 1, "delfile", 0644, 022, 0, &delFile, nil); st != 0 {
		t.Fatalf("create f: %s", st)
	}
	attr.Flags = FlagImmutable | FlagAppend
	if st := m.SetAttr(ctx, delFile, SetAttrFlag, 0, attr); st != 0 {
		t.Fatalf("setattr d: %s", st)
	}
	if st := m.Unlink(ctx, 1, "delfile"); st != syscall.EPERM {
		t.Fatalf("unlink f: %s", st)
	}

	var fallocFile Ino
	if st := m.Create(ctx, 1, "fallocfile", 0644, 022, 0, &fallocFile, nil); st != 0 {
		t.Fatalf("create f: %s", st)
	}
	attr.Flags = FlagAppend
	if st := m.SetAttr(ctx, fallocFile, SetAttrFlag, 0, attr); st != 0 {
		t.Fatalf("setattr f: %s", st)
	}
	if st := m.Fallocate(ctx, fallocFile, fallocKeepSize, 0, 1024); st != 0 {
		t.Fatalf("fallocate f: %s", st)
	}
	if st := m.Fallocate(ctx, fallocFile, fallocKeepSize|fallocZeroRange, 0, 1024); st != syscall.EPERM {
		t.Fatalf("fallocate f: %s", st)
	}
	attr.Flags = FlagImmutable
	if st := m.SetAttr(ctx, fallocFile, SetAttrFlag, 0, attr); st != 0 {
		t.Fatalf("setattr f: %s", st)
	}
	if st := m.Fallocate(ctx, fallocFile, fallocKeepSize, 0, 1024); st != syscall.EPERM {
		t.Fatalf("fallocate f: %s", st)
	}

	var copysrcFile, copydstFile Ino
	if st := m.Create(ctx, 1, "copysrcfile", 0644, 022, 0, &copysrcFile, nil); st != 0 {
		t.Fatalf("create f: %s", st)
	}
	if st := m.Create(ctx, 1, "copydstfile", 0644, 022, 0, &copydstFile, nil); st != 0 {
		t.Fatalf("create f: %s", st)
	}
	if st := m.Fallocate(ctx, copysrcFile, 0, 0, 1024); st != 0 {
		t.Fatalf("fallocate f: %s", st)
	}
	attr.Flags = FlagAppend
	if st := m.SetAttr(ctx, copydstFile, SetAttrFlag, 0, attr); st != 0 {
		t.Fatalf("setattr f: %s", st)
	}
	if st := m.CopyFileRange(ctx, copysrcFile, 0, copydstFile, 0, 1024, 0, nil); st != syscall.EPERM {
		t.Fatalf("copy_file_range f: %s", st)
	}
	attr.Flags = FlagImmutable
	if st := m.SetAttr(ctx, copydstFile, SetAttrFlag, 0, attr); st != 0 {
		t.Fatalf("setattr f: %s", st)
	}
	if st := m.CopyFileRange(ctx, copysrcFile, 0, copydstFile, 0, 1024, 0, nil); st != syscall.EPERM {
		t.Fatalf("copy_file_range f: %s", st)
	}
}

func setAttr(t *testing.T, m Meta, inode Ino, attr *Attr) {
	var err error
	switch m := m.(type) {
	case *redisMeta:
		err = m.txn(Background, func(tx *redis.Tx) error {
			return tx.Set(Background, m.inodeKey(inode), m.marshal(attr), 0).Err()
		}, m.inodeKey(inode))
	case *dbMeta:
		err = m.txn(func(s *xorm.Session) error {
			_, err = s.ID(inode).AllCols().Update(&node{
				Inode:  inode,
				Type:   attr.Typ,
				Flags:  attr.Flags,
				Mode:   attr.Mode,
				Uid:    attr.Uid,
				Gid:    attr.Gid,
				Mtime:  attr.Mtime * 1e6,
				Ctime:  attr.Ctime * 1e6,
				Atime:  attr.Atime * 1e6,
				Nlink:  attr.Nlink,
				Length: attr.Length,
				Rdev:   attr.Rdev,
				Parent: attr.Parent,
			})
			return err
		})
	case *kvMeta:
		err = m.txn(func(tx *kvTxn) error {
			tx.set(m.inodeKey(inode), m.marshal(attr))
			return nil
		})
	}
	if err != nil {
		t.Fatalf("setAttr: %v", err)
	}
}

func testCheckAndRepair(t *testing.T, m Meta) {
	var checkInode, d1Inode, d2Inode, d3Inode, d4Inode Ino
	dirAttr := &Attr{Mode: 0644, Full: true, Typ: TypeDirectory, Nlink: 3}
	if st := m.Mkdir(Background, RootInode, "check", 0640, 022, 0, &checkInode, dirAttr); st != 0 {
		t.Fatalf("mkdir: %s", st)
	}
	if st := m.Mkdir(Background, checkInode, "d1", 0640, 022, 0, &d1Inode, dirAttr); st != 0 {
		t.Fatalf("mkdir: %s", st)
	}
	if st := m.Mkdir(Background, d1Inode, "d2", 0640, 022, 0, &d2Inode, dirAttr); st != 0 {
		t.Fatalf("mkdir: %s", st)
	}
	if st := m.Mkdir(Background, d2Inode, "d3", 0640, 022, 0, &d3Inode, dirAttr); st != 0 {
		t.Fatalf("mkdir: %s", st)
	}
	if st := m.Mkdir(Background, d3Inode, "d4", 0640, 022, 0, &d4Inode, dirAttr); st != 0 {
		t.Fatalf("mkdir: %s", st)
	}

	if st := m.GetAttr(Background, checkInode, dirAttr); st != 0 {
		t.Fatalf("getattr: %s", st)
	}
	dirAttr.Nlink = 0
	setAttr(t, m, checkInode, dirAttr)

	if st := m.GetAttr(Background, d1Inode, dirAttr); st != 0 {
		t.Fatalf("getattr: %s", st)
	}
	dirAttr.Nlink = 0
	setAttr(t, m, d1Inode, dirAttr)

	if st := m.GetAttr(Background, d2Inode, dirAttr); st != 0 {
		t.Fatalf("getattr: %s", st)
	}
	dirAttr.Nlink = 0
	setAttr(t, m, d2Inode, dirAttr)

	if st := m.GetAttr(Background, d3Inode, dirAttr); st != 0 {
		t.Fatalf("getattr: %s", st)
	}
	dirAttr.Nlink = 0
	setAttr(t, m, d3Inode, dirAttr)

	if st := m.GetAttr(Background, d4Inode, dirAttr); st != 0 {
		t.Fatalf("getattr: %s", st)
	}
	dirAttr.Full = false
	dirAttr.Nlink = 0
	setAttr(t, m, d4Inode, dirAttr)

	if st := m.Check(Background, "/check", false, false, false); st != 0 {
		t.Fatalf("check: %s", st)
	}
	if st := m.GetAttr(Background, checkInode, dirAttr); st != 0 {
		t.Fatalf("getattr: %s", st)
	}
	if dirAttr.Nlink != 0 {
		t.Fatalf("checkInode nlink should is 0 now: %d", dirAttr.Nlink)
	}

	if st := m.Check(Background, "/check", true, false, false); st != 0 {
		t.Fatalf("check: %s", st)
	}
	if st := m.GetAttr(Background, checkInode, dirAttr); st != 0 {
		t.Fatalf("getattr: %s", st)
	}
	if dirAttr.Nlink != 3 || dirAttr.Parent != RootInode {
		t.Fatalf("checkInode nlink should is 3 now: %d", dirAttr.Nlink)
	}

	if st := m.Check(Background, "/check/d1/d2", true, false, false); st != 0 {
		t.Fatalf("check: %s", st)
	}
	if st := m.GetAttr(Background, d2Inode, dirAttr); st != 0 {
		t.Fatalf("getattr: %s", st)
	}
	if dirAttr.Nlink != 3 || dirAttr.Parent != d1Inode {
		t.Fatalf("d2Inode nlink should is 3 now: %d", dirAttr.Nlink)
	}
	if st := m.GetAttr(Background, d1Inode, dirAttr); st != 0 {
		t.Fatalf("getattr: %s", st)
	}
	if dirAttr.Nlink != 0 || dirAttr.Parent != checkInode {
		t.Fatalf("d1Inode nlink should is 0 now: %d", dirAttr.Nlink)
	}

	if st := m.Check(Background, "/", true, true, false); st != 0 {
		t.Fatalf("check: %s", st)
	}
	for _, ino := range []Ino{checkInode, d1Inode, d2Inode, d3Inode} {
		if st := m.GetAttr(Background, ino, dirAttr); st != 0 {
			t.Fatalf("getattr: %s", st)
		}
		if !dirAttr.Full || dirAttr.Nlink != 3 {
			t.Fatalf("nlink should is 3 now: %d", dirAttr.Nlink)
		}
	}
	if st := m.GetAttr(Background, d4Inode, dirAttr); st != 0 {
		t.Fatalf("getattr: %s", st)
	}
	if !dirAttr.Full || dirAttr.Nlink != 2 || dirAttr.Parent != d3Inode {
		t.Fatalf("d4Inode  attr: %+v", *dirAttr)
	}
}

func testDirStat(t *testing.T, m Meta) {
	testDir := "testDirStat"
	var testInode Ino

	// test empty dir
	if st := m.Mkdir(Background, RootInode, testDir, 0640, 022, 0, &testInode, nil); st != 0 {
		t.Fatalf("mkdir: %s", st)
	}

	st, err := m.GetDirStat(Background, testInode)
	checkResult := func(length, space, inodes int64) {
		if err != nil {
			t.Fatalf("get dir usage: %s", err)
		}
		expect := dirStat{length, space, inodes}
		if *st != expect {
			t.Fatalf("test dir usage: expect %+v, but got %+v", expect, st)
		}
	}
	checkResult(0, 0, 0)

	// test dir with file
	var fileInode Ino
	if st := m.Create(Background, testInode, "file", 0640, 022, 0, &fileInode, nil); st != 0 {
		t.Fatalf("create: %s", st)
	}
	time.Sleep(1100 * time.Millisecond)
	st, err = m.GetDirStat(Background, testInode)
	checkResult(0, align4K(0), 1)

	// test dir with file and fallocate
	if st := m.Fallocate(Background, fileInode, 0, 0, 4097); st != 0 {
		t.Fatalf("fallocate: %s", st)
	}
	time.Sleep(1100 * time.Millisecond)
	st, err = m.GetDirStat(Background, testInode)
	checkResult(4097, align4K(4097), 1)

	// test dir with file and truncate
	if st := m.Truncate(Background, fileInode, 0, 0, nil); st != 0 {
		t.Fatalf("truncate: %s", st)
	}
	time.Sleep(1100 * time.Millisecond)
	st, err = m.GetDirStat(Background, testInode)
	checkResult(0, align4K(0), 1)

	// test dir with file and write
	if st := m.Write(Background, fileInode, 0, 0, Slice{Id: 1, Size: 1 << 20, Off: 0, Len: 4097}); st != 0 {
		t.Fatalf("write: %s", st)
	}
	time.Sleep(1100 * time.Millisecond)
	st, err = m.GetDirStat(Background, testInode)
	checkResult(4097, align4K(4097), 1)

	// test dir with file and link
	if st := m.Link(Background, fileInode, testInode, "file2", nil); st != 0 {
		t.Fatalf("link: %s", st)
	}
	time.Sleep(1100 * time.Millisecond)
	st, err = m.GetDirStat(Background, testInode)
	checkResult(2*4097, 2*align4K(4097), 2)

	// test dir with subdir
	var subInode Ino
	if st := m.Mkdir(Background, testInode, "sub", 0640, 022, 0, &subInode, nil); st != 0 {
		t.Fatalf("mkdir: %s", st)
	}
	time.Sleep(1100 * time.Millisecond)
	st, err = m.GetDirStat(Background, testInode)
	checkResult(2*4097, align4K(0)+2*align4K(4097), 3)

	// test rename
	if st := m.Rename(Background, testInode, "file2", subInode, "file", 0, nil, nil); st != 0 {
		t.Fatalf("rename: %s", st)
	}
	time.Sleep(1100 * time.Millisecond)
	st, err = m.GetDirStat(Background, testInode)
	checkResult(4097, align4K(0)+align4K(4097), 2)
	st, err = m.GetDirStat(Background, subInode)
	checkResult(4097, align4K(4097), 1)

	// test unlink
	if st := m.Unlink(Background, testInode, "file"); st != 0 {
		t.Fatalf("unlink: %s", st)
	}
	if st := m.Unlink(Background, subInode, "file"); st != 0 {
		t.Fatalf("unlink: %s", st)
	}
	time.Sleep(1100 * time.Millisecond)
	st, err = m.GetDirStat(Background, testInode)
	checkResult(0, align4K(0), 1)
	st, err = m.GetDirStat(Background, subInode)
	checkResult(0, 0, 0)

	// test rmdir
	if st := m.Rmdir(Background, testInode, "sub"); st != 0 {
		t.Fatalf("rmdir: %s", st)
	}
	time.Sleep(1100 * time.Millisecond)
<<<<<<< HEAD
	space, inodes, err = m.GetDirStat(Background, testInode)
	if err != nil {
		t.Fatalf("get dir usage: %s", err)
	}
	if space != 0 || inodes != 0 {
		t.Fatalf("test dir usage: %d %d", space, inodes)
	}
}

func testClone(t *testing.T, m Meta) {
	if err := m.Reset(); err != nil {
		t.Fatalf("reset: %s", err)
	}
	_ = m.Init(&Format{
		Name:      "test",
		Storage:   "file",
		Bucket:    "/tmp/testbucket",
		BlockSize: 4096,
	}, false)
	if err := m.NewSession(); err != nil {
		t.Fatalf("new session: %s", err)
	}
	defer m.CloseSession()
	//$ tree .
	//.
	//├── dir
	//└── dir1
	//    ├── dir2
	//    │ ├── dir3
	//    │ │ └── file3
	//    │ ├── file2
	//    │ └── file2Hardlink
	//    ├── file1
	//    └── file1Symlink -> file1
	var dir1 Ino
	if eno := m.Mkdir(Background, 1, "dir1", 0777, 022, 0, &dir1, nil); eno != 0 {
		t.Fatalf("mkdir: %s", eno)
	}
	var dir Ino
	if eno := m.Mkdir(Background, 1, "dir", 0777, 022, 0, &dir, nil); eno != 0 {
		t.Fatalf("mkdir: %s", eno)
	}
	var dir2 Ino
	if eno := m.Mkdir(Background, dir1, "dir2", 0777, 022, 0, &dir2, nil); eno != 0 {
		t.Fatalf("mkdir: %s", eno)
	}
	var dir3 Ino
	if eno := m.Mkdir(Background, dir2, "dir3", 0777, 022, 0, &dir3, nil); eno != 0 {
		t.Fatalf("mkdir: %s", eno)
	}
	var file1 Ino
	if eno := m.Mknod(Background, dir1, "file1", TypeFile, 0777, 022, 0, "", &file1, nil); eno != 0 {
		t.Fatalf("mknod: %s", eno)
	}
	var sliceId uint64
	if st := m.NewSlice(Background, &sliceId); st != 0 {
		t.Fatalf("new chunk: %s", st)
	}
	if st := m.Write(Background, file1, 0, 0, Slice{sliceId, 200, 0, 200}); st != 0 {
		t.Fatalf("write file %s", st)
	}

	var file2 Ino
	if eno := m.Mknod(Background, dir2, "file2", TypeFile, 0777, 022, 0, "", &file2, nil); eno != 0 {
		t.Fatalf("mknod: %s", eno)
	}
	var sliceId2 uint64
	if st := m.NewSlice(Background, &sliceId2); st != 0 {
		t.Fatalf("new chunk: %s", st)
	}
	if st := m.Write(Background, file2, 0, 0, Slice{sliceId2, 200, 0, 200}); st != 0 {
		t.Fatalf("write file %s", st)
	}
	var file3 Ino
	if eno := m.Mknod(Background, dir3, "file3", TypeFile, 0777, 022, 0, "", &file3, nil); eno != 0 {
		t.Fatalf("mknod: %s", eno)
	}

	if eno := m.SetXattr(Background, file1, "name", []byte("juicefs"), XattrCreateOrReplace); eno != 0 {
		t.Fatalf("setxattr: %s", eno)
	}
	if eno := m.SetXattr(Background, file1, "name2", []byte("juicefs2"), XattrCreateOrReplace); eno != 0 {
		t.Fatalf("setxattr: %s", eno)
	}

	if eno := m.SetXattr(Background, dir1, "name", []byte("juicefs"), XattrCreateOrReplace); eno != 0 {
		t.Fatalf("setxattr: %s", eno)
	}
	if eno := m.SetXattr(Background, dir1, "name2", []byte("juicefs2"), XattrCreateOrReplace); eno != 0 {
		t.Fatalf("setxattr: %s", eno)
	}

	var file1Symlink Ino
	if eno := m.Symlink(Background, dir1, "file1Symlink", "file1", &file1Symlink, nil); eno != 0 {
		t.Fatalf("symlink: %s", eno)
	}
	if eno := m.Link(Background, file2, dir2, "file2Hardlink", nil); eno != 0 {
		t.Fatalf("hardlink: %s", eno)
	}

	cloneDstName := "cloneDir1"
	var count, total uint64
	var cmode uint8
	cmode |= CLONE_MODE_PRESERVE_ATTR
	if eno := m.Clone(Background, dir1, 1, cloneDstName, cmode, 022, &count, &total); eno != 0 {
		t.Fatalf("clone: %s", eno)
	}
	var entries1 []*Entry
	if eno := m.Readdir(Background, 1, 1, &entries1); eno != 0 {
		t.Fatalf("readdir: %s", eno)
	}

	if len(entries1) != 5 {
		t.Fatalf("clone dst dir not found or name not correct")
	}
	var idx int
	for i, ent := range entries1 {
		if string(ent.Name) == cloneDstName {
			idx = i
			break
		}
	}
	if idx == 0 {
		t.Fatalf("clone dst dir not found or name not correct")
	}
	cloneDstIno := entries1[idx].Inode
	cloneDstAttr := entries1[idx].Attr

	// check dst parent dir nlink
	var rootAttr Attr
	if eno := m.GetAttr(Background, 1, &rootAttr); eno != 0 {
		t.Fatalf("get rootAttr: %s", eno)
	}
	if rootAttr.Nlink != 5 {
		t.Fatalf("rootDir nlink not correct,nlink: %d", rootAttr.Nlink)
	}

	// check attr
	var removedItem []interface{}
	checkEntryTree(t, m, dir1, cloneDstIno, func(srcEntry, dstEntry *Entry, dstIno Ino) {
		checkEntry(t, m, srcEntry, dstEntry, dstIno)

		switch m := m.(type) {
		case *redisMeta:
			removedItem = append(removedItem, m.inodeKey(dstEntry.Inode), m.entryKey(dstEntry.Inode), m.xattrKey(dstEntry.Inode), m.symKey(dstEntry.Inode))
		case *dbMeta:
			removedItem = append(removedItem, &node{Inode: dstEntry.Inode}, &edge{Inode: dstEntry.Inode}, &xattr{Inode: dstEntry.Inode}, &symlink{Inode: dstEntry.Inode})
		case *kvMeta:
			removedItem = append(removedItem, m.inodeKey(dstEntry.Inode), m.entryKey(dstEntry.Inode, string(dstEntry.Name)), m.xattrKey(dstEntry.Inode, ""), m.symKey(dstEntry.Inode))
		}
	})
	// check slice ref after clone
	m.OnMsg(DeleteSlice, func(args ...interface{}) error {
		t.Fatalf("should not delete slice")
		return nil
	})
	if eno := m.Remove(Background, 1, "dir1", nil); eno != 0 {
		t.Fatalf("Rmdir: %s", eno)
	}

	var sli1del, sli2del bool
	m.OnMsg(DeleteSlice, func(args ...interface{}) error {
		if args[0].(uint64) == sliceId {
			sli1del = true
		}
		if args[0].(uint64) == sliceId2 {
			sli2del = true
		}
		return nil
	})
	// check remove tree
	switch m := m.(type) {
	case *redisMeta:
		// del edge first
		if err := m.rdb.HDel(Background, m.entryKey(cloneDstAttr.Parent), cloneDstName).Err(); err != nil {
			t.Fatalf("del edge error: %v", err)
		}
		// check remove tree
		if eno := m.emptyDir(Background, cloneDstIno, true, nil, make(chan int, 10)); eno != 0 {
			t.Fatalf("remove tree error rootInode: %v", cloneDstIno)
		}
		time.Sleep(1 * time.Second)
		removedKeysStr := make([]string, len(removedItem))
		for i, key := range removedItem {
			removedKeysStr[i] = key.(string)
		}
		if exists := m.rdb.Exists(Background, removedKeysStr...).Val(); exists != 0 {
			t.Fatalf("has keys not removed: %v", removedItem)
		}
	case *dbMeta:
		if n, err := m.db.Delete(&edge{Parent: cloneDstAttr.Parent, Name: []byte(cloneDstName)}); err != nil || n != 1 {
			t.Fatalf("del edge error: %v", err)
		}
		// check remove tree
		if eno := m.emptyDir(Background, cloneDstIno, true, nil, make(chan int, 10)); eno != 0 {
			t.Fatalf("remove tree error rootInode: %v", cloneDstIno)
		}
		time.Sleep(1 * time.Second)
		if exists, err := m.db.Exist(removedItem...); err != nil || exists {
			t.Fatalf("has keys not removed: %v", removedItem)
		}
	case *kvMeta:
		// del edge first
		if err := m.deleteKeys(m.entryKey(cloneDstAttr.Parent, cloneDstName)); err != nil {
			t.Fatalf("del edge error: %v", err)
		}
		// check remove tree
		if eno := m.emptyDir(Background, cloneDstIno, true, nil, make(chan int, 10)); eno != 0 {
			t.Fatalf("remove tree error rootInode: %v", cloneDstIno)
		}
		time.Sleep(1 * time.Second)
		m.txn(func(tx *kvTxn) error {
			for _, key := range removedItem {
				if buf := tx.get(key.([]byte)); buf != nil {
					if _, foundIno := m.parseEntry(buf); foundIno != 0 {
						t.Fatalf("has keys not removed: %v", removedItem)
					}
				}
			}
			return nil
		})
	}
	time.Sleep(1 * time.Second)
	if !sli1del || !sli2del {
		t.Fatalf("slice should be deleted")
	}

}

func checkEntryTree(t *testing.T, m Meta, srcIno, dstIno Ino, walkFunc func(srcEntry, dstEntry *Entry, dstIno Ino)) {
	var entries1 []*Entry
	if eno := m.Readdir(Background, srcIno, 1, &entries1); eno != 0 {
		t.Fatalf("Readdir: %s", eno)
	}

	var entries2 []*Entry
	if eno := m.Readdir(Background, dstIno, 1, &entries2); eno != 0 {
		t.Fatalf("Readdir: %s", eno)
	}
	sort.Slice(entries1, func(i, j int) bool { return string(entries1[i].Name) < string(entries1[j].Name) })
	sort.Slice(entries2, func(i, j int) bool { return string(entries2[i].Name) < string(entries2[j].Name) })
	for idx, entry := range entries1 {
		if string(entry.Name) == "." || string(entry.Name) == ".." {
			continue
		}
		if entry.Attr.Typ == TypeDirectory {
			checkEntryTree(t, m, entry.Inode, entries2[idx].Inode, walkFunc)
		}
		walkFunc(entry, entries2[idx], dstIno)
	}
}

func checkEntry(t *testing.T, m Meta, srcEntry, dstEntry *Entry, dstParentIno Ino) {
	if !bytes.Equal(srcEntry.Name, dstEntry.Name) {
		t.Fatalf("unmatched name: %s, %s", srcEntry.Name, dstEntry.Name)
	}
	srcAttr := srcEntry.Attr
	dstAttr := dstEntry.Attr
	if dstAttr.Parent != dstParentIno {
		t.Fatalf("unmatched parent: %d, %d", dstAttr.Parent, dstParentIno)
	}
	if srcAttr.Typ == TypeFile && dstAttr.Nlink != 1 || srcAttr.Typ != TypeFile && srcAttr.Nlink != dstAttr.Nlink {
		t.Fatalf("nlink not correct: srcType:%d,srcNlink:%d,dstType:%d,dstNlink:%d", srcAttr.Typ, srcAttr.Nlink, dstAttr.Typ, dstAttr.Nlink)
	}

	srcAttr.Nlink = 0
	dstAttr.Nlink = 0
	srcAttr.Parent = 0
	dstAttr.Parent = 0
	if *srcAttr != *dstAttr {
		t.Fatalf("unmatched attr: %#v, %#v", *srcAttr, *dstAttr)
	}

	// check xattr
	var value1 []byte
	if eno := m.ListXattr(Background, srcEntry.Inode, &value1); eno != 0 {
		t.Fatalf("list xattr: %s", eno)
	}
	keys := bytes.Split(value1, []byte{0})
	for _, key := range keys {
		if key == nil || len(key) == 0 {
			continue
		}
		var v1, v2 []byte
		if eno := m.GetXattr(Background, srcEntry.Inode, string(key), &v1); eno != 0 {
			t.Fatalf("get xattr: %s", eno)
		}
		if eno := m.GetXattr(Background, dstEntry.Inode, string(key), &v2); eno != 0 {
			t.Fatalf("get xattr: %s", eno)
		}
		if !bytes.Equal(v1, v2) {
			t.Fatalf("xattr not equal")
		}
	}
=======
	st, err = m.GetDirStat(Background, testInode)
	checkResult(0, 0, 0)
>>>>>>> 4e5344e1
}<|MERGE_RESOLUTION|>--- conflicted
+++ resolved
@@ -1968,14 +1968,8 @@
 		t.Fatalf("rmdir: %s", st)
 	}
 	time.Sleep(1100 * time.Millisecond)
-<<<<<<< HEAD
-	space, inodes, err = m.GetDirStat(Background, testInode)
-	if err != nil {
-		t.Fatalf("get dir usage: %s", err)
-	}
-	if space != 0 || inodes != 0 {
-		t.Fatalf("test dir usage: %d %d", space, inodes)
-	}
+	st, err = m.GetDirStat(Background, testInode)
+	checkResult(0, 0, 0)
 }
 
 func testClone(t *testing.T, m Meta) {
@@ -2263,8 +2257,4 @@
 			t.Fatalf("xattr not equal")
 		}
 	}
-=======
-	st, err = m.GetDirStat(Background, testInode)
-	checkResult(0, 0, 0)
->>>>>>> 4e5344e1
 }