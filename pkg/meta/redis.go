//go:build !noredis
// +build !noredis

/*
 * JuiceFS, Copyright 2020 Juicedata, Inc.
 *
 * Licensed under the Apache License, Version 2.0 (the "License");
 * you may not use this file except in compliance with the License.
 * You may obtain a copy of the License at
 *
 *     http://www.apache.org/licenses/LICENSE-2.0
 *
 * Unless required by applicable law or agreed to in writing, software
 * distributed under the License is distributed on an "AS IS" BASIS,
 * WITHOUT WARRANTIES OR CONDITIONS OF ANY KIND, either express or implied.
 * See the License for the specific language governing permissions and
 * limitations under the License.
 */

package meta

import (
	"bufio"
	"context"
	"encoding/binary"
	"encoding/json"
	"fmt"
	"hash/fnv"
	"io"
	"math/rand"
	"net"
	"net/url"
	"os"
	"runtime"
	"sort"
	"strconv"
	"strings"
	"sync"
	"sync/atomic"
	"syscall"
	"time"

	"github.com/pkg/errors"

	"github.com/go-redis/redis/v8"
	"github.com/juicedata/juicefs/pkg/utils"
)

/*
	Node: i$inode -> Attribute{type,mode,uid,gid,atime,mtime,ctime,nlink,length,rdev}
	Dir:   d$inode -> {name -> {inode,type}}
	Parent: p$inode -> {parent -> count} // for hard links
	File:  c$inode_$indx -> [Slice{pos,id,length,off,len}]
	Symlink: s$inode -> target
	Xattr: x$inode -> {name -> value}
	Flock: lockf$inode -> { $sid_$owner -> ltype }
	POSIX lock: lockp$inode -> { $sid_$owner -> Plock(pid,ltype,start,end) }
	Sessions: sessions -> [ $sid -> heartbeat ]
	sustained: session$sid -> [$inode]
	locked: locked$sid -> { lockf$inode or lockp$inode }

	Removed files: delfiles -> [$inode:$length -> seconds]
	Slices refs: k$chunkid_$size -> refcount

	Redis features:
	  Sorted Set: 1.2+
	  Hash Set: 4.0+
	  Transaction: 2.2+
	  Scripting: 2.6+
	  Scan: 2.8+
*/

type redisMeta struct {
	baseMeta
	rdb        redis.UniversalClient
	prefix     string
	shaLookup  string // The SHA returned by Redis for the loaded `scriptLookup`
	shaResolve string // The SHA returned by Redis for the loaded `scriptResolve`
	snap       *redisSnap
}

var _ Meta = &redisMeta{}

func init() {
	Register("redis", newRedisMeta)
	Register("rediss", newRedisMeta)
}

// newRedisMeta return a meta store using Redis.
func newRedisMeta(driver, addr string, conf *Config) (Meta, error) {
	uri := driver + "://" + addr
	var query queryMap
	if p := strings.Index(uri, "?"); p > 0 && p+1 < len(uri) {
		if q, err := url.ParseQuery(uri[p+1:]); err == nil {
			logger.Debugf("parsed query parameters: %v", q)
			query = queryMap{q}
			uri = uri[:p]
		} else {
			return nil, fmt.Errorf("parse query %s: %s", uri[p+1:], err)
		}
	}
	u, err := url.Parse(uri)
	if err != nil {
		return nil, fmt.Errorf("url parse %s: %s", uri, err)
	}
	hosts := u.Host
	opt, err := redis.ParseURL(uri)
	if err != nil {
		return nil, fmt.Errorf("redis parse %s: %s", uri, err)
	}
	if opt.Password == "" {
		opt.Password = os.Getenv("REDIS_PASSWORD")
	}
	if opt.Password == "" {
		opt.Password = os.Getenv("META_PASSWORD")
	}
	opt.MaxRetries = conf.Retries
	if opt.MaxRetries == 0 {
		opt.MaxRetries = -1 // Redis use -1 to disable retries
	}
	opt.MinRetryBackoff = query.duration("min-retry-backoff", time.Millisecond*20)
	opt.MaxRetryBackoff = query.duration("max-retry-backoff", time.Second*10)
	opt.ReadTimeout = query.duration("read-timeout", time.Second*30)
	opt.WriteTimeout = query.duration("write-timeout", time.Second*5)
	var rdb redis.UniversalClient
	var prefix string
	if strings.Contains(hosts, ",") && strings.Index(hosts, ",") < strings.Index(hosts, ":") {
		var fopt redis.FailoverOptions
		ps := strings.Split(hosts, ",")
		fopt.MasterName = ps[0]
		fopt.SentinelAddrs = ps[1:]
		_, port, _ := net.SplitHostPort(fopt.SentinelAddrs[len(fopt.SentinelAddrs)-1])
		if port == "" {
			port = "26379"
		}
		for i, addr := range fopt.SentinelAddrs {
			h, p, e := net.SplitHostPort(addr)
			if e != nil {
				fopt.SentinelAddrs[i] = net.JoinHostPort(addr, port)
			} else if p == "" {
				fopt.SentinelAddrs[i] = net.JoinHostPort(h, port)
			}
		}
		fopt.SentinelPassword = os.Getenv("SENTINEL_PASSWORD")
		fopt.DB = opt.DB
		fopt.Username = opt.Username
		fopt.Password = opt.Password
		fopt.TLSConfig = opt.TLSConfig
		fopt.MaxRetries = opt.MaxRetries
		fopt.MinRetryBackoff = opt.MinRetryBackoff
		fopt.MaxRetryBackoff = opt.MaxRetryBackoff
		fopt.ReadTimeout = opt.ReadTimeout
		fopt.WriteTimeout = opt.WriteTimeout
		if conf.ReadOnly {
			// NOTE: RouteByLatency and RouteRandomly are not supported since they require cluster client
			fopt.SlaveOnly = query.Get("route-read") == "replica"
		}
		rdb = redis.NewFailoverClient(&fopt)
	} else {
		if !strings.Contains(hosts, ",") {
			c := redis.NewClient(opt)
			info, err := c.ClusterInfo(Background).Result()
			if err != nil && strings.Contains(err.Error(), "cluster mode") || err == nil && strings.Contains(info, "cluster_state:") {
				logger.Infof("redis %s is in cluster mode", hosts)
			} else {
				rdb = c
			}
		}
		if rdb == nil {
			var copt redis.ClusterOptions
			copt.Addrs = strings.Split(hosts, ",")
			copt.MaxRedirects = 1
			copt.Username = opt.Username
			copt.Password = opt.Password
			copt.TLSConfig = opt.TLSConfig
			copt.MaxRetries = opt.MaxRetries
			copt.MinRetryBackoff = opt.MinRetryBackoff
			copt.MaxRetryBackoff = opt.MaxRetryBackoff
			copt.ReadTimeout = opt.ReadTimeout
			copt.WriteTimeout = opt.WriteTimeout
			if conf.ReadOnly {
				switch query.Get("route-read") {
				case "random":
					copt.RouteRandomly = true
				case "latency":
					copt.RouteByLatency = true
				case "replica":
					copt.ReadOnly = true
				default:
					// route to primary
				}
			}
			rdb = redis.NewClusterClient(&copt)
			prefix = fmt.Sprintf("{%d}", opt.DB)
		}
	}

	m := &redisMeta{
		baseMeta: newBaseMeta(conf),
		rdb:      rdb,
		prefix:   prefix,
	}
	m.en = m
	m.checkServerConfig()
	m.root, err = lookupSubdir(m, conf.Subdir)
	return m, err
}

func (m *redisMeta) Shutdown() error {
	return m.rdb.Close()
}

func (m *redisMeta) doDeleteSlice(chunkid uint64, size uint32) error {
	return m.rdb.HDel(Background, m.sliceRefs(), m.sliceKey(chunkid, size)).Err()
}

func (m *redisMeta) Name() string {
	return "redis"
}

func (m *redisMeta) Init(format Format, force bool) error {
	ctx := Background
	body, err := m.rdb.Get(ctx, m.setting()).Bytes()
	if err != nil && err != redis.Nil {
		return err
	}
	if err == nil {
		var old Format
		err = json.Unmarshal(body, &old)
		if err != nil {
			return fmt.Errorf("existing format is broken: %s", err)
		}
		if err = format.update(&old, force); err != nil {
			return err
		}
	}

	data, err := json.MarshalIndent(format, "", "")
	if err != nil {
		return fmt.Errorf("json: %s", err)
	}
	ts := time.Now().Unix()
	attr := &Attr{
		Typ:    TypeDirectory,
		Atime:  ts,
		Mtime:  ts,
		Ctime:  ts,
		Nlink:  2,
		Length: 4 << 10,
		Parent: 1,
	}
	if format.TrashDays > 0 {
		attr.Mode = 0555
		if err = m.rdb.SetNX(ctx, m.inodeKey(TrashInode), m.marshal(attr), 0).Err(); err != nil {
			return err
		}
	}
	if err = m.rdb.Set(ctx, m.setting(), data, 0).Err(); err != nil {
		return err
	}
	m.fmt = format
	if body != nil {
		return nil
	}

	// root inode
	attr.Mode = 0777
	return m.rdb.Set(ctx, m.inodeKey(1), m.marshal(attr), 0).Err()
}

func (m *redisMeta) Reset() error {
	if m.prefix != "" {
		return m.scan(Background, "*", func(keys []string) error {
			return m.rdb.Del(Background, keys...).Err()
		})
	}
	return m.rdb.FlushDB(Background).Err()
}

func (m *redisMeta) doLoad() ([]byte, error) {
	body, err := m.rdb.Get(Background, m.setting()).Bytes()
	if err == redis.Nil {
		return nil, nil
	}
	return body, err
}

func (m *redisMeta) doNewSession(sinfo []byte) error {
	err := m.rdb.ZAdd(Background, m.allSessions(), &redis.Z{
		Score:  float64(m.expireTime()),
		Member: strconv.FormatUint(m.sid, 10)}).Err()
	if err != nil {
		return fmt.Errorf("set session ID %d: %s", m.sid, err)
	}
	if err = m.rdb.HSet(Background, m.sessionInfos(), m.sid, sinfo).Err(); err != nil {
		return fmt.Errorf("set session info: %s", err)
	}

	if m.shaLookup, err = m.rdb.ScriptLoad(Background, scriptLookup).Result(); err != nil {
		logger.Warnf("load scriptLookup: %v", err)
		m.shaLookup = ""
	}
	if m.shaResolve, err = m.rdb.ScriptLoad(Background, scriptResolve).Result(); err != nil {
		logger.Warnf("load scriptResolve: %v", err)
		m.shaResolve = ""
	}

	if !m.conf.NoBGJob {
		go m.cleanupLegacies()
	}
	return nil
}

func (m *redisMeta) getCounter(name string) (int64, error) {
	v, err := m.rdb.Get(Background, m.prefix+name).Int64()
	if err == redis.Nil {
		err = nil
	}
	return v, err
}

func (m *redisMeta) incrCounter(name string, value int64) (int64, error) {
	if m.conf.ReadOnly {
		return 0, syscall.EROFS
	}
	if name == "nextInode" || name == "nextChunk" {
		// for nextinode, nextchunk
		// the current one is already used
		v, err := m.rdb.IncrBy(Background, m.prefix+strings.ToLower(name), value).Result()
		return v + 1, err
	} else if name == "nextSession" {
		name = "nextsession"
	}
	return m.rdb.IncrBy(Background, m.prefix+name, value).Result()
}

func (m *redisMeta) setIfSmall(name string, value, diff int64) (bool, error) {
	var changed bool
	name = m.prefix + name
	err := m.txn(Background, func(tx *redis.Tx) error {
		changed = false
		old, err := tx.Get(Background, name).Int64()
		if err != nil && err != redis.Nil {
			return err
		}
		if old > value-diff {
			return nil
		} else {
			changed = true
			return tx.Set(Background, name, value, 0).Err()
		}
	}, name)

	return changed, err
}

func (m *redisMeta) getSession(sid string, detail bool) (*Session, error) {
	ctx := Background
	info, err := m.rdb.HGet(ctx, m.sessionInfos(), sid).Bytes()
	if err == redis.Nil { // legacy client has no info
		info = []byte("{}")
	} else if err != nil {
		return nil, fmt.Errorf("HGet sessionInfos %s: %s", sid, err)
	}
	var s Session
	if err := json.Unmarshal(info, &s); err != nil {
		return nil, fmt.Errorf("corrupted session info; json error: %s", err)
	}
	s.Sid, _ = strconv.ParseUint(sid, 10, 64)
	if detail {
		inodes, err := m.rdb.SMembers(ctx, m.sustained(s.Sid)).Result()
		if err != nil {
			return nil, fmt.Errorf("SMembers %s: %s", sid, err)
		}
		s.Sustained = make([]Ino, 0, len(inodes))
		for _, sinode := range inodes {
			inode, _ := strconv.ParseUint(sinode, 10, 64)
			s.Sustained = append(s.Sustained, Ino(inode))
		}

		locks, err := m.rdb.SMembers(ctx, m.lockedKey(s.Sid)).Result()
		if err != nil {
			return nil, fmt.Errorf("SMembers %s: %s", sid, err)
		}
		s.Flocks = make([]Flock, 0, len(locks)) // greedy
		s.Plocks = make([]Plock, 0, len(locks))
		for _, lock := range locks {
			owners, err := m.rdb.HGetAll(ctx, lock).Result()
			if err != nil {
				return nil, fmt.Errorf("HGetAll %s: %s", lock, err)
			}
			isFlock := strings.HasPrefix(lock, m.prefix+"lockf")
			inode, _ := strconv.ParseUint(lock[len(m.prefix)+5:], 10, 64)
			for k, v := range owners {
				parts := strings.Split(k, "_")
				if parts[0] != sid {
					continue
				}
				owner, _ := strconv.ParseUint(parts[1], 16, 64)
				if isFlock {
					s.Flocks = append(s.Flocks, Flock{Ino(inode), owner, v})
				} else {
					s.Plocks = append(s.Plocks, Plock{Ino(inode), owner, []byte(v)})
				}
			}
		}
	}
	return &s, nil
}

func (m *redisMeta) GetSession(sid uint64, detail bool) (*Session, error) {
	var legacy bool
	key := strconv.FormatUint(sid, 10)
	score, err := m.rdb.ZScore(Background, m.allSessions(), key).Result()
	if err == redis.Nil {
		legacy = true
		score, err = m.rdb.ZScore(Background, legacySessions, key).Result()
	}
	if err == redis.Nil {
		err = fmt.Errorf("session not found: %d", sid)
	}
	if err != nil {
		return nil, err
	}
	s, err := m.getSession(key, detail)
	if err != nil {
		return nil, err
	}
	s.Expire = time.Unix(int64(score), 0)
	if legacy {
		s.Expire = s.Expire.Add(time.Minute * 5)
	}
	return s, nil
}

func (m *redisMeta) ListSessions() ([]*Session, error) {
	keys, err := m.rdb.ZRangeWithScores(Background, m.allSessions(), 0, -1).Result()
	if err != nil {
		return nil, err
	}
	sessions := make([]*Session, 0, len(keys))
	for _, k := range keys {
		s, err := m.getSession(k.Member.(string), false)
		if err != nil {
			logger.Errorf("get session: %s", err)
			continue
		}
		s.Expire = time.Unix(int64(k.Score), 0)
		sessions = append(sessions, s)
	}

	// add clients with version before 1.0-beta3 as well
	keys, err = m.rdb.ZRangeWithScores(Background, legacySessions, 0, -1).Result()
	if err != nil {
		logger.Errorf("Scan legacy sessions: %s", err)
		return sessions, nil
	}
	for _, k := range keys {
		s, err := m.getSession(k.Member.(string), false)
		if err != nil {
			logger.Errorf("Get legacy session: %s", err)
			continue
		}
		s.Expire = time.Unix(int64(k.Score), 0).Add(time.Minute * 5)
		sessions = append(sessions, s)
	}
	return sessions, nil
}

func (m *redisMeta) sustained(sid uint64) string {
	return m.prefix + "session" + strconv.FormatUint(sid, 10)
}

func (m *redisMeta) lockedKey(sid uint64) string {
	return m.prefix + "locked" + strconv.FormatUint(sid, 10)
}

func (m *redisMeta) symKey(inode Ino) string {
	return m.prefix + "s" + inode.String()
}

func (m *redisMeta) inodeKey(inode Ino) string {
	return m.prefix + "i" + inode.String()
}

func (m *redisMeta) entryKey(parent Ino) string {
	return m.prefix + "d" + parent.String()
}

func (m *redisMeta) parentKey(inode Ino) string {
	return m.prefix + "p" + inode.String()
}

func (m *redisMeta) chunkKey(inode Ino, indx uint32) string {
	return m.prefix + "c" + inode.String() + "_" + strconv.FormatInt(int64(indx), 10)
}

func (m *redisMeta) sliceKey(chunkid uint64, size uint32) string {
	// inside hashset
	return "k" + strconv.FormatUint(chunkid, 10) + "_" + strconv.FormatUint(uint64(size), 10)
}

func (m *redisMeta) xattrKey(inode Ino) string {
	return m.prefix + "x" + inode.String()
}

func (m *redisMeta) flockKey(inode Ino) string {
	return m.prefix + "lockf" + inode.String()
}

func (m *redisMeta) ownerKey(owner uint64) string {
	return fmt.Sprintf("%d_%016X", m.sid, owner)
}

func (m *redisMeta) plockKey(inode Ino) string {
	return m.prefix + "lockp" + inode.String()
}

func (m *redisMeta) setting() string {
	return m.prefix + "setting"
}

func (m *redisMeta) usedSpaceKey() string {
	return m.prefix + usedSpace
}

func (m *redisMeta) totalInodesKey() string {
	return m.prefix + totalInodes
}

func (m *redisMeta) delfiles() string {
	return m.prefix + "delfiles"
}

func (r *redisMeta) delSlices() string {
	return r.prefix + "delSlices"
}

func (r *redisMeta) allSessions() string {
	return r.prefix + "allSessions"
}

func (m *redisMeta) sessionInfos() string {
	return m.prefix + "sessionInfos"
}

func (m *redisMeta) sliceRefs() string {
	return m.prefix + "sliceRef"
}

func (m *redisMeta) packEntry(_type uint8, inode Ino) []byte {
	wb := utils.NewBuffer(9)
	wb.Put8(_type)
	wb.Put64(uint64(inode))
	return wb.Bytes()
}

func (m *redisMeta) parseEntry(buf []byte) (uint8, Ino) {
	if len(buf) != 9 {
		panic("invalid entry")
	}
	return buf[0], Ino(binary.BigEndian.Uint64(buf[1:]))
}

func (m *redisMeta) updateStats(space int64, inodes int64) {
	atomic.AddInt64(&m.usedSpace, space)
	atomic.AddInt64(&m.usedInodes, inodes)
}

func (m *redisMeta) handleLuaResult(op string, res interface{}, err error, returnedIno *int64, returnedAttr *string) syscall.Errno {
	if err != nil {
		msg := err.Error()
		if strings.Contains(msg, "NOSCRIPT") {
			var err2 error
			switch op {
			case "lookup":
				m.shaLookup, err2 = m.rdb.ScriptLoad(Background, scriptLookup).Result()
			case "resolve":
				m.shaResolve, err2 = m.rdb.ScriptLoad(Background, scriptResolve).Result()
			default:
				return syscall.ENOTSUP
			}
			if err2 == nil {
				logger.Infof("loaded script succeed for %s", op)
				return syscall.EAGAIN
			} else {
				logger.Warnf("load script %s: %s", op, err2)
				return syscall.ENOTSUP
			}
		}

		fields := strings.Fields(msg)
		lastError := fields[len(fields)-1]
		switch lastError {
		case "ENOENT":
			return syscall.ENOENT
		case "EACCESS":
			return syscall.EACCES
		case "ENOTDIR":
			return syscall.ENOTDIR
		case "ENOTSUP":
			return syscall.ENOTSUP
		default:
			logger.Warnf("unexpected error for %s: %s", op, msg)
			switch op {
			case "lookup":
				m.shaLookup = ""
			case "resolve":
				m.shaResolve = ""
			}
			return syscall.ENOTSUP
		}
	}
	vals, ok := res.([]interface{})
	if !ok {
		logger.Errorf("invalid script result: %v", res)
		return syscall.ENOTSUP
	}
	*returnedIno, ok = vals[0].(int64)
	if !ok {
		logger.Errorf("invalid script result: %v", res)
		return syscall.ENOTSUP
	}
	if vals[1] == nil {
		return syscall.ENOTSUP
	}
	*returnedAttr, ok = vals[1].(string)
	if !ok {
		logger.Errorf("invalid script result: %v", res)
		return syscall.ENOTSUP
	}
	return 0
}

func (m *redisMeta) doLookup(ctx Context, parent Ino, name string, inode *Ino, attr *Attr) syscall.Errno {
	var foundIno Ino
	var foundType uint8
	var encodedAttr []byte
	var err error
	entryKey := m.entryKey(parent)
	if len(m.shaLookup) > 0 && attr != nil && !m.conf.CaseInsensi && m.prefix == "" {
		var res interface{}
		var returnedIno int64
		var returnedAttr string
		res, err = m.rdb.EvalSha(ctx, m.shaLookup, []string{entryKey, name}).Result()
		if st := m.handleLuaResult("lookup", res, err, &returnedIno, &returnedAttr); st == 0 {
			foundIno = Ino(returnedIno)
			encodedAttr = []byte(returnedAttr)
		} else if st == syscall.EAGAIN {
			return m.doLookup(ctx, parent, name, inode, attr)
		} else if st != syscall.ENOTSUP {
			return st
		}
	}
	if foundIno == 0 || len(encodedAttr) == 0 {
		var buf []byte
		buf, err = m.rdb.HGet(ctx, entryKey, name).Bytes()
		if err != nil {
			return errno(err)
		}
		foundType, foundIno = m.parseEntry(buf)
		encodedAttr, err = m.rdb.Get(ctx, m.inodeKey(foundIno)).Bytes()
	}

	if err == nil {
		m.parseAttr(encodedAttr, attr)
	} else if err == redis.Nil { // corrupt entry
		logger.Warnf("no attribute for inode %d (%d, %s)", foundIno, parent, name)
		*attr = Attr{Typ: foundType}
		err = nil
	}
	*inode = foundIno
	return errno(err)
}

func (m *redisMeta) Resolve(ctx Context, parent Ino, path string, inode *Ino, attr *Attr) syscall.Errno {
	if len(m.shaResolve) == 0 || m.conf.CaseInsensi || m.prefix != "" {
		return syscall.ENOTSUP
	}
	defer timeit(time.Now())
	parent = m.checkRoot(parent)
	args := []string{parent.String(), path,
		strconv.FormatUint(uint64(ctx.Uid()), 10),
		strconv.FormatUint(uint64(ctx.Gid()), 10)}
	res, err := m.rdb.EvalSha(ctx, m.shaResolve, args).Result()
	var returnedIno int64
	var returnedAttr string
	st := m.handleLuaResult("resolve", res, err, &returnedIno, &returnedAttr)
	if st == 0 {
		if inode != nil {
			*inode = Ino(returnedIno)
		}
		m.parseAttr([]byte(returnedAttr), attr)
	} else if st == syscall.EAGAIN {
		return m.Resolve(ctx, parent, path, inode, attr)
	}
	return st
}

func (m *redisMeta) doGetAttr(ctx Context, inode Ino, attr *Attr) syscall.Errno {
	a, err := m.rdb.Get(ctx, m.inodeKey(inode)).Bytes()
	if err == nil {
		m.parseAttr(a, attr)
	}
	return errno(err)
}

type timeoutError interface {
	Timeout() bool
}

func (m *redisMeta) shouldRetry(err error, retryOnFailure bool) bool {
	if _, ok := err.(syscall.Errno); ok {
		return false
	}
	switch err {
	case redis.TxFailedErr:
		return true
	case io.EOF, io.ErrUnexpectedEOF:
		return retryOnFailure
	case nil, context.Canceled, context.DeadlineExceeded:
		return false
	}

	if v, ok := err.(timeoutError); ok && v.Timeout() {
		return retryOnFailure
	}

	s := err.Error()
	if s == "ERR max number of clients reached" ||
		strings.Contains(s, "Conn is in a bad state") ||
		strings.Contains(s, "EXECABORT") {
		return true
	}
	ps := strings.SplitN(s, " ", 3)
	switch ps[0] {
	case "LOADING":
	case "READONLY":
	case "CLUSTERDOWN":
	case "TRYAGAIN":
	case "MOVED":
	case "ASK":
	case "ERR":
		if len(ps) > 1 {
			switch ps[1] {
			case "DISABLE":
				fallthrough
			case "NOWRITE":
				fallthrough
			case "NOREAD":
				return true
			}
		}
		return false
	default:
		return false
	}
	return true
}

func (m *redisMeta) txn(ctx Context, txf func(tx *redis.Tx) error, keys ...string) error {
	if m.conf.ReadOnly {
		return syscall.EROFS
	}
	for _, k := range keys {
		if !strings.HasPrefix(k, m.prefix) {
			panic(fmt.Sprintf("Invalid key %s not starts with prefix %s", k, m.prefix))
		}
	}
	var err error
	var khash = fnv.New32()
	_, _ = khash.Write([]byte(keys[0]))
	h := int(khash.Sum32())
	start := time.Now()
	defer func() { txDist.Observe(time.Since(start).Seconds()) }()
<<<<<<< HEAD
	m.lock(h)
	defer m.unlock(h)
=======
	m.txLock(h)
	defer m.txUnlock(h)
>>>>>>> e93bb423
	// TODO: enable retry for some of idempodent transactions
	var retryOnFailture = false
	for i := 0; i < 50; i++ {
		err = m.rdb.Watch(ctx, txf, keys...)
		if m.shouldRetry(err, retryOnFailture) {
			txRestart.Add(1)
			logger.Debugf("Transaction failed, restart it (tried %d): %s", i+1, err)
			time.Sleep(time.Millisecond * time.Duration(rand.Int()%((i+1)*(i+1))))
			continue
		}
		if eno, ok := err.(syscall.Errno); ok && eno == 0 {
			err = nil
		}
		return err
	}
	logger.Warnf("Already tried 50 times, returning: %s", err)
	return err
}

func (m *redisMeta) Truncate(ctx Context, inode Ino, flags uint8, length uint64, attr *Attr) syscall.Errno {
	defer timeit(time.Now())
	f := m.of.find(inode)
	if f != nil {
		f.Lock()
		defer f.Unlock()
	}
	defer func() { m.of.InvalidateChunk(inode, 0xFFFFFFFF) }()
	var newSpace int64
	err := m.txn(ctx, func(tx *redis.Tx) error {
		var t Attr
		a, err := tx.Get(ctx, m.inodeKey(inode)).Bytes()
		if err != nil {
			return err
		}
		m.parseAttr(a, &t)
		if t.Typ != TypeFile {
			return syscall.EPERM
		}
		if length == t.Length {
			if attr != nil {
				*attr = t
			}
			return nil
		}
		newSpace = align4K(length) - align4K(t.Length)
		if newSpace > 0 && m.checkQuota(newSpace, 0) {
			return syscall.ENOSPC
		}
		var zeroChunks []uint32
		var left, right = t.Length, length
		if left > right {
			right, left = left, right
		}
		if (right-left)/ChunkSize >= 100 {
			// super large
			var cursor uint64
			var keys []string
			for {
				keys, cursor, err = tx.Scan(ctx, cursor, m.prefix+fmt.Sprintf("c%d_*", inode), 10000).Result()
				if err != nil {
					return err
				}
				for _, key := range keys {
					indx, err := strconv.Atoi(strings.Split(key[len(m.prefix):], "_")[1])
					if err != nil {
						logger.Errorf("parse %s: %s", key, err)
						continue
					}
					if uint64(indx) > left/ChunkSize && uint64(indx) < right/ChunkSize {
						zeroChunks = append(zeroChunks, uint32(indx))
					}
				}
				if cursor <= 0 {
					break
				}
			}
		} else {
			for i := left/ChunkSize + 1; i < right/ChunkSize; i++ {
				zeroChunks = append(zeroChunks, uint32(i))
			}
		}
		t.Length = length
		now := time.Now()
		t.Mtime = now.Unix()
		t.Mtimensec = uint32(now.Nanosecond())
		t.Ctime = now.Unix()
		t.Ctimensec = uint32(now.Nanosecond())
		_, err = tx.TxPipelined(ctx, func(pipe redis.Pipeliner) error {
			pipe.Set(ctx, m.inodeKey(inode), m.marshal(&t), 0)
			// zero out from left to right
			var l = uint32(right - left)
			if right > (left/ChunkSize+1)*ChunkSize {
				l = ChunkSize - uint32(left%ChunkSize)
			}
			pipe.RPush(ctx, m.chunkKey(inode, uint32(left/ChunkSize)), marshalSlice(uint32(left%ChunkSize), 0, 0, 0, l))
			buf := marshalSlice(0, 0, 0, 0, ChunkSize)
			for _, indx := range zeroChunks {
				pipe.RPushX(ctx, m.chunkKey(inode, indx), buf)
			}
			if right > (left/ChunkSize+1)*ChunkSize && right%ChunkSize > 0 {
				pipe.RPush(ctx, m.chunkKey(inode, uint32(right/ChunkSize)), marshalSlice(0, 0, 0, 0, uint32(right%ChunkSize)))
			}
			pipe.IncrBy(ctx, m.usedSpaceKey(), newSpace)
			return nil
		})
		if err == nil {
			if attr != nil {
				*attr = t
			}
		}
		return err
	}, m.inodeKey(inode))
	if err == nil {
		m.updateStats(newSpace, 0)
	}
	return errno(err)
}

func (m *redisMeta) Fallocate(ctx Context, inode Ino, mode uint8, off uint64, size uint64) syscall.Errno {
	if mode&fallocCollapesRange != 0 && mode != fallocCollapesRange {
		return syscall.EINVAL
	}
	if mode&fallocInsertRange != 0 && mode != fallocInsertRange {
		return syscall.EINVAL
	}
	if mode == fallocInsertRange || mode == fallocCollapesRange {
		return syscall.ENOTSUP
	}
	if mode&fallocPunchHole != 0 && mode&fallocKeepSize == 0 {
		return syscall.EINVAL
	}
	if size == 0 {
		return syscall.EINVAL
	}
	defer timeit(time.Now())
	f := m.of.find(inode)
	if f != nil {
		f.Lock()
		defer f.Unlock()
	}
	defer func() { m.of.InvalidateChunk(inode, 0xFFFFFFFF) }()
	var newSpace int64
	err := m.txn(ctx, func(tx *redis.Tx) error {
		var t Attr
		a, err := tx.Get(ctx, m.inodeKey(inode)).Bytes()
		if err != nil {
			return err
		}
		m.parseAttr(a, &t)
		if t.Typ == TypeFIFO {
			return syscall.EPIPE
		}
		if t.Typ != TypeFile {
			return syscall.EPERM
		}
		length := t.Length
		if off+size > t.Length {
			if mode&fallocKeepSize == 0 {
				length = off + size
			}
		}

		old := t.Length
		newSpace = align4K(length) - align4K(old)
		if newSpace > 0 && m.checkQuota(newSpace, 0) {
			return syscall.ENOSPC
		}
		t.Length = length
		now := time.Now()
		t.Mtime = now.Unix()
		t.Mtimensec = uint32(now.Nanosecond())
		t.Ctime = now.Unix()
		t.Ctimensec = uint32(now.Nanosecond())
		_, err = tx.TxPipelined(ctx, func(pipe redis.Pipeliner) error {
			pipe.Set(ctx, m.inodeKey(inode), m.marshal(&t), 0)
			if mode&(fallocZeroRange|fallocPunchHole) != 0 {
				if off+size > old {
					size = old - off
				}
				for size > 0 {
					indx := uint32(off / ChunkSize)
					coff := off % ChunkSize
					l := size
					if coff+size > ChunkSize {
						l = ChunkSize - coff
					}
					pipe.RPush(ctx, m.chunkKey(inode, indx), marshalSlice(uint32(coff), 0, 0, 0, uint32(l)))
					off += l
					size -= l
				}
			}
			pipe.IncrBy(ctx, m.usedSpaceKey(), align4K(length)-align4K(old))
			return nil
		})
		return err
	}, m.inodeKey(inode))
	if err == nil {
		m.updateStats(newSpace, 0)
	}
	return errno(err)
}

func (m *redisMeta) SetAttr(ctx Context, inode Ino, set uint16, sugidclearmode uint8, attr *Attr) syscall.Errno {
	defer timeit(time.Now())
	inode = m.checkRoot(inode)
	defer func() { m.of.InvalidateChunk(inode, 0xFFFFFFFE) }()
	return errno(m.txn(ctx, func(tx *redis.Tx) error {
		var cur Attr
		a, err := tx.Get(ctx, m.inodeKey(inode)).Bytes()
		if err != nil {
			return err
		}
		m.parseAttr(a, &cur)
		if (set&(SetAttrUID|SetAttrGID)) != 0 && (set&SetAttrMode) != 0 {
			attr.Mode |= (cur.Mode & 06000)
		}
		var changed bool
		if (cur.Mode&06000) != 0 && (set&(SetAttrUID|SetAttrGID)) != 0 {
			clearSUGID(ctx, &cur, attr)
			changed = true
		}
		if set&SetAttrUID != 0 && cur.Uid != attr.Uid {
			cur.Uid = attr.Uid
			changed = true
		}
		if set&SetAttrGID != 0 && cur.Gid != attr.Gid {
			cur.Gid = attr.Gid
			changed = true
		}
		if set&SetAttrMode != 0 {
			if ctx.Uid() != 0 && (attr.Mode&02000) != 0 {
				if ctx.Gid() != cur.Gid {
					attr.Mode &= 05777
				}
			}
			if attr.Mode != cur.Mode {
				cur.Mode = attr.Mode
				changed = true
			}
		}
		now := time.Now()
		if set&SetAttrAtime != 0 && (cur.Atime != attr.Atime || cur.Atimensec != attr.Atimensec) {
			cur.Atime = attr.Atime
			cur.Atimensec = attr.Atimensec
			changed = true
		}
		if set&SetAttrAtimeNow != 0 {
			cur.Atime = now.Unix()
			cur.Atimensec = uint32(now.Nanosecond())
			changed = true
		}
		if set&SetAttrMtime != 0 && (cur.Mtime != attr.Mtime || cur.Mtimensec != attr.Mtimensec) {
			cur.Mtime = attr.Mtime
			cur.Mtimensec = attr.Mtimensec
			changed = true
		}
		if set&SetAttrMtimeNow != 0 {
			cur.Mtime = now.Unix()
			cur.Mtimensec = uint32(now.Nanosecond())
			changed = true
		}
		if !changed {
			*attr = cur
			return nil
		}
		cur.Ctime = now.Unix()
		cur.Ctimensec = uint32(now.Nanosecond())
		_, err = tx.TxPipelined(ctx, func(pipe redis.Pipeliner) error {
			pipe.Set(ctx, m.inodeKey(inode), m.marshal(&cur), 0)
			return nil
		})
		if err == nil {
			*attr = cur
		}
		return err
	}, m.inodeKey(inode)))
}

func (m *redisMeta) doReadlink(ctx Context, inode Ino) ([]byte, error) {
	return m.rdb.Get(ctx, m.symKey(inode)).Bytes()
}

func (m *redisMeta) doMknod(ctx Context, parent Ino, name string, _type uint8, mode, cumask uint16, rdev uint32, path string, inode *Ino, attr *Attr) syscall.Errno {
	var ino Ino
	var err error
	if parent == TrashInode {
		var next int64
		next, err = m.incrCounter("nextTrash", 1)
		ino = TrashInode + Ino(next)
	} else {
		ino, err = m.nextInode()
	}
	if err != nil {
		return errno(err)
	}
	if attr == nil {
		attr = &Attr{}
	}
	attr.Typ = _type
	attr.Mode = mode & ^cumask
	attr.Uid = ctx.Uid()
	attr.Gid = ctx.Gid()
	if _type == TypeDirectory {
		attr.Nlink = 2
		attr.Length = 4 << 10
	} else {
		attr.Nlink = 1
		if _type == TypeSymlink {
			attr.Length = uint64(len(path))
		} else {
			attr.Length = 0
			attr.Rdev = rdev
		}
	}
	attr.Parent = parent
	attr.Full = true
	if inode != nil {
		*inode = ino
	}

	err = m.txn(ctx, func(tx *redis.Tx) error {
		var pattr Attr
		a, err := tx.Get(ctx, m.inodeKey(parent)).Bytes()
		if err != nil {
			return err
		}
		m.parseAttr(a, &pattr)
		if pattr.Typ != TypeDirectory {
			return syscall.ENOTDIR
		}

		buf, err := tx.HGet(ctx, m.entryKey(parent), name).Bytes()
		if err != nil && err != redis.Nil {
			return err
		}
		var foundIno Ino
		var foundType uint8
		if err == nil {
			foundType, foundIno = m.parseEntry(buf)
		} else if m.conf.CaseInsensi { // err == redis.Nil
			if entry := m.resolveCase(ctx, parent, name); entry != nil {
				foundType, foundIno = entry.Attr.Typ, entry.Inode
			}
		}
		if foundIno != 0 {
			if _type == TypeFile || _type == TypeDirectory { // file for create, directory for subTrash
				a, err = tx.Get(ctx, m.inodeKey(foundIno)).Bytes()
				if err == nil {
					m.parseAttr(a, attr)
				} else if err == redis.Nil {
					*attr = Attr{Typ: foundType, Parent: parent} // corrupt entry
				} else {
					return err
				}
				if inode != nil {
					*inode = foundIno
				}
			}
			return syscall.EEXIST
		}

		var updateParent bool
		now := time.Now()
		if parent != TrashInode {
			if _type == TypeDirectory {
				pattr.Nlink++
				updateParent = true
			}
			if updateParent || now.Sub(time.Unix(pattr.Mtime, int64(pattr.Mtimensec))) >= minUpdateTime {
				pattr.Mtime = now.Unix()
				pattr.Mtimensec = uint32(now.Nanosecond())
				pattr.Ctime = now.Unix()
				pattr.Ctimensec = uint32(now.Nanosecond())
				updateParent = true
			}
		}
		attr.Atime = now.Unix()
		attr.Atimensec = uint32(now.Nanosecond())
		attr.Mtime = now.Unix()
		attr.Mtimensec = uint32(now.Nanosecond())
		attr.Ctime = now.Unix()
		attr.Ctimensec = uint32(now.Nanosecond())
		if pattr.Mode&02000 != 0 || ctx.Value(CtxKey("behavior")) == "Hadoop" || runtime.GOOS == "darwin" {
			attr.Gid = pattr.Gid
			if _type == TypeDirectory && runtime.GOOS == "linux" {
				attr.Mode |= pattr.Mode & 02000
			}
		}

		_, err = tx.TxPipelined(ctx, func(pipe redis.Pipeliner) error {
			pipe.HSet(ctx, m.entryKey(parent), name, m.packEntry(_type, ino))
			if updateParent {
				pipe.Set(ctx, m.inodeKey(parent), m.marshal(&pattr), 0)
			}
			pipe.Set(ctx, m.inodeKey(ino), m.marshal(attr), 0)
			if _type == TypeSymlink {
				pipe.Set(ctx, m.symKey(ino), path, 0)
			}
			pipe.IncrBy(ctx, m.usedSpaceKey(), align4K(0))
			pipe.Incr(ctx, m.totalInodesKey())
			return nil
		})
		return err
	}, m.inodeKey(parent), m.entryKey(parent))
	if err == nil {
		m.updateStats(align4K(0), 1)
	}
	return errno(err)
}

func (m *redisMeta) doUnlink(ctx Context, parent Ino, name string) syscall.Errno {
	var _type uint8
	var trash, inode Ino
	keys := []string{m.entryKey(parent), m.inodeKey(parent)}
	if st := m.checkTrash(parent, &trash); st != 0 {
		return st
	}
	if trash == 0 {
		defer func() { m.of.InvalidateChunk(inode, 0xFFFFFFFE) }()
	}
	var opened bool
	var attr Attr
	var newSpace, newInode int64
	err := m.txn(ctx, func(tx *redis.Tx) error {
		buf, err := tx.HGet(ctx, m.entryKey(parent), name).Bytes()
		if err == redis.Nil && m.conf.CaseInsensi {
			if e := m.resolveCase(ctx, parent, name); e != nil {
				name = string(e.Name)
				buf = m.packEntry(e.Attr.Typ, e.Inode)
				err = nil
			}
		}
		if err != nil {
			return err
		}
		_type, inode = m.parseEntry(buf)
		if _type == TypeDirectory {
			return syscall.EPERM
		}
		if err := tx.Watch(ctx, m.inodeKey(inode)).Err(); err != nil {
			return err
		}
		rs, _ := tx.MGet(ctx, m.inodeKey(parent), m.inodeKey(inode)).Result()
		if rs[0] == nil {
			return redis.Nil
		}
		var pattr Attr
		m.parseAttr([]byte(rs[0].(string)), &pattr)
		if pattr.Typ != TypeDirectory {
			return syscall.ENOTDIR
		}
		var updateParent bool
		now := time.Now()
		if !isTrash(parent) && now.Sub(time.Unix(pattr.Mtime, int64(pattr.Mtimensec))) >= minUpdateTime {
			pattr.Mtime = now.Unix()
			pattr.Mtimensec = uint32(now.Nanosecond())
			pattr.Ctime = now.Unix()
			pattr.Ctimensec = uint32(now.Nanosecond())
			updateParent = true
		}
		attr = Attr{}
		opened = false
		if rs[1] != nil {
			m.parseAttr([]byte(rs[1].(string)), &attr)
			if ctx.Uid() != 0 && pattr.Mode&01000 != 0 && ctx.Uid() != pattr.Uid && ctx.Uid() != attr.Uid {
				return syscall.EACCES
			}
			attr.Ctime = now.Unix()
			attr.Ctimensec = uint32(now.Nanosecond())
			if trash == 0 {
				attr.Nlink--
				if _type == TypeFile && attr.Nlink == 0 {
					opened = m.of.IsOpen(inode)
				}
			} else if attr.Parent > 0 {
				attr.Parent = trash
			}
		} else {
			logger.Warnf("no attribute for inode %d (%d, %s)", inode, parent, name)
			trash = 0
		}

		_, err = tx.TxPipelined(ctx, func(pipe redis.Pipeliner) error {
			pipe.HDel(ctx, m.entryKey(parent), name)
			if updateParent {
				pipe.Set(ctx, m.inodeKey(parent), m.marshal(&pattr), 0)
			}
			if attr.Nlink > 0 {
				pipe.Set(ctx, m.inodeKey(inode), m.marshal(&attr), 0)
				if trash > 0 {
					pipe.HSet(ctx, m.entryKey(trash), m.trashEntry(parent, inode, name), buf)
					if attr.Parent == 0 {
						pipe.HIncrBy(ctx, m.parentKey(inode), trash.String(), 1)
					}
				}
				if attr.Parent == 0 {
					pipe.HIncrBy(ctx, m.parentKey(inode), parent.String(), -1)
				}
			} else {
				switch _type {
				case TypeFile:
					if opened {
						pipe.Set(ctx, m.inodeKey(inode), m.marshal(&attr), 0)
						pipe.SAdd(ctx, m.sustained(m.sid), strconv.Itoa(int(inode)))
					} else {
						pipe.ZAdd(ctx, m.delfiles(), &redis.Z{Score: float64(now.Unix()), Member: m.toDelete(inode, attr.Length)})
						pipe.Del(ctx, m.inodeKey(inode))
						newSpace, newInode = -align4K(attr.Length), -1
						pipe.IncrBy(ctx, m.usedSpaceKey(), newSpace)
						pipe.Decr(ctx, m.totalInodesKey())
					}
				case TypeSymlink:
					pipe.Del(ctx, m.symKey(inode))
					fallthrough
				default:
					pipe.Del(ctx, m.inodeKey(inode))
					newSpace, newInode = -align4K(0), -1
					pipe.IncrBy(ctx, m.usedSpaceKey(), newSpace)
					pipe.Decr(ctx, m.totalInodesKey())
				}
				pipe.Del(ctx, m.xattrKey(inode))
				if attr.Parent == 0 {
					pipe.Del(ctx, m.parentKey(inode))
				}
			}
			return nil
		})

		return err
	}, keys...)
	if err == nil && trash == 0 {
		if _type == TypeFile && attr.Nlink == 0 {
			m.fileDeleted(opened, inode, attr.Length)
		}
		m.updateStats(newSpace, newInode)
	}
	return errno(err)
}

func (m *redisMeta) doRmdir(ctx Context, parent Ino, name string) syscall.Errno {
	var typ uint8
	var trash, inode Ino
	keys := []string{m.inodeKey(parent), m.entryKey(parent)}
	if st := m.checkTrash(parent, &trash); st != 0 {
		return st
	}
	err := m.txn(ctx, func(tx *redis.Tx) error {
		buf, err := tx.HGet(ctx, m.entryKey(parent), name).Bytes()
		if err == redis.Nil && m.conf.CaseInsensi {
			if e := m.resolveCase(ctx, parent, name); e != nil {
				name = string(e.Name)
				buf = m.packEntry(e.Attr.Typ, e.Inode)
				err = nil
			}
		}
		if err != nil {
			return err
		}
		typ, inode = m.parseEntry(buf)
		if typ != TypeDirectory {
			return syscall.ENOTDIR
		}
		if err = tx.Watch(ctx, m.inodeKey(inode), m.entryKey(inode)).Err(); err != nil {
			return err
		}

		rs, _ := tx.MGet(ctx, m.inodeKey(parent), m.inodeKey(inode)).Result()
		if rs[0] == nil {
			return redis.Nil
		}
		var pattr, attr Attr
		m.parseAttr([]byte(rs[0].(string)), &pattr)
		if pattr.Typ != TypeDirectory {
			return syscall.ENOTDIR
		}
		now := time.Now()
		pattr.Nlink--
		pattr.Mtime = now.Unix()
		pattr.Mtimensec = uint32(now.Nanosecond())
		pattr.Ctime = now.Unix()
		pattr.Ctimensec = uint32(now.Nanosecond())

		cnt, err := tx.HLen(ctx, m.entryKey(inode)).Result()
		if err != nil {
			return err
		}
		if cnt > 0 {
			return syscall.ENOTEMPTY
		}
		if rs[1] != nil {
			m.parseAttr([]byte(rs[1].(string)), &attr)
			if ctx.Uid() != 0 && pattr.Mode&01000 != 0 && ctx.Uid() != pattr.Uid && ctx.Uid() != attr.Uid {
				return syscall.EACCES
			}
			if trash > 0 {
				attr.Ctime = now.Unix()
				attr.Ctimensec = uint32(now.Nanosecond())
				attr.Parent = trash
			}
		} else {
			logger.Warnf("no attribute for inode %d (%d, %s)", inode, parent, name)
			trash = 0
		}

		_, err = tx.TxPipelined(ctx, func(pipe redis.Pipeliner) error {
			pipe.HDel(ctx, m.entryKey(parent), name)
			if !isTrash(parent) {
				pipe.Set(ctx, m.inodeKey(parent), m.marshal(&pattr), 0)
			}
			if trash > 0 {
				pipe.Set(ctx, m.inodeKey(inode), m.marshal(&attr), 0)
				pipe.HSet(ctx, m.entryKey(trash), m.trashEntry(parent, inode, name), buf)
			} else {
				pipe.Del(ctx, m.inodeKey(inode))
				pipe.Del(ctx, m.xattrKey(inode))
				pipe.IncrBy(ctx, m.usedSpaceKey(), -align4K(0))
				pipe.Decr(ctx, m.totalInodesKey())
			}
			return nil
		})
		return err
	}, keys...)
	if err == nil && trash == 0 {
		m.updateStats(-align4K(0), -1)
	}
	return errno(err)
}

func (m *redisMeta) doRename(ctx Context, parentSrc Ino, nameSrc string, parentDst Ino, nameDst string, flags uint32, inode *Ino, attr *Attr) syscall.Errno {
	exchange := flags == RenameExchange
	keys := []string{m.entryKey(parentSrc), m.inodeKey(parentSrc), m.entryKey(parentDst), m.inodeKey(parentDst)}
	var opened bool
	var trash, dino Ino
	var dtyp uint8
	var tattr Attr
	var newSpace, newInode int64
	err := m.txn(ctx, func(tx *redis.Tx) error {
		buf, err := tx.HGet(ctx, m.entryKey(parentSrc), nameSrc).Bytes()
		if err == redis.Nil && m.conf.CaseInsensi {
			if e := m.resolveCase(ctx, parentSrc, nameSrc); e != nil {
				nameSrc = string(e.Name)
				buf = m.packEntry(e.Attr.Typ, e.Inode)
				err = nil
			}
		}
		if err != nil {
			return err
		}
		typ, ino := m.parseEntry(buf)
		if parentSrc == parentDst && nameSrc == nameDst {
			if inode != nil {
				*inode = ino
			}
			return nil
		}
		keys = []string{m.inodeKey(ino)}

		dbuf, err := tx.HGet(ctx, m.entryKey(parentDst), nameDst).Bytes()
		if err == redis.Nil && m.conf.CaseInsensi {
			if e := m.resolveCase(ctx, parentDst, nameDst); e != nil {
				nameDst = string(e.Name)
				buf = m.packEntry(e.Attr.Typ, e.Inode)
				err = nil
			}
		}
		if err != nil && err != redis.Nil {
			return err
		}
		if err == nil {
			if flags == RenameNoReplace {
				return syscall.EEXIST
			}
			dtyp, dino = m.parseEntry(dbuf)
			keys = append(keys, m.inodeKey(dino))
			if dtyp == TypeDirectory {
				keys = append(keys, m.entryKey(dino))
			}
			if !exchange {
				if st := m.checkTrash(parentDst, &trash); st != 0 {
					return st
				}
			}
		}
		if err := tx.Watch(ctx, keys...).Err(); err != nil {
			return err
		}

		keys := []string{m.inodeKey(parentSrc), m.inodeKey(parentDst), m.inodeKey(ino)}
		if dino > 0 {
			keys = append(keys, m.inodeKey(dino))
		}
		rs, _ := tx.MGet(ctx, keys...).Result()
		if rs[0] == nil || rs[1] == nil || rs[2] == nil {
			return redis.Nil
		}
		var sattr, dattr, iattr Attr
		m.parseAttr([]byte(rs[0].(string)), &sattr)
		if sattr.Typ != TypeDirectory {
			return syscall.ENOTDIR
		}
		m.parseAttr([]byte(rs[1].(string)), &dattr)
		if dattr.Typ != TypeDirectory {
			return syscall.ENOTDIR
		}
		m.parseAttr([]byte(rs[2].(string)), &iattr)

		var supdate, dupdate bool
		now := time.Now()
		tattr = Attr{}
		opened = false
		if dino > 0 {
			if rs[3] == nil {
				logger.Warnf("no attribute for inode %d (%d, %s)", dino, parentDst, nameDst)
				trash = 0
			}
			m.parseAttr([]byte(rs[3].(string)), &tattr)
			tattr.Ctime = now.Unix()
			tattr.Ctimensec = uint32(now.Nanosecond())
			if exchange {
				if parentSrc != parentDst {
					if dtyp == TypeDirectory {
						tattr.Parent = parentSrc
						dattr.Nlink--
						sattr.Nlink++
						supdate, dupdate = true, true
					} else if tattr.Parent > 0 {
						tattr.Parent = parentSrc
					}
				}
			} else {
				if dtyp == TypeDirectory {
					cnt, err := tx.HLen(ctx, m.entryKey(dino)).Result()
					if err != nil {
						return err
					}
					if cnt != 0 {
						return syscall.ENOTEMPTY
					}
					dattr.Nlink--
					dupdate = true
					if trash > 0 {
						tattr.Parent = trash
					}
				} else {
					if trash == 0 {
						tattr.Nlink--
						if dtyp == TypeFile && tattr.Nlink == 0 {
							opened = m.of.IsOpen(dino)
						}
						defer func() { m.of.InvalidateChunk(dino, 0xFFFFFFFE) }()
					} else if tattr.Parent > 0 {
						tattr.Parent = trash
					}
				}
			}
			if ctx.Uid() != 0 && dattr.Mode&01000 != 0 && ctx.Uid() != dattr.Uid && ctx.Uid() != tattr.Uid {
				return syscall.EACCES
			}
		} else {
			if exchange {
				return syscall.ENOENT
			}
			dino, dtyp = 0, 0
		}
		if ctx.Uid() != 0 && sattr.Mode&01000 != 0 && ctx.Uid() != sattr.Uid && ctx.Uid() != iattr.Uid {
			return syscall.EACCES
		}

		if parentSrc != parentDst {
			if typ == TypeDirectory {
				iattr.Parent = parentDst
				sattr.Nlink--
				dattr.Nlink++
				supdate, dupdate = true, true
			} else if iattr.Parent > 0 {
				iattr.Parent = parentDst
			}
		}
		if supdate || now.Sub(time.Unix(sattr.Mtime, int64(sattr.Mtimensec))) >= minUpdateTime {
			sattr.Mtime = now.Unix()
			sattr.Mtimensec = uint32(now.Nanosecond())
			sattr.Ctime = now.Unix()
			sattr.Ctimensec = uint32(now.Nanosecond())
			supdate = true
		}
		if dupdate || now.Sub(time.Unix(dattr.Mtime, int64(dattr.Mtimensec))) >= minUpdateTime {
			dattr.Mtime = now.Unix()
			dattr.Mtimensec = uint32(now.Nanosecond())
			dattr.Ctime = now.Unix()
			dattr.Ctimensec = uint32(now.Nanosecond())
			dupdate = true
		}
		iattr.Ctime = now.Unix()
		iattr.Ctimensec = uint32(now.Nanosecond())
		if inode != nil {
			*inode = ino
		}
		if attr != nil {
			*attr = iattr
		}
		_, err = tx.TxPipelined(ctx, func(pipe redis.Pipeliner) error {
			if exchange { // dbuf, tattr are valid
				pipe.HSet(ctx, m.entryKey(parentSrc), nameSrc, dbuf)
				pipe.Set(ctx, m.inodeKey(dino), m.marshal(&tattr), 0)
				if parentSrc != parentDst && tattr.Parent == 0 {
					pipe.HIncrBy(ctx, m.parentKey(dino), parentSrc.String(), 1)
					pipe.HIncrBy(ctx, m.parentKey(dino), parentDst.String(), -1)
				}
			} else {
				pipe.HDel(ctx, m.entryKey(parentSrc), nameSrc)
				if dino > 0 {
					if trash > 0 {
						pipe.Set(ctx, m.inodeKey(dino), m.marshal(&tattr), 0)
						pipe.HSet(ctx, m.entryKey(trash), m.trashEntry(parentDst, dino, nameDst), dbuf)
						if tattr.Parent == 0 {
							pipe.HIncrBy(ctx, m.parentKey(dino), trash.String(), 1)
							pipe.HIncrBy(ctx, m.parentKey(dino), parentDst.String(), -1)
						}
					} else if dtyp != TypeDirectory && tattr.Nlink > 0 {
						pipe.Set(ctx, m.inodeKey(dino), m.marshal(&tattr), 0)
						if tattr.Parent == 0 {
							pipe.HIncrBy(ctx, m.parentKey(dino), parentDst.String(), -1)
						}
					} else {
						if dtyp == TypeFile {
							if opened {
								pipe.Set(ctx, m.inodeKey(dino), m.marshal(&tattr), 0)
								pipe.SAdd(ctx, m.sustained(m.sid), strconv.Itoa(int(dino)))
							} else {
								pipe.ZAdd(ctx, m.delfiles(), &redis.Z{Score: float64(now.Unix()), Member: m.toDelete(dino, tattr.Length)})
								pipe.Del(ctx, m.inodeKey(dino))
								newSpace, newInode = -align4K(tattr.Length), -1
								pipe.IncrBy(ctx, m.usedSpaceKey(), newSpace)
								pipe.Decr(ctx, m.totalInodesKey())
							}
						} else {
							if dtyp == TypeSymlink {
								pipe.Del(ctx, m.symKey(dino))
							}
							pipe.Del(ctx, m.inodeKey(dino))
							newSpace, newInode = -align4K(0), -1
							pipe.IncrBy(ctx, m.usedSpaceKey(), newSpace)
							pipe.Decr(ctx, m.totalInodesKey())
						}
						pipe.Del(ctx, m.xattrKey(dino))
						if tattr.Parent == 0 {
							pipe.Del(ctx, m.parentKey(dino))
						}
					}
				}
			}
			if parentDst != parentSrc {
				if !isTrash(parentSrc) && supdate {
					pipe.Set(ctx, m.inodeKey(parentSrc), m.marshal(&sattr), 0)
				}
				if iattr.Parent == 0 {
					pipe.HIncrBy(ctx, m.parentKey(ino), parentDst.String(), 1)
					pipe.HIncrBy(ctx, m.parentKey(ino), parentSrc.String(), -1)
				}
			}
			pipe.Set(ctx, m.inodeKey(ino), m.marshal(&iattr), 0)
			pipe.HSet(ctx, m.entryKey(parentDst), nameDst, buf)
			if dupdate {
				pipe.Set(ctx, m.inodeKey(parentDst), m.marshal(&dattr), 0)
			}
			return nil
		})
		return err
	}, keys...)
	if err == nil && !exchange && trash == 0 {
		if dino > 0 && dtyp == TypeFile && tattr.Nlink == 0 {
			m.fileDeleted(opened, dino, tattr.Length)
		}
		m.updateStats(newSpace, newInode)
	}
	return errno(err)
}

func (m *redisMeta) doLink(ctx Context, inode, parent Ino, name string, attr *Attr) syscall.Errno {
	return errno(m.txn(ctx, func(tx *redis.Tx) error {
		rs, err := tx.MGet(ctx, m.inodeKey(parent), m.inodeKey(inode)).Result()
		if err != nil {
			return err
		}
		if rs[0] == nil || rs[1] == nil {
			return redis.Nil
		}
		var pattr, iattr Attr
		m.parseAttr([]byte(rs[0].(string)), &pattr)
		if pattr.Typ != TypeDirectory {
			return syscall.ENOTDIR
		}
		var updateParent bool
		now := time.Now()
		if now.Sub(time.Unix(pattr.Mtime, int64(pattr.Mtimensec))) >= minUpdateTime {
			pattr.Mtime = now.Unix()
			pattr.Mtimensec = uint32(now.Nanosecond())
			pattr.Ctime = now.Unix()
			pattr.Ctimensec = uint32(now.Nanosecond())
			updateParent = true
		}
		m.parseAttr([]byte(rs[1].(string)), &iattr)
		if iattr.Typ == TypeDirectory {
			return syscall.EPERM
		}
		oldParent := iattr.Parent
		iattr.Parent = 0
		iattr.Ctime = now.Unix()
		iattr.Ctimensec = uint32(now.Nanosecond())
		iattr.Nlink++

		err = tx.HGet(ctx, m.entryKey(parent), name).Err()
		if err != nil && err != redis.Nil {
			return err
		} else if err == nil {
			return syscall.EEXIST
		} else if err == redis.Nil && m.conf.CaseInsensi && m.resolveCase(ctx, parent, name) != nil {
			return syscall.EEXIST
		}

		_, err = tx.TxPipelined(ctx, func(pipe redis.Pipeliner) error {
			pipe.HSet(ctx, m.entryKey(parent), name, m.packEntry(iattr.Typ, inode))
			if updateParent {
				pipe.Set(ctx, m.inodeKey(parent), m.marshal(&pattr), 0)
			}
			pipe.Set(ctx, m.inodeKey(inode), m.marshal(&iattr), 0)
			if oldParent > 0 {
				pipe.HIncrBy(ctx, m.parentKey(inode), oldParent.String(), 1)
			}
			pipe.HIncrBy(ctx, m.parentKey(inode), parent.String(), 1)
			return nil
		})
		if err == nil && attr != nil {
			*attr = iattr
		}
		return err
	}, m.inodeKey(inode), m.entryKey(parent), m.inodeKey(parent)))
}

func (m *redisMeta) doReaddir(ctx Context, inode Ino, plus uint8, entries *[]*Entry, limit int) syscall.Errno {
	var stop = errors.New("stop")
	err := m.hscan(ctx, m.entryKey(inode), func(keys []string) error {
		newEntries := make([]Entry, len(keys)/2)
		newAttrs := make([]Attr, len(keys)/2)
		for i := 0; i < len(keys); i += 2 {
			typ, ino := m.parseEntry([]byte(keys[i+1]))
			if keys[i] == "" {
				logger.Errorf("Corrupt entry with empty name: inode %d parent %d", ino, inode)
				continue
			}
			ent := &newEntries[i/2]
			ent.Inode = ino
			ent.Name = []byte(keys[i])
			ent.Attr = &newAttrs[i/2]
			ent.Attr.Typ = typ
			*entries = append(*entries, ent)
			if limit > 0 && len(*entries) >= limit {
				return stop
			}
		}
		return nil
	})
	if errors.Is(err, stop) {
		err = nil
	}
	if err != nil {
		return errno(err)
	}

	if plus != 0 {
		fillAttr := func(es []*Entry) error {
			var keys = make([]string, len(es))
			for i, e := range es {
				keys[i] = m.inodeKey(e.Inode)
			}
			rs, err := m.rdb.MGet(ctx, keys...).Result()
			if err != nil {
				return err
			}
			for j, re := range rs {
				if re != nil {
					if a, ok := re.(string); ok {
						m.parseAttr([]byte(a), es[j].Attr)
					}
				}
			}
			return nil
		}
		batchSize := 4096
		nEntries := len(*entries)
		if nEntries <= batchSize {
			err = fillAttr(*entries)
		} else {
			indexCh := make(chan []*Entry, 10)
			var wg sync.WaitGroup
			for i := 0; i < 2; i++ {
				wg.Add(1)
				go func() {
					defer wg.Done()
					for es := range indexCh {
						e := fillAttr(es)
						if e != nil {
							err = e
							break
						}
					}
				}()
			}
			for i := 0; i < nEntries; i += batchSize {
				if i+batchSize > nEntries {
					indexCh <- (*entries)[i:]
				} else {
					indexCh <- (*entries)[i : i+batchSize]
				}
			}
			close(indexCh)
			wg.Wait()
		}
		if err != nil {
			return errno(err)
		}
	}
	return 0
}

func (m *redisMeta) doCleanStaleSession(sid uint64) error {
	var fail bool
	// release locks
	var ctx = Background
	ssid := strconv.FormatInt(int64(sid), 10)
	key := m.lockedKey(sid)
	if inodes, err := m.rdb.SMembers(ctx, key).Result(); err == nil {
		for _, k := range inodes {
			owners, err := m.rdb.HKeys(ctx, k).Result()
			if err != nil {
				logger.Warnf("HKeys %s: %s", k, err)
				fail = true
				continue
			}
			var fields []string
			for _, o := range owners {
				if strings.Split(o, "_")[0] == ssid {
					fields = append(fields, o)
				}
			}
			if len(fields) > 0 {
				if err = m.rdb.HDel(ctx, k, fields...).Err(); err != nil {
					logger.Warnf("HDel %s %s: %s", k, fields, err)
					fail = true
					continue
				}
			}
			if err = m.rdb.SRem(ctx, key, k).Err(); err != nil {
				logger.Warnf("SRem %s %s: %s", key, k, err)
				fail = true
			}
		}
	} else {
		logger.Warnf("SMembers %s: %s", key, err)
		fail = true
	}

	key = m.sustained(sid)
	if inodes, err := m.rdb.SMembers(ctx, key).Result(); err == nil {
		for _, sinode := range inodes {
			inode, _ := strconv.ParseInt(sinode, 10, 0)
			if err = m.doDeleteSustainedInode(sid, Ino(inode)); err != nil {
				logger.Warnf("Delete sustained inode %d of sid %d: %s", inode, sid, err)
				fail = true
			}
		}
	} else {
		logger.Warnf("SMembers %s: %s", key, err)
		fail = true
	}

	if !fail {
		if err := m.rdb.HDel(ctx, m.sessionInfos(), ssid).Err(); err != nil {
			logger.Warnf("HDel sessionInfos %s: %s", ssid, err)
			fail = true
		}
	}
	if fail {
		return fmt.Errorf("failed to clean up sid %d", sid)
	} else {
		if n, err := m.rdb.ZRem(ctx, m.allSessions(), ssid).Result(); err != nil {
			return err
		} else if n == 1 {
			return nil
		}
		return m.rdb.ZRem(ctx, legacySessions, ssid).Err()
	}
}

func (m *redisMeta) doFindStaleSessions(limit int) ([]uint64, error) {
	vals, err := m.rdb.ZRangeByScore(Background, m.allSessions(), &redis.ZRangeBy{
		Max:   strconv.FormatInt(time.Now().Unix(), 10),
		Count: int64(limit)}).Result()
	if err != nil {
		return nil, err
	}
	sids := make([]uint64, len(vals))
	for i, v := range vals {
		sids[i], _ = strconv.ParseUint(v, 10, 64)
	}
	limit -= len(sids)
	if limit <= 0 {
		return sids, nil
	}

	// check clients with version before 1.0-beta3 as well
	vals, err = m.rdb.ZRangeByScore(Background, legacySessions, &redis.ZRangeBy{
		Max:   strconv.FormatInt(time.Now().Add(time.Minute*-5).Unix(), 10),
		Count: int64(limit)}).Result()
	if err != nil {
		logger.Errorf("Scan stale legacy sessions: %s", err)
		return sids, nil
	}
	for _, v := range vals {
		sid, _ := strconv.ParseUint(v, 10, 64)
		sids = append(sids, sid)
	}
	return sids, nil
}

func (m *redisMeta) doRefreshSession() {
	m.rdb.ZAdd(Background, m.allSessions(), &redis.Z{
		Score:  float64(m.expireTime()),
		Member: strconv.FormatUint(m.sid, 10)})
}

func (m *redisMeta) doDeleteSustainedInode(sid uint64, inode Ino) error {
	var attr Attr
	var ctx = Background
	a, err := m.rdb.Get(ctx, m.inodeKey(inode)).Bytes()
	if err == redis.Nil {
		return nil
	}
	if err != nil {
		return err
	}
	m.parseAttr(a, &attr)
	var newSpace int64
	_, err = m.rdb.TxPipelined(ctx, func(pipe redis.Pipeliner) error {
		pipe.ZAdd(ctx, m.delfiles(), &redis.Z{Score: float64(time.Now().Unix()), Member: m.toDelete(inode, attr.Length)})
		pipe.Del(ctx, m.inodeKey(inode))
		newSpace = -align4K(attr.Length)
		pipe.IncrBy(ctx, m.usedSpaceKey(), newSpace)
		pipe.Decr(ctx, m.totalInodesKey())
		pipe.SRem(ctx, m.sustained(sid), strconv.Itoa(int(inode)))
		return nil
	})
	if err == nil {
		m.updateStats(newSpace, -1)
		m.tryDeleteFileData(inode, attr.Length)
	}
	return err
}

func (m *redisMeta) Read(ctx Context, inode Ino, indx uint32, chunks *[]Slice) syscall.Errno {
	f := m.of.find(inode)
	if f != nil {
		f.RLock()
		defer f.RUnlock()
	}
	if cs, ok := m.of.ReadChunk(inode, indx); ok {
		*chunks = cs
		return 0
	}
	defer timeit(time.Now())
	vals, err := m.rdb.LRange(ctx, m.chunkKey(inode, indx), 0, 1000000).Result()
	if err != nil {
		return errno(err)
	}
	ss := readSlices(vals)
	*chunks = buildSlice(ss)
	m.of.CacheChunk(inode, indx, *chunks)
	if !m.conf.ReadOnly && (len(vals) >= 5 || len(*chunks) >= 5) {
		go m.compactChunk(inode, indx, false)
	}
	return 0
}

func (m *redisMeta) Write(ctx Context, inode Ino, indx uint32, off uint32, slice Slice) syscall.Errno {
	defer timeit(time.Now())
	f := m.of.find(inode)
	if f != nil {
		f.Lock()
		defer f.Unlock()
	}
	defer func() { m.of.InvalidateChunk(inode, indx) }()
	var newSpace int64
	var needCompact bool
	err := m.txn(ctx, func(tx *redis.Tx) error {
		var attr Attr
		a, err := tx.Get(ctx, m.inodeKey(inode)).Bytes()
		if err != nil {
			return err
		}
		m.parseAttr(a, &attr)
		if attr.Typ != TypeFile {
			return syscall.EPERM
		}
		newleng := uint64(indx)*ChunkSize + uint64(off) + uint64(slice.Len)
		if newleng > attr.Length {
			newSpace = align4K(newleng) - align4K(attr.Length)
			attr.Length = newleng
		}
		if m.checkQuota(newSpace, 0) {
			return syscall.ENOSPC
		}
		now := time.Now()
		attr.Mtime = now.Unix()
		attr.Mtimensec = uint32(now.Nanosecond())
		attr.Ctime = now.Unix()
		attr.Ctimensec = uint32(now.Nanosecond())

		var rpush *redis.IntCmd
		_, err = tx.TxPipelined(ctx, func(pipe redis.Pipeliner) error {
			rpush = pipe.RPush(ctx, m.chunkKey(inode, indx), marshalSlice(off, slice.Chunkid, slice.Size, slice.Off, slice.Len))
			// most of chunk are used by single inode, so use that as the default (1 == not exists)
			// pipe.Incr(ctx, r.sliceKey(slice.Chunkid, slice.Size))
			pipe.Set(ctx, m.inodeKey(inode), m.marshal(&attr), 0)
			if newSpace > 0 {
				pipe.IncrBy(ctx, m.usedSpaceKey(), newSpace)
			}
			return nil
		})
		if err == nil {
			needCompact = rpush.Val()%100 == 99
		}
		return err
	}, m.inodeKey(inode))
	if err == nil {
		if needCompact {
			go m.compactChunk(inode, indx, false)
		}
		m.updateStats(newSpace, 0)
	}
	return errno(err)
}

func (m *redisMeta) CopyFileRange(ctx Context, fin Ino, offIn uint64, fout Ino, offOut uint64, size uint64, flags uint32, copied *uint64) syscall.Errno {
	defer timeit(time.Now())
	f := m.of.find(fout)
	if f != nil {
		f.Lock()
		defer f.Unlock()
	}
	var newSpace int64
	defer func() { m.of.InvalidateChunk(fout, 0xFFFFFFFF) }()
	err := m.txn(ctx, func(tx *redis.Tx) error {
		rs, err := tx.MGet(ctx, m.inodeKey(fin), m.inodeKey(fout)).Result()
		if err != nil {
			return err
		}
		if rs[0] == nil || rs[1] == nil {
			return redis.Nil
		}
		var sattr Attr
		m.parseAttr([]byte(rs[0].(string)), &sattr)
		if sattr.Typ != TypeFile {
			return syscall.EINVAL
		}
		if offIn >= sattr.Length {
			*copied = 0
			return nil
		}
		if offIn+size > sattr.Length {
			size = sattr.Length - offIn
		}
		var attr Attr
		m.parseAttr([]byte(rs[1].(string)), &attr)
		if attr.Typ != TypeFile {
			return syscall.EINVAL
		}

		newleng := offOut + size
		if newleng > attr.Length {
			newSpace = align4K(newleng) - align4K(attr.Length)
			attr.Length = newleng
		}
		if m.checkQuota(newSpace, 0) {
			return syscall.ENOSPC
		}
		now := time.Now()
		attr.Mtime = now.Unix()
		attr.Mtimensec = uint32(now.Nanosecond())
		attr.Ctime = now.Unix()
		attr.Ctimensec = uint32(now.Nanosecond())

		p := tx.Pipeline()
		for i := offIn / ChunkSize; i <= (offIn+size)/ChunkSize; i++ {
			p.LRange(ctx, m.chunkKey(fin, uint32(i)), 0, 1000000)
		}
		vals, err := p.Exec(ctx)
		if err != nil {
			return err
		}

		_, err = tx.Pipelined(ctx, func(pipe redis.Pipeliner) error {
			coff := offIn / ChunkSize * ChunkSize
			for _, v := range vals {
				sv := v.(*redis.StringSliceCmd).Val()
				// Add a zero chunk for hole
				ss := append([]*slice{{len: ChunkSize}}, readSlices(sv)...)
				cs := buildSlice(ss)
				tpos := coff
				for _, s := range cs {
					pos := tpos
					tpos += uint64(s.Len)
					if pos < offIn+size && pos+uint64(s.Len) > offIn {
						if pos < offIn {
							dec := offIn - pos
							s.Off += uint32(dec)
							pos += dec
							s.Len -= uint32(dec)
						}
						if pos+uint64(s.Len) > offIn+size {
							dec := pos + uint64(s.Len) - (offIn + size)
							s.Len -= uint32(dec)
						}
						doff := pos - offIn + offOut
						indx := uint32(doff / ChunkSize)
						dpos := uint32(doff % ChunkSize)
						if dpos+s.Len > ChunkSize {
							pipe.RPush(ctx, m.chunkKey(fout, indx), marshalSlice(dpos, s.Chunkid, s.Size, s.Off, ChunkSize-dpos))
							if s.Chunkid > 0 {
								pipe.HIncrBy(ctx, m.sliceRefs(), m.sliceKey(s.Chunkid, s.Size), 1)
							}

							skip := ChunkSize - dpos
							pipe.RPush(ctx, m.chunkKey(fout, indx+1), marshalSlice(0, s.Chunkid, s.Size, s.Off+skip, s.Len-skip))
							if s.Chunkid > 0 {
								pipe.HIncrBy(ctx, m.sliceRefs(), m.sliceKey(s.Chunkid, s.Size), 1)
							}
						} else {
							pipe.RPush(ctx, m.chunkKey(fout, indx), marshalSlice(dpos, s.Chunkid, s.Size, s.Off, s.Len))
							if s.Chunkid > 0 {
								pipe.HIncrBy(ctx, m.sliceRefs(), m.sliceKey(s.Chunkid, s.Size), 1)
							}
						}
					}
				}
				coff += ChunkSize
			}
			pipe.Set(ctx, m.inodeKey(fout), m.marshal(&attr), 0)
			if newSpace > 0 {
				pipe.IncrBy(ctx, m.usedSpaceKey(), newSpace)
			}
			return nil
		})
		if err == nil {
			*copied = size
		}
		return err
	}, m.inodeKey(fout), m.inodeKey(fin))
	if err == nil {
		m.updateStats(newSpace, 0)
	}
	return errno(err)
}

func (m *redisMeta) doGetParents(ctx Context, inode Ino) map[Ino]int {
	vals, err := m.rdb.HGetAll(ctx, m.parentKey(inode)).Result()
	if err != nil {
		logger.Warnf("Scan parent key of inode %d: %s", inode, err)
		return nil
	}
	ps := make(map[Ino]int)
	for k, v := range vals {
		if n, _ := strconv.Atoi(v); n > 0 {
			ino, _ := strconv.ParseUint(k, 10, 64)
			ps[Ino(ino)] = n
		}
	}
	return ps
}

// For now only deleted files
func (m *redisMeta) cleanupLegacies() {
	for {
		utils.SleepWithJitter(time.Minute)
		rng := &redis.ZRangeBy{Max: strconv.FormatInt(time.Now().Add(-time.Hour).Unix(), 10), Count: 1000}
		vals, err := m.rdb.ZRangeByScore(Background, m.delfiles(), rng).Result()
		if err != nil {
			continue
		}
		var count int
		for _, v := range vals {
			ps := strings.Split(v, ":")
			if len(ps) != 2 {
				inode, _ := strconv.ParseUint(ps[0], 10, 64)
				var length uint64 = 1 << 30
				if len(ps) > 2 {
					length, _ = strconv.ParseUint(ps[2], 10, 64)
				}
				logger.Infof("cleanup legacy delfile inode %d with %d bytes (%s)", inode, length, v)
				m.doDeleteFileData_(Ino(inode), length, v)
				count++
			}
		}
		if count == 0 {
			return
		}
	}
}

func (m *redisMeta) doFindDeletedFiles(ts int64, limit int) (map[Ino]uint64, error) {
	rng := &redis.ZRangeBy{Max: strconv.FormatInt(ts, 10), Count: int64(limit)}
	vals, err := m.rdb.ZRangeByScore(Background, m.delfiles(), rng).Result()
	if err != nil {
		return nil, err
	}
	files := make(map[Ino]uint64, len(vals))
	for _, v := range vals {
		ps := strings.Split(v, ":")
		if len(ps) != 2 { // will be cleaned up as legacy
			continue
		}
		inode, _ := strconv.ParseUint(ps[0], 10, 64)
		files[Ino(inode)], _ = strconv.ParseUint(ps[1], 10, 64)
	}
	return files, nil
}

func (m *redisMeta) doCleanupSlices() {
	_ = m.hscan(Background, m.sliceRefs(), func(keys []string) error {
		for i := 0; i < len(keys); i += 2 {
			key, val := keys[i], keys[i+1]
			if strings.HasPrefix(val, "-") { // < 0
				ps := strings.Split(key, "_")
				if len(ps) == 2 {
					chunkid, _ := strconv.ParseUint(ps[0][1:], 10, 64)
					size, _ := strconv.ParseUint(ps[1], 10, 32)
					if chunkid > 0 && size > 0 {
						m.deleteSlice(chunkid, uint32(size))
					}
				}
			} else if val == "0" {
				m.cleanupZeroRef(key)
			}
		}
		return nil
	})
}

func (m *redisMeta) cleanupZeroRef(key string) {
	var ctx = Background
	_ = m.txn(ctx, func(tx *redis.Tx) error {
		v, err := tx.HGet(ctx, m.sliceRefs(), key).Int()
		if err != nil {
			return err
		}
		if v != 0 {
			return syscall.EINVAL
		}
		_, err = tx.Pipelined(ctx, func(p redis.Pipeliner) error {
			p.HDel(ctx, m.sliceRefs(), key)
			return nil
		})
		return err
	}, m.sliceRefs())
}

func (m *redisMeta) cleanupLeakedChunks() {
	var ctx = Background
	prefix := len(m.prefix)
	_ = m.scan(ctx, "c*", func(ckeys []string) error {
		var ikeys []string
		var rs []*redis.IntCmd
		p := m.rdb.Pipeline()
		for _, k := range ckeys {
			ps := strings.Split(k, "_")
			if len(ps) != 2 {
				continue
			}
			ino, _ := strconv.ParseInt(ps[0][prefix+1:], 10, 0)
			ikeys = append(ikeys, k)
			rs = append(rs, p.Exists(ctx, m.inodeKey(Ino(ino))))
		}
		if len(rs) > 0 {
			_, err := p.Exec(ctx)
			if err != nil {
				logger.Errorf("check inodes: %s", err)
				return err
			}
			for i, rr := range rs {
				if rr.Val() == 0 {
					key := ikeys[i]
					logger.Infof("found leaked chunk %s", key)
					ps := strings.Split(key, "_")
					ino, _ := strconv.ParseInt(ps[0][prefix+1:], 10, 0)
					indx, _ := strconv.Atoi(ps[1])
					_ = m.deleteChunk(Ino(ino), uint32(indx))
				}
			}
		}
		return nil
	})
}

func (m *redisMeta) cleanupOldSliceRefs() {
	var ctx = Background
	_ = m.scan(ctx, "k*", func(ckeys []string) error {
		values, err := m.rdb.MGet(ctx, ckeys...).Result()
		if err != nil {
			logger.Warnf("mget slices: %s", err)
			return err
		}
		var todel []string
		for i, v := range values {
			if v == nil {
				continue
			}
			if strings.HasPrefix(v.(string), m.prefix+"-") || v == "0" { // < 0
				// the objects will be deleted by gc
				todel = append(todel, ckeys[i])
			} else {
				vv, _ := strconv.Atoi(v.(string))
				m.rdb.HIncrBy(ctx, m.sliceRefs(), ckeys[i], int64(vv))
				m.rdb.DecrBy(ctx, ckeys[i], int64(vv))
				logger.Infof("move refs %d for slice %s", vv, ckeys[i])
			}
		}
		m.rdb.Del(ctx, todel...)
		return nil
	})
}

func (m *redisMeta) toDelete(inode Ino, length uint64) string {
	return inode.String() + ":" + strconv.Itoa(int(length))
}

func (m *redisMeta) deleteChunk(inode Ino, indx uint32) error {
	var ctx = Background
	key := m.chunkKey(inode, indx)
	for {
		var slices []*slice
		var rs []*redis.IntCmd
		err := m.txn(ctx, func(tx *redis.Tx) error {
			vals, err := tx.LRange(ctx, key, 0, 100).Result()
			if err == redis.Nil {
				return nil
			}
			slices = nil
			rs = nil
			_, err = tx.TxPipelined(ctx, func(pipe redis.Pipeliner) error {
				for _, v := range vals {
					pipe.LPop(ctx, key)
					rb := utils.ReadBuffer([]byte(v))
					_ = rb.Get32() // pos
					chunkid := rb.Get64()
					if chunkid == 0 {
						continue
					}
					size := rb.Get32()
					slices = append(slices, &slice{chunkid: chunkid, size: size})
					rs = append(rs, pipe.HIncrBy(ctx, m.sliceRefs(), m.sliceKey(chunkid, size), -1))
				}
				return nil
			})
			return err
		}, key)
		if err != nil {
			return fmt.Errorf("delete slice from chunk %s fail: %s, retry later", key, err)
		}
		for i, s := range slices {
			if rs[i].Val() < 0 {
				m.deleteSlice(s.chunkid, s.size)
			}
		}
		if len(slices) < 100 {
			break
		}
	}
	return nil
}

func (m *redisMeta) doDeleteFileData(inode Ino, length uint64) {
	m.doDeleteFileData_(inode, length, "")
}

func (m *redisMeta) doDeleteFileData_(inode Ino, length uint64, tracking string) {
	var ctx = Background
	var indx uint32
	p := m.rdb.Pipeline()
	for uint64(indx)*ChunkSize < length {
		var keys []string
		for i := 0; uint64(indx)*ChunkSize < length && i < 1000; i++ {
			key := m.chunkKey(inode, indx)
			keys = append(keys, key)
			_ = p.LLen(ctx, key)
			indx++
		}
		cmds, err := p.Exec(ctx)
		if err != nil {
			logger.Warnf("delete chunks of inode %d: %s", inode, err)
			return
		}
		for i, cmd := range cmds {
			val, err := cmd.(*redis.IntCmd).Result()
			if err == redis.Nil || val == 0 {
				continue
			}
			idx, _ := strconv.Atoi(strings.Split(keys[i][len(m.prefix):], "_")[1])
			err = m.deleteChunk(inode, uint32(idx))
			if err != nil {
				logger.Warnf("delete chunk %s: %s", keys[i], err)
				return
			}
		}
	}
	if tracking == "" {
		tracking = inode.String() + ":" + strconv.FormatInt(int64(length), 10)
	}
	_ = m.rdb.ZRem(ctx, m.delfiles(), tracking)
}

func (r *redisMeta) doCleanupDelayedSlices(edge int64, limit int) (int, error) {
	ctx := Background
	stop := fmt.Errorf("reach limit")
	var count int
	var ss []Slice
	var rs []*redis.IntCmd
	err := r.hscan(ctx, r.delSlices(), func(keys []string) error {
		for i := 0; i < len(keys); i += 2 {
			key := keys[i]
			ps := strings.Split(key, "_")
			if len(ps) != 2 {
				logger.Warnf("Invalid key %s", key)
				continue
			}
			if ts, e := strconv.ParseInt(ps[1], 10, 64); e != nil {
				logger.Warnf("Invalid key %s", key)
				continue
			} else if ts >= edge {
				continue
			}

			if err := r.txn(ctx, func(tx *redis.Tx) error {
				val, e := tx.HGet(ctx, r.delSlices(), key).Result()
				if e == redis.Nil {
					return nil
				} else if e != nil {
					return e
				}
				ss, rs = ss[:0], rs[:0]
				buf := []byte(val)
				r.decodeDelayedSlices(buf, &ss)
				if len(ss) == 0 {
					return fmt.Errorf("invalid value for delSlices %s: %v", key, buf)
				}
				_, e = tx.Pipelined(ctx, func(pipe redis.Pipeliner) error {
					for _, s := range ss {
						rs = append(rs, pipe.HIncrBy(ctx, r.sliceRefs(), r.sliceKey(s.Chunkid, s.Size), -1))
					}
					pipe.HDel(ctx, r.delSlices(), key)
					return nil
				})
				return e
			}, r.delSlices()); err != nil {
				logger.Warnf("Cleanup delSlices %s: %s", key, err)
				continue
			}
			for i, s := range ss {
				if rs[i].Err() == nil && rs[i].Val() < 0 {
					r.deleteSlice(s.Chunkid, s.Size)
					count++
				}
			}
			if count >= limit {
				return stop
			}
		}
		return nil
	})
	if err == stop {
		err = nil
	}
	return count, err
}

func (m *redisMeta) compactChunk(inode Ino, indx uint32, force bool) {
	// avoid too many or duplicated compaction
	if !force {
		m.Lock()
		k := uint64(inode) + (uint64(indx) << 32)
		if len(m.compacting) > 10 || m.compacting[k] {
			m.Unlock()
			return
		}
		m.compacting[k] = true
		m.Unlock()
		defer func() {
			m.Lock()
			delete(m.compacting, k)
			m.Unlock()
		}()
	}

	var ctx = Background
	vals, err := m.rdb.LRange(ctx, m.chunkKey(inode, indx), 0, 1000).Result()
	if err != nil {
		return
	}

	ss := readSlices(vals)
	skipped := skipSome(ss)
	ss = ss[skipped:]
	pos, size, chunks := compactChunk(ss)
	if len(ss) < 2 || size == 0 {
		return
	}

	var chunkid uint64
	st := m.NewChunk(ctx, &chunkid)
	if st != 0 {
		return
	}
	logger.Debugf("compact %d:%d: skipped %d slices (%d bytes) %d slices (%d bytes)", inode, indx, skipped, pos, len(ss), size)
	err = m.newMsg(CompactChunk, chunks, chunkid)
	if err != nil {
		if !strings.Contains(err.Error(), "not exist") && !strings.Contains(err.Error(), "not found") {
			logger.Warnf("compact %d %d with %d slices: %s", inode, indx, len(ss), err)
		}
		return
	}
	var buf []byte         // trash enabled: track delayed slices
	var rs []*redis.IntCmd // trash disabled: check reference of slices
	trash := m.toTrash(0)
	if trash {
		for _, s := range ss {
			buf = append(buf, m.encodeDelayedSlice(s.chunkid, s.size)...)
		}
	} else {
		rs = make([]*redis.IntCmd, len(ss))
	}
	key := m.chunkKey(inode, indx)
	errno := errno(m.txn(ctx, func(tx *redis.Tx) error {
		vals2, err := tx.LRange(ctx, key, 0, int64(len(vals)-1)).Result()
		if err != nil {
			return err
		}
		if len(vals2) != len(vals) {
			return syscall.EINVAL
		}
		for i, val := range vals2 {
			if val != vals[i] {
				return syscall.EINVAL
			}
		}

		_, err = tx.Pipelined(ctx, func(pipe redis.Pipeliner) error {
			pipe.LTrim(ctx, key, int64(len(vals)), -1)
			pipe.LPush(ctx, key, marshalSlice(pos, chunkid, size, 0, size))
			for i := skipped; i > 0; i-- {
				pipe.LPush(ctx, key, vals[i-1])
			}
			pipe.HSet(ctx, m.sliceRefs(), m.sliceKey(chunkid, size), "0") // create the key to tracking it
			if trash {
				pipe.HSet(ctx, m.delSlices(), fmt.Sprintf("%d_%d", chunkid, time.Now().Unix()), buf)
			} else {
				for i, s := range ss {
					if s.chunkid > 0 {
						rs[i] = pipe.HIncrBy(ctx, m.sliceRefs(), m.sliceKey(s.chunkid, s.size), -1)
					}
				}
			}
			return nil
		})
		return err
	}, key))
	// there could be false-negative that the compaction is successful, double-check
	if errno != 0 && errno != syscall.EINVAL {
		if e := m.rdb.HGet(ctx, m.sliceRefs(), m.sliceKey(chunkid, size)).Err(); e == redis.Nil {
			errno = syscall.EINVAL // failed
		} else if e == nil {
			errno = 0 // successful
		}
	}

	if errno == syscall.EINVAL {
		m.rdb.HIncrBy(ctx, m.sliceRefs(), m.sliceKey(chunkid, size), -1)
		logger.Infof("compaction for %d:%d is wasted, delete slice %d (%d bytes)", inode, indx, chunkid, size)
		m.deleteSlice(chunkid, size)
	} else if errno == 0 {
		m.of.InvalidateChunk(inode, indx)
		m.cleanupZeroRef(m.sliceKey(chunkid, size))
		if !trash {
			for i, s := range ss {
				if s.chunkid > 0 && rs[i].Err() == nil && rs[i].Val() < 0 {
					m.deleteSlice(s.chunkid, s.size)
				}
			}
		}
	} else {
		logger.Warnf("compact %s: %s", key, errno)
	}

	if force {
		m.compactChunk(inode, indx, force)
	} else {
		go func() {
			// wait for the current compaction to finish
			time.Sleep(time.Millisecond * 10)
			m.compactChunk(inode, indx, force)
		}()
	}
}

func (m *redisMeta) CompactAll(ctx Context, bar *utils.Bar) syscall.Errno {
	p := m.rdb.Pipeline()
	return errno(m.scan(ctx, "c*_*", func(keys []string) error {
		bar.IncrTotal(int64(len(keys)))
		for _, key := range keys {
			_ = p.LLen(ctx, key)
		}
		cmds, err := p.Exec(ctx)
		if err != nil {
			logger.Warnf("list slices: %s", err)
			return errno(err)
		}
		for i, cmd := range cmds {
			cnt := cmd.(*redis.IntCmd).Val()
			if cnt > 1 {
				var inode uint64
				var indx uint32
				n, err := fmt.Sscanf(keys[i], m.prefix+"c%d_%d", &inode, &indx)
				if err == nil && n == 2 {
					logger.Debugf("compact chunk %d:%d (%d slices)", inode, indx, cnt)
					m.compactChunk(Ino(inode), indx, true)
				}
			}
			bar.Increment()
		}
		return nil
	}))
}

func (m *redisMeta) cleanupLeakedInodes(delete bool) {
	var ctx = Background
	var foundInodes = make(map[Ino]struct{})
	cutoff := time.Now().Add(time.Hour * -1)
	prefix := len(m.prefix)

	_ = m.scan(ctx, "d*", func(keys []string) error {
		for _, key := range keys {
			ino, _ := strconv.Atoi(key[prefix+1:])
			var entries []*Entry
			eno := m.Readdir(ctx, Ino(ino), 0, &entries)
			if eno != syscall.ENOENT && eno != 0 {
				logger.Errorf("readdir %d: %s", ino, eno)
				return eno
			}
			for _, e := range entries {
				foundInodes[e.Inode] = struct{}{}
			}
		}
		return nil
	})
	_ = m.scan(ctx, "i*", func(keys []string) error {
		values, err := m.rdb.MGet(ctx, keys...).Result()
		if err != nil {
			logger.Warnf("mget inodes: %s", err)
			return nil
		}
		for i, v := range values {
			if v == nil {
				continue
			}
			var attr Attr
			m.parseAttr([]byte(v.(string)), &attr)
			ino, _ := strconv.Atoi(keys[i][prefix+1:])
			if _, ok := foundInodes[Ino(ino)]; !ok && time.Unix(attr.Ctime, 0).Before(cutoff) {
				logger.Infof("found dangling inode: %s %+v", keys[i], attr)
				if delete {
					err = m.doDeleteSustainedInode(0, Ino(ino))
					if err != nil {
						logger.Errorf("delete leaked inode %d : %s", ino, err)
					}
				}
			}
		}
		return nil
	})
}

func (m *redisMeta) scan(ctx context.Context, pattern string, f func([]string) error) error {
	var rdb *redis.Client
	if c, ok := m.rdb.(*redis.ClusterClient); ok {
		var err error
		rdb, err = c.MasterForKey(ctx, m.prefix)
		if err != nil {
			return err
		}
	} else {
		rdb = m.rdb.(*redis.Client)
	}
	var cursor uint64
	for {
		keys, c, err := rdb.Scan(ctx, cursor, m.prefix+pattern, 10000).Result()
		if err != nil {
			logger.Warnf("scan %s: %s", pattern, err)
			return err
		}
		if len(keys) > 0 {
			err = f(keys)
			if err != nil {
				return err
			}
		}
		if c == 0 {
			break
		}
		cursor = c
	}
	return nil
}

func (m *redisMeta) hscan(ctx context.Context, key string, f func([]string) error) error {
	var cursor uint64
	for {
		keys, c, err := m.rdb.HScan(ctx, key, cursor, "*", 10000).Result()
		if err != nil {
			logger.Warnf("HSCAN %s: %s", key, err)
			return err
		}
		if len(keys) > 0 {
			if err = f(keys); err != nil {
				return err
			}
		}
		if c == 0 {
			break
		}
		cursor = c
	}
	return nil
}

func (m *redisMeta) ListSlices(ctx Context, slices map[Ino][]Slice, delete bool, showProgress func()) syscall.Errno {
	m.cleanupLeakedInodes(delete)
	m.cleanupLeakedChunks()
	m.cleanupOldSliceRefs()
	if delete {
		m.doCleanupSlices()
	}

	p := m.rdb.Pipeline()
	err := m.scan(ctx, "c*_*", func(keys []string) error {
		for _, key := range keys {
			_ = p.LRange(ctx, key, 0, 100000000)
		}
		cmds, err := p.Exec(ctx)
		if err != nil {
			logger.Warnf("list slices: %s", err)
			return err
		}
		for _, cmd := range cmds {
			key := cmd.(*redis.StringSliceCmd).Args()[1].(string)
			inode, _ := strconv.Atoi(strings.Split(key[len(m.prefix)+1:], "_")[0])
			vals := cmd.(*redis.StringSliceCmd).Val()
			ss := readSlices(vals)
			for _, s := range ss {
				if s.chunkid > 0 {
					slices[Ino(inode)] = append(slices[Ino(inode)], Slice{Chunkid: s.chunkid, Size: s.size})
					if showProgress != nil {
						showProgress()
					}
				}
			}
		}
		return nil
	})
	if err != nil || m.fmt.TrashDays == 0 {
		return errno(err)
	}

	var ss []Slice
	err = m.hscan(ctx, m.delSlices(), func(keys []string) error {
		for i := 0; i < len(keys); i += 2 {
			ss = ss[:0]
			m.decodeDelayedSlices([]byte(keys[i+1]), &ss)
			if showProgress != nil {
				for range ss {
					showProgress()
				}
			}
			for _, s := range ss {
				if s.Chunkid > 0 {
					slices[1] = append(slices[1], s)
				}
			}
		}
		return nil
	})
	return errno(err)
}

func (m *redisMeta) GetXattr(ctx Context, inode Ino, name string, vbuff *[]byte) syscall.Errno {
	defer timeit(time.Now())
	inode = m.checkRoot(inode)
	var err error
	*vbuff, err = m.rdb.HGet(ctx, m.xattrKey(inode), name).Bytes()
	if err == redis.Nil {
		err = ENOATTR
	}
	return errno(err)
}

func (m *redisMeta) ListXattr(ctx Context, inode Ino, names *[]byte) syscall.Errno {
	defer timeit(time.Now())
	inode = m.checkRoot(inode)
	vals, err := m.rdb.HKeys(ctx, m.xattrKey(inode)).Result()
	if err != nil {
		return errno(err)
	}
	*names = nil
	for _, name := range vals {
		*names = append(*names, []byte(name)...)
		*names = append(*names, 0)
	}
	return 0
}

func (m *redisMeta) doSetXattr(ctx Context, inode Ino, name string, value []byte, flags uint32) syscall.Errno {
	c := Background
	key := m.xattrKey(inode)
	return errno(m.txn(ctx, func(tx *redis.Tx) error {
		switch flags {
		case XattrCreate:
			ok, err := tx.HSetNX(c, key, name, value).Result()
			if err != nil {
				return err
			}
			if !ok {
				return syscall.EEXIST
			}
			return nil
		case XattrReplace:
			if ok, err := tx.HExists(c, key, name).Result(); err != nil {
				return err
			} else if !ok {
				return ENOATTR
			}
			_, err := m.rdb.HSet(ctx, key, name, value).Result()
			return err
		default: // XattrCreateOrReplace
			_, err := m.rdb.HSet(ctx, key, name, value).Result()
			return err
		}
	}, key))
}

func (m *redisMeta) doRemoveXattr(ctx Context, inode Ino, name string) syscall.Errno {
	n, err := m.rdb.HDel(ctx, m.xattrKey(inode), name).Result()
	if err != nil {
		return errno(err)
	} else if n == 0 {
		return ENOATTR
	} else {
		return 0
	}
}

func (m *redisMeta) checkServerConfig() {
	rawInfo, err := m.rdb.Info(Background).Result()
	if err != nil {
		logger.Warnf("parse info: %s", err)
		return
	}
	rInfo, err := checkRedisInfo(rawInfo)
	if err != nil {
		logger.Warnf("parse info: %s", err)
	}
	if rInfo.maxMemoryPolicy != "noeviction" {
		if _, err := m.rdb.ConfigSet(Background, "maxmemory-policy", "noeviction").Result(); err != nil {
			logger.Errorf("try to reconfigure maxmemory-policy to 'noeviction' failed: %s", err)
		} else if result, err := m.rdb.ConfigGet(Background, "maxmemory-policy").Result(); err != nil {
			logger.Warnf("get config maxmemory-policy failed: %s", err)
		} else if len(result) == 2 && result[1] != "noeviction" {
			logger.Warnf("reconfigured maxmemory-policy to 'noeviction', but it's still %s", result[1])
		} else {
			logger.Infof("set maxmemory-policy to 'noeviction' successfully")
		}
	}
	start := time.Now()
	_ = m.rdb.Ping(Background)
	logger.Infof("Ping redis: %s", time.Since(start))
}

func (m *redisMeta) dumpEntry(inode Ino, typ uint8) (*DumpedEntry, error) {
	ctx := Background
	e := &DumpedEntry{}
	return e, m.txn(ctx, func(tx *redis.Tx) error {
		a, err := tx.Get(ctx, m.inodeKey(inode)).Bytes()
		if err != nil {
			if err != redis.Nil {
				return err
			}
			logger.Warnf("The entry of the inode was not found. inode: %v", inode)
		}
		attr := &Attr{Typ: typ, Nlink: 1}
		m.parseAttr(a, attr)
		e.Attr = dumpAttr(attr)
		e.Attr.Inode = inode

		keys, err := tx.HGetAll(ctx, m.xattrKey(inode)).Result()
		if err != nil {
			return err
		}
		if len(keys) > 0 {
			xattrs := make([]*DumpedXattr, 0, len(keys))
			for k, v := range keys {
				xattrs = append(xattrs, &DumpedXattr{k, v})
			}
			sort.Slice(xattrs, func(i, j int) bool { return xattrs[i].Name < xattrs[j].Name })
			e.Xattrs = xattrs
		}

		if attr.Typ == TypeFile {
			for indx := uint32(0); uint64(indx)*ChunkSize < attr.Length; indx++ {
				vals, err := tx.LRange(ctx, m.chunkKey(inode, indx), 0, 1000000).Result()
				if err != nil {
					return err
				}
				ss := readSlices(vals)
				slices := make([]*DumpedSlice, 0, len(ss))
				for _, s := range ss {
					slices = append(slices, &DumpedSlice{Chunkid: s.chunkid, Pos: s.pos, Size: s.size, Off: s.off, Len: s.len})
				}
				e.Chunks = append(e.Chunks, &DumpedChunk{indx, slices})
			}
		} else if attr.Typ == TypeSymlink {
			if e.Symlink, err = tx.Get(ctx, m.symKey(inode)).Result(); err != nil {
				if err != redis.Nil {
					return err
				}
				logger.Warnf("The symlink of inode %d is not found", inode)
			}
		}
		return nil
	}, m.inodeKey(inode))
}

func (m *redisMeta) dumpEntryFast(inode Ino, typ uint8) *DumpedEntry {
	e := &DumpedEntry{}
	a := []byte(m.snap.stringMap[m.inodeKey(inode)])
	if len(a) == 0 {
		if inode != TrashInode {
			logger.Warnf("The entry of the inode was not found. inode: %v", inode)
		}
	}
	attr := &Attr{Typ: typ, Nlink: 1}
	m.parseAttr(a, attr)
	e.Attr = dumpAttr(attr)
	e.Attr.Inode = inode

	keys := m.snap.hashMap[m.xattrKey(inode)]
	if len(keys) > 0 {
		xattrs := make([]*DumpedXattr, 0, len(keys))
		for k, v := range keys {
			xattrs = append(xattrs, &DumpedXattr{k, v})
		}
		sort.Slice(xattrs, func(i, j int) bool { return xattrs[i].Name < xattrs[j].Name })
		e.Xattrs = xattrs
	}

	if attr.Typ == TypeFile {
		for indx := uint32(0); uint64(indx)*ChunkSize < attr.Length; indx++ {
			vals := m.snap.listMap[m.chunkKey(inode, indx)]
			ss := readSlices(vals)
			slices := make([]*DumpedSlice, 0, len(ss))
			for _, s := range ss {
				slices = append(slices, &DumpedSlice{Chunkid: s.chunkid, Pos: s.pos, Size: s.size, Off: s.off, Len: s.len})
			}
			e.Chunks = append(e.Chunks, &DumpedChunk{indx, slices})
		}
	} else if attr.Typ == TypeSymlink {
		if m.snap.stringMap[m.symKey(inode)] == "" {
			logger.Warnf("The symlink of inode %d is not found", inode)
		}
		e.Symlink = m.snap.stringMap[m.symKey(inode)]
	}
	return e
}

func (m *redisMeta) dumpDir(inode Ino, tree *DumpedEntry, bw *bufio.Writer, depth int, showProgress func(totalIncr, currentIncr int64)) error {
	bwWrite := func(s string) {
		if _, err := bw.WriteString(s); err != nil {
			panic(err)
		}
	}
	var err error
	var dirs map[string]string
	if m.snap != nil {
		dirs = m.snap.hashMap[m.entryKey(inode)]
	} else {
		dirs, err = m.rdb.HGetAll(context.Background(), m.entryKey(inode)).Result()
		if err != nil {
			return err
		}
	}

	if showProgress != nil {
		showProgress(int64(len(dirs)), 0)
	}
	if err = tree.writeJsonWithOutEntry(bw, depth); err != nil {
		return err
	}
	var sortedName []string
	for name := range dirs {
		sortedName = append(sortedName, name)
	}
	sort.Slice(sortedName, func(i, j int) bool { return sortedName[i] < sortedName[j] })
	for idx, name := range sortedName {
		typ, inode := m.parseEntry([]byte(dirs[name]))
		var entry *DumpedEntry
		if m.snap != nil {
			entry = m.dumpEntryFast(inode, typ)
		} else {
			entry, err = m.dumpEntry(inode, typ)
			if err != nil {
				return err
			}
		}
		if entry == nil {
			continue
		}

		entry.Name = name
		if typ == TypeDirectory {
			err = m.dumpDir(inode, entry, bw, depth+2, showProgress)
		} else {
			err = entry.writeJSON(bw, depth+2)
		}
		if err != nil {
			return err
		}
		if idx != len(sortedName)-1 {
			bwWrite(",")
		}
		if showProgress != nil {
			showProgress(0, 1)
		}
	}
	bwWrite(fmt.Sprintf("\n%s}\n%s}", strings.Repeat(jsonIndent, depth+1), strings.Repeat(jsonIndent, depth)))
	return nil
}

type redisSnap struct {
	stringMap map[string]string            //i* s*
	listMap   map[string][]string          //c*
	hashMap   map[string]map[string]string //d*(included delfiles) x*
}

func (m *redisMeta) makeSnap(bar *utils.Bar) error {
	m.snap = &redisSnap{
		stringMap: make(map[string]string),
		listMap:   make(map[string][]string),
		hashMap:   make(map[string]map[string]string),
	}
	ctx := context.Background()

	listType := func(keys []string) error {
		p := m.rdb.Pipeline()
		for _, key := range keys {
			p.LRange(ctx, key, 0, -1)
		}
		cmds, err := p.Exec(ctx)
		if err != nil {
			return err
		}
		for _, cmd := range cmds {
			if sliceCmd, ok := cmd.(*redis.StringSliceCmd); ok {
				if key, ok := cmd.Args()[1].(string); ok {
					m.snap.listMap[key] = sliceCmd.Val()
				}
			}
			bar.Increment()
		}

		return nil
	}

	stringType := func(keys []string) error {
		values, err := m.rdb.MGet(ctx, keys...).Result()
		if err != nil {
			return err
		}
		for i := 0; i < len(keys); i++ {
			if s, ok := values[i].(string); ok {
				m.snap.stringMap[keys[i]] = s
			}
			bar.Increment()
		}
		return nil
	}

	hashType := func(keys []string) error {
		p := m.rdb.Pipeline()
		for _, key := range keys {
			if key == m.delfiles() {
				continue
			}
			p.HGetAll(ctx, key)
		}
		cmds, err := p.Exec(ctx)
		if err != nil {
			return err
		}
		for _, cmd := range cmds {
			if stringMapCmd, ok := cmd.(*redis.StringStringMapCmd); ok {
				if key, ok := cmd.Args()[1].(string); ok {
					m.snap.hashMap[key] = stringMapCmd.Val()
				}
			}
			bar.Increment()
		}
		return nil
	}

	typeMap := map[string]func([]string) error{
		"c*": listType,
		"i*": stringType,
		"s*": stringType,
		"d*": hashType,
		"x*": hashType,
	}

	scanner := func(match string, handlerKey func([]string) error) error {
		return m.scan(ctx, match, func(keys []string) error {
			if err := handlerKey(keys); err != nil {
				return err
			}
			return nil
		})
	}

	for match, typ := range typeMap {
		if err := scanner(match, typ); err != nil {
			return err
		}
	}
	return nil
}

func (m *redisMeta) DumpMeta(w io.Writer, root Ino) (err error) {
	defer func() {
		if p := recover(); p != nil {
			if e, ok := p.(error); ok {
				err = e
			} else {
				err = errors.Errorf("DumpMeta error: %v", p)
			}
		}
	}()
	ctx := Background
	zs, err := m.rdb.ZRangeWithScores(ctx, m.delfiles(), 0, -1).Result()
	if err != nil {
		return err
	}
	dels := make([]*DumpedDelFile, 0, len(zs))
	for _, z := range zs {
		parts := strings.Split(z.Member.(string), ":")
		if len(parts) != 2 {
			logger.Warnf("invalid delfile string: %s", z.Member.(string))
			continue
		}
		inode, _ := strconv.ParseUint(parts[0], 10, 64)
		length, _ := strconv.ParseUint(parts[1], 10, 64)
		dels = append(dels, &DumpedDelFile{Ino(inode), length, int64(z.Score)})
	}

	progress := utils.NewProgress(false, false)
	var tree, trash *DumpedEntry
	root = m.checkRoot(root)
	if root == 1 {
		defer func() { m.snap = nil }()
		bar := progress.AddCountBar("Snapshot keys", m.rdb.DBSize(ctx).Val())
		if err = m.makeSnap(bar); err != nil {
			return errors.Errorf("Fetch all metadata from Redis: %s", err)
		}
		bar.Done()
		tree = m.dumpEntryFast(root, TypeDirectory)
		trash = m.dumpEntryFast(TrashInode, TypeDirectory)
	} else {
		if tree, err = m.dumpEntry(root, TypeDirectory); err != nil {
			return err
		}
	}
	if tree == nil {
		return errors.New("The entry of the root inode was not found")
	}
	tree.Name = "FSTree"

	names := []string{usedSpace, totalInodes, "nextinode", "nextchunk", "nextsession", "nextTrash"}
	for i := range names {
		names[i] = m.prefix + names[i]
	}
	rs, _ := m.rdb.MGet(ctx, names...).Result()
	cs := make([]int64, len(rs))
	for i, r := range rs {
		if r != nil {
			cs[i], _ = strconv.ParseInt(r.(string), 10, 64)
		}
	}

	keys, err := m.rdb.ZRange(ctx, m.allSessions(), 0, -1).Result()
	if err != nil {
		return err
	}
	sessions := make([]*DumpedSustained, 0, len(keys))
	for _, k := range keys {
		sid, _ := strconv.ParseUint(k, 10, 64)
		var ss []string
		if root == 1 {
			ss = m.snap.listMap[m.sustained(sid)]
		} else {
			ss, err = m.rdb.SMembers(ctx, m.sustained(sid)).Result()
			if err != nil {
				return err
			}
		}
		if len(ss) > 0 {
			inodes := make([]Ino, 0, len(ss))
			for _, s := range ss {
				inode, _ := strconv.ParseUint(s, 10, 64)
				inodes = append(inodes, Ino(inode))
			}
			sessions = append(sessions, &DumpedSustained{sid, inodes})
		}
	}

	dm := &DumpedMeta{
		Setting: m.fmt,
		Counters: &DumpedCounters{
			UsedSpace:   cs[0],
			UsedInodes:  cs[1],
			NextInode:   cs[2] + 1, // Redis nextInode/nextChunk is 1 smaller than sql/tkv
			NextChunk:   cs[3] + 1,
			NextSession: cs[4],
			NextTrash:   cs[5],
		},
		Sustained: sessions,
		DelFiles:  dels,
	}
	if dm.Setting.SecretKey != "" {
		dm.Setting.SecretKey = "removed"
		logger.Warnf("Secret key is removed for the sake of safety")
	}
	bw, err := dm.writeJsonWithOutTree(w)
	if err != nil {
		return err
	}

	bar := progress.AddCountBar("Dumped entries", 1) // with root
	bar.Increment()
	if trash != nil {
		trash.Name = "Trash"
		bar.IncrTotal(1)
		bar.Increment()
	}
	showProgress := func(totalIncr, currentIncr int64) {
		bar.IncrTotal(totalIncr)
		bar.IncrInt64(currentIncr)
	}
	if err = m.dumpDir(root, tree, bw, 1, showProgress); err != nil {
		return err
	}
	if trash != nil {
		if _, err = bw.WriteString(","); err != nil {
			return err
		}
		if err = m.dumpDir(TrashInode, trash, bw, 1, showProgress); err != nil {
			return err
		}
	}
	if _, err = bw.WriteString("\n}\n"); err != nil {
		return err
	}
	progress.Done()

	return bw.Flush()
}

func (m *redisMeta) loadEntry(e *DumpedEntry, p redis.Pipeliner, tryExec func(), cs *DumpedCounters, refs map[string]int) {
	inode := e.Attr.Inode
	logger.Debugf("Loading entry inode %d name %s", inode, unescape(e.Name))
	ctx := Background
	attr := loadAttr(e.Attr)
	numParents := len(e.Parents)
	if numParents == 1 {
		attr.Parent = e.Parents[0]
	} else if numParents == 0 {
		logger.Fatalf("No parent for inode: %d", inode)
	} else if attr.Typ == TypeDirectory {
		logger.Fatalf("Too many parents for directory inode %d: %v", inode, e.Parents)
	}
	batch := 100
	if attr.Typ == TypeFile {
		attr.Length = e.Attr.Length
		for _, c := range e.Chunks {
			slices := make([]string, 0, len(c.Slices))
			for _, s := range c.Slices {
				slices = append(slices, string(marshalSlice(s.Pos, s.Chunkid, s.Size, s.Off, s.Len)))
				refs[m.sliceKey(s.Chunkid, s.Size)]++
				if cs.NextChunk < int64(s.Chunkid) {
					cs.NextChunk = int64(s.Chunkid)
				}
				if len(slices) > batch {
					p.RPush(ctx, m.chunkKey(inode, c.Index), slices)
					tryExec()
					slices = slices[:0]
				}
			}
			if len(slices) > 0 {
				p.RPush(ctx, m.chunkKey(inode, c.Index), slices)
			}
		}
	} else if attr.Typ == TypeDirectory {
		attr.Length = 4 << 10
		dentries := make(map[string]interface{}, batch)
		for k := range e.Entries {
			entry := e.Entries[k]
			dentries[string(unescape(k))] = m.packEntry(typeFromString(entry.Attr.Type), entry.Attr.Inode)
			if len(dentries) >= batch {
				p.HSet(ctx, m.entryKey(inode), dentries)
				tryExec()
				dentries = make(map[string]interface{}, batch)
			}
		}
		if len(dentries) > 0 {
			p.HSet(ctx, m.entryKey(inode), dentries)
		}
	} else if attr.Typ == TypeSymlink {
		symL := unescape(e.Symlink)
		attr.Length = uint64(len(symL))
		p.Set(ctx, m.symKey(inode), symL, 0)
	}
	if inode > 1 && inode != TrashInode {
		cs.UsedSpace += align4K(attr.Length)
		cs.UsedInodes += 1
	}
	if inode < TrashInode {
		if cs.NextInode < int64(inode) {
			cs.NextInode = int64(inode)
		}
	} else {
		if cs.NextTrash < int64(inode)-TrashInode {
			cs.NextTrash = int64(inode) - TrashInode
		}
	}
	if len(e.Xattrs) > 0 {
		xattrs := make(map[string]interface{})
		for _, x := range e.Xattrs {
			xattrs[x.Name] = unescape(x.Value)
		}
		p.HSet(ctx, m.xattrKey(inode), xattrs)
	}
	if numParents > 1 {
		for _, parent := range e.Parents {
			p.HIncrBy(ctx, m.parentKey(inode), parent.String(), 1)
		}
	}
	p.Set(ctx, m.inodeKey(inode), m.marshal(attr), 0)
}

func (m *redisMeta) LoadMeta(r io.Reader) (err error) {
	ctx := Background
	if _, ok := m.rdb.(*redis.ClusterClient); ok {
		err = m.scan(ctx, "*", func(keys []string) error {
			return fmt.Errorf("found key with same prefix: %s", keys[0])
		})
		if err != nil {
			return err
		}
	} else {
		dbsize, err := m.rdb.DBSize(ctx).Result()
		if err != nil {
			return err
		}
		if dbsize > 0 {
			return fmt.Errorf("Database %s is not empty", m.Name())
		}
	}

	logger.Infoln("Reading file ...")
	dec := json.NewDecoder(r)
	dm := &DumpedMeta{}
	if err = dec.Decode(dm); err != nil {
		return err
	}
	format, err := json.MarshalIndent(dm.Setting, "", "")
	if err != nil {
		return err
	}

	progress := utils.NewProgress(false, false)
	bar := progress.AddCountBar("Collected entries", 1) // with root
	showProgress := func(totalIncr, currentIncr int64) {
		bar.IncrTotal(totalIncr)
		bar.IncrInt64(currentIncr)
	}
	dm.FSTree.Attr.Inode = 1
	entries := make(map[Ino]*DumpedEntry)
	if err = collectEntry(dm.FSTree, entries, showProgress); err != nil {
		return err
	}
	if dm.Trash != nil {
		bar.IncrTotal(1)
		if err = collectEntry(dm.Trash, entries, showProgress); err != nil {
			return err
		}
	}
	bar.Done()

	counters := &DumpedCounters{}
	refs := make(map[string]int)
	bar = progress.AddCountBar("Loaded entries", int64(len(entries)))
	p := m.rdb.TxPipeline()
	tryExec := func() {
		if p.Len() > 1000 {
			if rs, err := p.Exec(ctx); err != nil {
				for i, r := range rs {
					if r.Err() != nil {
						logger.Errorf("failed command %d %+v: %s", i, r, r.Err())
						break
					}
				}
				panic(err)
			}
		}
	}
	defer func() {
		if e := recover(); e != nil {
			if ee, ok := e.(error); ok {
				err = ee
			} else {
				panic(e)
			}
		}
	}()
	for _, entry := range entries {
		bar.Increment()
		m.loadEntry(entry, p, tryExec, counters, refs)
		tryExec()
	}
	progress.Done()

	logger.Infof("Dumped counters: %+v", *dm.Counters)
	logger.Infof("Loaded counters: %+v", *counters)
	p.Set(ctx, m.setting(), format, 0)
	cs := make(map[string]interface{})
	cs[m.prefix+usedSpace] = counters.UsedSpace
	cs[m.prefix+totalInodes] = counters.UsedInodes
	cs[m.prefix+"nextinode"] = counters.NextInode
	cs[m.prefix+"nextchunk"] = counters.NextChunk
	cs[m.prefix+"nextsession"] = counters.NextSession
	cs[m.prefix+"nextTrash"] = counters.NextTrash
	p.MSet(ctx, cs)
	if len(dm.DelFiles) > 0 {
		zs := make([]*redis.Z, 0, len(dm.DelFiles))
		for _, d := range dm.DelFiles {
			if len(zs) > 100 {
				p.ZAdd(ctx, m.delfiles(), zs...)
				tryExec()
				zs = zs[:0]
			}
			zs = append(zs, &redis.Z{
				Score:  float64(d.Expire),
				Member: m.toDelete(d.Inode, d.Length),
			})
		}
		p.ZAdd(ctx, m.delfiles(), zs...)
	}
	slices := make(map[string]interface{})
	for k, v := range refs {
		if v > 1 {
			if len(slices) > 100 {
				p.HSet(ctx, m.sliceRefs(), slices)
				tryExec()
				slices = make(map[string]interface{})
			}
			slices[k] = v - 1
		}
	}
	if len(slices) > 0 {
		p.HSet(ctx, m.sliceRefs(), slices)
	}
	_, err = p.Exec(ctx)
	return err
}<|MERGE_RESOLUTION|>--- conflicted
+++ resolved
@@ -773,13 +773,8 @@
 	h := int(khash.Sum32())
 	start := time.Now()
 	defer func() { txDist.Observe(time.Since(start).Seconds()) }()
-<<<<<<< HEAD
-	m.lock(h)
-	defer m.unlock(h)
-=======
 	m.txLock(h)
 	defer m.txUnlock(h)
->>>>>>> e93bb423
 	// TODO: enable retry for some of idempodent transactions
 	var retryOnFailture = false
 	for i := 0; i < 50; i++ {
