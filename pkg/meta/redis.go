--- conflicted
+++ resolved
@@ -4009,76 +4009,7 @@
 	return err
 }
 
-<<<<<<< HEAD
 func (m *redisMeta) doCloneEntry(ctx Context, srcIno Ino, srcType uint8, dstParentIno Ino, dstName string, dstIno *Ino, cmode uint8, cumask uint16, count, total *uint64, attach bool, concurrent chan struct{}) syscall.Errno {
-=======
-func (m *redisMeta) Clone(ctx Context, srcIno, dstParentIno Ino, dstName string, cmode uint8, cumask uint16, count, total *uint64) syscall.Errno {
-	srcAttr := &Attr{}
-	var eno syscall.Errno
-	if eno = m.doGetAttr(ctx, srcIno, srcAttr); eno != 0 {
-		return eno
-	}
-	// total should start from 1
-	*total = 1
-	var dstIno Ino
-	var err error
-	var cloneEno syscall.Errno
-	concurrent := make(chan struct{}, 4)
-	if srcAttr.Typ == TypeDirectory {
-		// check dst edge
-		if m.rdb.HExists(ctx, m.entryKey(dstParentIno), dstName).Val() {
-			return syscall.EEXIST
-		}
-		eno = m.cloneEntry(ctx, srcIno, TypeDirectory, dstParentIno, dstName, &dstIno, cmode, cumask, count, total, false, concurrent)
-		if eno != 0 {
-			cloneEno = eno
-		}
-		newSpace := align4K(0)
-		if eno == 0 {
-			err = m.txn(ctx, func(tx *redis.Tx) error {
-				// check dst edge again
-				if tx.HExists(ctx, m.entryKey(dstParentIno), dstName).Val() {
-					// fixme: maybe return os.ErrExist rather than syscall.errno
-					return syscall.EEXIST
-				}
-				if err = tx.HSet(ctx, m.entryKey(dstParentIno), dstName, m.packEntry(TypeDirectory, dstIno)).Err(); err != nil {
-					return err
-				}
-				tx.IncrBy(ctx, m.usedSpaceKey(), newSpace)
-				tx.Incr(ctx, m.totalInodesKey())
-
-				// update parent nlink
-				dstParentAttr := &Attr{}
-				if eno := m.doGetAttr(ctx, dstParentIno, dstParentAttr); eno != 0 {
-					return eno
-				}
-				dstParentAttr.Nlink++
-				if err = tx.Set(ctx, m.inodeKey(dstParentIno), m.marshal(dstParentAttr), 0).Err(); err != nil {
-					return err
-				}
-				return tx.ZRem(ctx, m.detachedNodes(), dstIno.String()).Err()
-			}, m.entryKey(dstParentIno))
-			if err != nil {
-				cloneEno = errno(err)
-			} else {
-				m.updateStats(newSpace, 1)
-				m.updateDirStat(ctx, dstParentIno, 0, newSpace, 1)
-			}
-		}
-		// delete the dst tree if clone failed
-		if cloneEno != 0 {
-			if eno := m.doCleanupDetachedNode(ctx, dstIno); eno != 0 {
-				logger.Errorf("doCleanupDetachedNode: remove detached tree (%d) error: %s", dstIno, eno)
-			}
-		}
-	} else {
-		cloneEno = m.cloneEntry(ctx, srcIno, srcAttr.Typ, dstParentIno, dstName, &dstIno, cmode, cumask, count, total, true, concurrent)
-	}
-	return cloneEno
-}
-
-func (m *redisMeta) cloneEntry(ctx Context, srcIno Ino, srcType uint8, dstParentIno Ino, dstName string, dstIno *Ino, cmode uint8, cumask uint16, count, total *uint64, attach bool, concurrent chan struct{}) syscall.Errno {
->>>>>>> c159d9e5
 	var err error
 	switch srcType {
 	case TypeDirectory:
@@ -4293,9 +4224,6 @@
 
 	_, err = tx.TxPipelined(ctx, func(pipe redis.Pipeliner) error {
 		pipe.Set(ctx, m.inodeKey(*dstIno), m.marshal(srcAttr), 0)
-		if !attach {
-			pipe.ZAdd(ctx, m.detachedNodes(), redis.Z{Member: dstIno.String(), Score: float64(time.Now().Unix())})
-		}
 		if len(srcXattr) > 0 {
 			pipe.HMSet(ctx, m.xattrKey(*dstIno), srcXattr)
 		}
@@ -4311,33 +4239,6 @@
 	return err
 }
 
-<<<<<<< HEAD
-func (m *redisMeta) doCheckEdgeExist(ctx Context, parent Ino, name string) (exist bool, err error) {
-	return m.rdb.HExists(ctx, m.entryKey(parent), name).Result()
-}
-
-func (m *redisMeta) doAttachDirNode(ctx Context, dstParentIno Ino, dstIno Ino, dstName string) syscall.Errno {
-	return errno(m.txn(ctx, func(tx *redis.Tx) error {
-		if err := tx.HSet(ctx, m.entryKey(dstParentIno), dstName, m.packEntry(TypeDirectory, dstIno)).Err(); err != nil {
-			return err
-		}
-
-		newSpace := align4K(0)
-		tx.IncrBy(ctx, m.usedSpaceKey(), newSpace)
-		tx.Incr(ctx, m.totalInodesKey())
-
-		// update parent nlink
-		dstParentAttr := &Attr{}
-		if eno := m.doGetAttr(ctx, dstParentIno, dstParentAttr); eno != 0 {
-			return eno
-		}
-		dstParentAttr.Nlink++
-		return m.rdb.Set(ctx, m.inodeKey(dstParentIno), m.marshal(dstParentAttr), 0).Err()
-	}, m.entryKey(dstParentIno)))
-}
-
-=======
->>>>>>> c159d9e5
 func (m *redisMeta) doCleanupDetachedNode(ctx Context, detachedNode Ino) syscall.Errno {
 	exists, err := m.rdb.Exists(ctx, m.inodeKey(detachedNode)).Result()
 	if err != nil {
@@ -4361,11 +4262,7 @@
 
 func (m *redisMeta) doFindDetachedNodes(t time.Time) []Ino {
 	var detachedInos []Ino
-<<<<<<< HEAD
-	detachedNodes, err := m.rdb.ZRangeByScore(Background, m.detachedNodes(), &redis.ZRangeBy{Max: strconv.FormatInt(t.Add(-time.Hour*24).Unix(), 10)}).Result()
-=======
 	detachedNodes, err := m.rdb.ZRangeByScore(Background, m.detachedNodes(), &redis.ZRangeBy{Max: strconv.FormatInt(t.Unix(), 10)}).Result()
->>>>>>> c159d9e5
 	if err != nil {
 		logger.Errorf("Scan detached nodes error: %s", err)
 	}
@@ -4374,4 +4271,62 @@
 		detachedInos = append(detachedInos, Ino(inode))
 	}
 	return detachedInos
+}
+
+func (m *redisMeta) doCheckEdgeExist(ctx Context, parent Ino, name string) (exist bool, err error) {
+	return m.rdb.HExists(ctx, m.entryKey(parent), name).Result()
+}
+
+func (m *redisMeta) doAttachDirNode(ctx Context, dstParentIno Ino, dstIno Ino, dstName string) syscall.Errno {
+	return errno(m.txn(ctx, func(tx *redis.Tx) error {
+		if err := tx.HSet(ctx, m.entryKey(dstParentIno), dstName, m.packEntry(TypeDirectory, dstIno)).Err(); err != nil {
+			return err
+		}
+
+		newSpace := align4K(0)
+		tx.IncrBy(ctx, m.usedSpaceKey(), newSpace)
+		tx.Incr(ctx, m.totalInodesKey())
+
+		// update parent nlink
+		dstParentAttr := &Attr{}
+		if eno := m.doGetAttr(ctx, dstParentIno, dstParentAttr); eno != 0 {
+			return eno
+		}
+		dstParentAttr.Nlink++
+		return m.rdb.Set(ctx, m.inodeKey(dstParentIno), m.marshal(dstParentAttr), 0).Err()
+	}, m.entryKey(dstParentIno)))
+}
+
+func (m *redisMeta) doCleanupDetachedNode(ctx Context, detachedNode Ino) syscall.Errno {
+	exists, err := m.rdb.Exists(ctx, m.inodeKey(detachedNode)).Result()
+	if err != nil {
+		return errno(err)
+	}
+	if exists == 1 {
+		rmConcurrent := make(chan int, 10)
+		if eno := m.emptyDir(ctx, detachedNode, true, nil, rmConcurrent); eno != 0 {
+			return eno
+		}
+		if err := m.txn(ctx, func(tx *redis.Tx) error {
+			tx.Del(ctx, m.inodeKey(detachedNode))
+			tx.Del(ctx, m.xattrKey(detachedNode))
+			return nil
+		}, m.inodeKey(detachedNode), m.xattrKey(detachedNode)); err != nil {
+			return errno(err)
+		}
+	}
+	return errno(m.rdb.ZRem(ctx, m.detachedNodes(), detachedNode.String()).Err())
+}
+
+func (m *redisMeta) doFindDetachedNodes(t time.Time) []Ino {
+	var detachedInos []Ino
+	detachedNodes, err := m.rdb.ZRangeByScore(Background, m.detachedNodes(), &redis.ZRangeBy{Max: strconv.FormatInt(t.Add(-time.Hour*24).Unix(), 10)}).Result()
+	if err != nil {
+		logger.Errorf("Scan detached nodes error: %s", err)
+	}
+	for _, node := range detachedNodes {
+		inode, _ := strconv.ParseUint(node, 10, 64)
+		detachedInos = append(detachedInos, Ino(inode))
+	}
+	return detachedInos
 }