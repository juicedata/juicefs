/*
 * JuiceFS, Copyright (C) 2020 Juicedata, Inc.
 *
 * This program is free software: you can use, redistribute, and/or modify
 * it under the terms of the GNU Affero General Public License, version 3
 * or later ("AGPL"), as published by the Free Software Foundation.
 *
 * This program is distributed in the hope that it will be useful, but WITHOUT
 * ANY WARRANTY; without even the implied warranty of MERCHANTABILITY or
 * FITNESS FOR A PARTICULAR PURPOSE.
 *
 * You should have received a copy of the GNU Affero General Public License
 * along with this program. If not, see <http://www.gnu.org/licenses/>.
 */

package meta

import (
	"bytes"
	"context"
	"encoding/binary"
	"encoding/json"
	"fmt"
	"hash/fnv"
	"math/rand"
	"net"
	"os"
	"strconv"
	"strings"
	"sync"
	"syscall"
	"time"

	"github.com/go-redis/redis/v8"

	"github.com/juicedata/juicefs/pkg/utils"
)

/*
	Node: i$inode -> Attribute{type,mode,uid,gid,atime,mtime,ctime,nlink,length,rdev}
	Dir:   d$inode -> {name -> {inode,type}}
	File:  c$inode_$indx -> [Slice{pos,id,length,off,len}]
	Symlink: s$inode -> target
	Xattr: x$inode -> {name -> value}
	Flock: lockf$inode -> { $sid_$owner -> ltype }
	POSIX lock: lockp$inode -> { $sid_$owner -> Plock(pid,ltype,start,end) }
	Sessions: sessions -> [ $sid -> heartbeat ]
	sustained: session$sid -> [$inode]
	locked: locked$sid -> { lockf$inode or lockpinode }

	Removed files: delfiles -> [$inode:$length -> seconds]
	Slices refs: k$chunkid_$size -> refcount

	Redis features:
	  Sorted Set: 1.2+
	  Hash Set: 2.0+
	  Transaction: 2.2+
	  Scripting: 2.6+
	  Scan: 2.8+
*/

var logger = utils.GetLogger("juicefs")

const usedSpace = "usedSpace"
const totalInodes = "totalInodes"
const delfiles = "delfiles"
const allSessions = "sessions"
const sliceRefs = "sliceRef"

<<<<<<< HEAD
const scriptLookup = `
local buf = redis.call('HGET', KEYS[1], KEYS[2])
if not buf then
       return false
end
if string.len(buf) ~= 9 then
       return {err=string.format("Invalid entry data: %s", buf)}
end
local ino = struct.unpack(">I8", string.sub(buf, 2))
return {ino, redis.call('GET', "i" .. tostring(ino))}
`
=======
// RedisConfig is config for Redis client.
type RedisConfig struct {
	Strict      bool // update ctime
	Retries     int
	CaseInsensi bool
}
>>>>>>> 4cb08f53

type redisMeta struct {
	sync.Mutex
	conf    *Config
	rdb     *redis.Client
	txlocks [1024]sync.Mutex // Pessimistic locks to reduce conflict on Redis

	sid          int64
	openFiles    map[Ino]int
	removedFiles map[Ino]bool
	compacting   map[uint64]bool
	deleting     chan int
	symlinks     *sync.Map
	msgCallbacks *msgCallbacks

	shaLookup string // The SHA returned by Redis for the loaded `scriptLookup`
}

var _ Meta = &redisMeta{}

type msgCallbacks struct {
	sync.Mutex
	callbacks map[uint32]MsgCallback
}

// newRedisMeta return a meta store using Redis.
func newRedisMeta(url string, conf *Config) (Meta, error) {
	opt, err := redis.ParseURL(url)
	if err != nil {
		return nil, fmt.Errorf("parse %s: %s", url, err)
	}
	var rdb *redis.Client
	if strings.Contains(opt.Addr, ",") {
		var fopt redis.FailoverOptions
		ps := strings.Split(opt.Addr, ",")
		fopt.MasterName = ps[0]
		fopt.SentinelAddrs = ps[1:]
		_, port, _ := net.SplitHostPort(fopt.SentinelAddrs[len(fopt.SentinelAddrs)-1])
		if port != "" {
			for i := range fopt.SentinelAddrs {
				h, p, _ := net.SplitHostPort(fopt.SentinelAddrs[i])
				if p == "" {
					fopt.SentinelAddrs[i] = net.JoinHostPort(h, port)
				}
			}
		}
		// Assume Redis server and sentinel have the same password.
		fopt.SentinelPassword = opt.Password
		fopt.Username = opt.Username
		fopt.Password = opt.Password
		if fopt.SentinelPassword == "" && os.Getenv("SENTINEL_PASSWORD") != "" {
			fopt.SentinelPassword = os.Getenv("SENTINEL_PASSWORD")
		}
		if fopt.Password == "" && os.Getenv("REDIS_PASSWORD") != "" {
			fopt.Password = os.Getenv("REDIS_PASSWORD")
		}
		fopt.DB = opt.DB
		fopt.TLSConfig = opt.TLSConfig
		fopt.MaxRetries = conf.Retries
		fopt.MinRetryBackoff = time.Millisecond * 100
		fopt.MaxRetryBackoff = time.Minute * 1
		fopt.ReadTimeout = time.Second * 30
		fopt.WriteTimeout = time.Second * 5
		rdb = redis.NewFailoverClient(&fopt)
	} else {
		if opt.Password == "" && os.Getenv("REDIS_PASSWORD") != "" {
			opt.Password = os.Getenv("REDIS_PASSWORD")
		}
		opt.MaxRetries = conf.Retries
		opt.MinRetryBackoff = time.Millisecond * 100
		opt.MaxRetryBackoff = time.Minute * 1
		opt.ReadTimeout = time.Second * 30
		opt.WriteTimeout = time.Second * 5
		rdb = redis.NewClient(opt)
	}

	m := &redisMeta{
		conf:         conf,
		rdb:          rdb,
		openFiles:    make(map[Ino]int),
		removedFiles: make(map[Ino]bool),
		compacting:   make(map[uint64]bool),
		deleting:     make(chan int, 2),
		symlinks:     &sync.Map{},
		msgCallbacks: &msgCallbacks{
			callbacks: make(map[uint32]MsgCallback),
		},
	}

	m.checkServerConfig()
	return m, nil
}

func (r *redisMeta) Init(format Format, force bool) error {
	body, err := r.rdb.Get(Background, "setting").Bytes()
	if err != nil && err != redis.Nil {
		return err
	}
	if err == nil {
		var old Format
		err = json.Unmarshal(body, &old)
		if err != nil {
			logger.Fatalf("existing format is broken: %s", err)
		}
		if force {
			old.SecretKey = "removed"
			logger.Warnf("Existing volume will be overwrited: %+v", old)
		} else {
			// only AccessKey and SecretKey can be safely updated.
			format.UUID = old.UUID
			old.AccessKey = format.AccessKey
			old.SecretKey = format.SecretKey
			if format != old {
				old.SecretKey = ""
				format.SecretKey = ""
				return fmt.Errorf("cannot update format from %+v to %+v", old, format)
			}
		}
	}

	data, err := json.MarshalIndent(format, "", "")
	if err != nil {
		logger.Fatalf("json: %s", err)
	}
	err = r.rdb.Set(Background, "setting", data, 0).Err()
	if err != nil {
		return err
	}
	if body != nil {
		return nil
	}

	// root inode
	var attr Attr
	attr.Typ = TypeDirectory
	attr.Mode = 0777
	ts := time.Now().Unix()
	attr.Atime = ts
	attr.Mtime = ts
	attr.Ctime = ts
	attr.Nlink = 2
	attr.Length = 4 << 10
	attr.Parent = 1
	return r.rdb.Set(Background, r.inodeKey(1), r.marshal(&attr), 0).Err()
}

func (r *redisMeta) Load() (*Format, error) {
	body, err := r.rdb.Get(Background, "setting").Bytes()
	if err == redis.Nil {
		return nil, fmt.Errorf("no volume found")
	}
	if err != nil {
		return nil, err
	}
	var format Format
	err = json.Unmarshal(body, &format)
	if err != nil {
		return nil, fmt.Errorf("json: %s", err)
	}
	return &format, nil
}

func (r *redisMeta) NewSession() error {
	var err error
	r.sid, err = r.rdb.Incr(Background, "nextsession").Result()
	if err != nil {
		return fmt.Errorf("create session: %s", err)
	}
	logger.Debugf("session is %d", r.sid)

	r.shaLookup, err = r.rdb.ScriptLoad(Background, scriptLookup).Result()
	if err != nil {
		logger.Warnf("load scriptLookup: %v", err)
		r.shaLookup = ""
	}

	go r.refreshSession()
	go r.cleanupDeletedFiles()
	go r.cleanupSlices()
	return nil
}

func (r *redisMeta) OnMsg(mtype uint32, cb MsgCallback) {
	r.msgCallbacks.Lock()
	defer r.msgCallbacks.Unlock()
	r.msgCallbacks.callbacks[mtype] = cb
}

func (r *redisMeta) newMsg(mid uint32, args ...interface{}) error {
	r.msgCallbacks.Lock()
	cb, ok := r.msgCallbacks.callbacks[mid]
	r.msgCallbacks.Unlock()
	if ok {
		return cb(args...)
	}
	return fmt.Errorf("message %d is not supported", mid)
}

func (r *redisMeta) sustained(sid int64) string {
	return "session" + strconv.FormatInt(sid, 10)
}

func (r *redisMeta) lockedKey(sid int64) string {
	return "locked" + strconv.FormatInt(sid, 10)
}

func (r *redisMeta) symKey(inode Ino) string {
	return "s" + inode.String()
}

func (r *redisMeta) inodeKey(inode Ino) string {
	return "i" + inode.String()
}

func (r *redisMeta) entryKey(parent Ino) string {
	return "d" + parent.String()
}

func (r *redisMeta) chunkKey(inode Ino, indx uint32) string {
	return "c" + inode.String() + "_" + strconv.FormatInt(int64(indx), 10)
}

func (r *redisMeta) sliceKey(chunkid uint64, size uint32) string {
	return "k" + strconv.FormatUint(chunkid, 10) + "_" + strconv.FormatUint(uint64(size), 10)
}

func (r *redisMeta) xattrKey(inode Ino) string {
	return "x" + inode.String()
}

func (r *redisMeta) flockKey(inode Ino) string {
	return "lockf" + inode.String()
}

func (r *redisMeta) ownerKey(owner uint64) string {
	return fmt.Sprintf("%d_%016X", r.sid, owner)
}

func (r *redisMeta) plockKey(inode Ino) string {
	return "lockp" + inode.String()
}

func (r *redisMeta) nextInode() (Ino, error) {
	ino, err := r.rdb.Incr(Background, "nextinode").Uint64()
	if ino == 1 {
		ino, err = r.rdb.Incr(Background, "nextinode").Uint64()
	}
	return Ino(ino), err
}

func (r *redisMeta) packEntry(_type uint8, inode Ino) []byte {
	wb := utils.NewBuffer(9)
	wb.Put8(_type)
	wb.Put64(uint64(inode))
	return wb.Bytes()
}

func (r *redisMeta) parseEntry(buf []byte) (uint8, Ino) {
	if len(buf) != 9 {
		panic("invalid entry")
	}
	return buf[0], Ino(binary.BigEndian.Uint64(buf[1:]))
}

func (r *redisMeta) parseAttr(buf []byte, attr *Attr) {
	if attr == nil {
		return
	}
	rb := utils.FromBuffer(buf)
	attr.Flags = rb.Get8()
	attr.Mode = rb.Get16()
	attr.Typ = uint8(attr.Mode >> 12)
	attr.Mode &= 0xfff
	attr.Uid = rb.Get32()
	attr.Gid = rb.Get32()
	attr.Atime = int64(rb.Get64())
	attr.Atimensec = rb.Get32()
	attr.Mtime = int64(rb.Get64())
	attr.Mtimensec = rb.Get32()
	attr.Ctime = int64(rb.Get64())
	attr.Ctimensec = rb.Get32()
	attr.Nlink = rb.Get32()
	attr.Length = rb.Get64()
	attr.Rdev = rb.Get32()
	if rb.Left() >= 8 {
		attr.Parent = Ino(rb.Get64())
	}
	attr.Full = true
	logger.Tracef("attr: %+v -> %+v", buf, attr)
}

func (r *redisMeta) marshal(attr *Attr) []byte {
	w := utils.NewBuffer(36 + 24 + 4 + 8)
	w.Put8(attr.Flags)
	w.Put16((uint16(attr.Typ) << 12) | (attr.Mode & 0xfff))
	w.Put32(attr.Uid)
	w.Put32(attr.Gid)
	w.Put64(uint64(attr.Atime))
	w.Put32(attr.Atimensec)
	w.Put64(uint64(attr.Mtime))
	w.Put32(attr.Mtimensec)
	w.Put64(uint64(attr.Ctime))
	w.Put32(attr.Ctimensec)
	w.Put32(attr.Nlink)
	w.Put64(attr.Length)
	w.Put32(attr.Rdev)
	w.Put64(uint64(attr.Parent))
	logger.Tracef("attr: %+v -> %+v", attr, w.Bytes())
	return w.Bytes()
}

func align4K(length uint64) int64 {
	if length == 0 {
		return 0
	}
	return int64((((length - 1) >> 12) + 1) << 12)
}

func (r *redisMeta) StatFS(ctx Context, totalspace, availspace, iused, iavail *uint64) syscall.Errno {
	*totalspace = 1 << 50
	c, cancel := context.WithTimeout(ctx, time.Millisecond*300)
	defer cancel()
	used, _ := r.rdb.IncrBy(c, usedSpace, 0).Result()
	used = ((used >> 16) + 1) << 16 // aligned to 64K
	for used*10 > int64(*totalspace)*8 {
		*totalspace *= 2
	}
	*availspace = *totalspace - uint64(used)
	inodes, _ := r.rdb.IncrBy(c, totalInodes, 0).Result()
	*iused = uint64(inodes)
	*iavail = 10 << 20
	return 0
}

func GetSummary(r Meta, ctx Context, inode Ino, summary *Summary) syscall.Errno {
	var attr Attr
	if st := r.GetAttr(ctx, inode, &attr); st != 0 {
		return st
	}
	if attr.Typ == TypeDirectory {
		var entries []*Entry
		if st := r.Readdir(ctx, inode, 1, &entries); st != 0 {
			return st
		}
		for _, e := range entries {
			if e.Inode == inode || len(e.Name) == 2 && bytes.Equal(e.Name, []byte("..")) {
				continue
			}
			if e.Attr.Typ == TypeDirectory {
				if st := GetSummary(r, ctx, e.Inode, summary); st != 0 {
					return st
				}
			} else {
				summary.Files++
				summary.Length += e.Attr.Length
				summary.Size += uint64(align4K(e.Attr.Length))
			}
		}
		summary.Dirs++
		summary.Size += 4096
	} else {
		summary.Files++
		summary.Length += attr.Length
		summary.Size += uint64(align4K(attr.Length))
	}
	return 0
}

func (r *redisMeta) resolveCase(ctx Context, parent Ino, name string) *Entry {
	var entries []*Entry
	_ = r.Readdir(ctx, parent, 0, &entries)
	for _, e := range entries {
		n := string(e.Name)
		if strings.EqualFold(name, n) {
			return e
		}
	}
	return nil
}

func (r *redisMeta) Lookup(ctx Context, parent Ino, name string, inode *Ino, attr *Attr) syscall.Errno {
	var foundIno Ino
	var encodedAttr []byte
	var err error

	entryKey := r.entryKey(parent)
	if len(r.shaLookup) > 0 && attr != nil && !r.conf.CaseInsensi {
		var res interface{}
		res, err = r.rdb.EvalSha(ctx, r.shaLookup, []string{entryKey, name}).Result()
		if err != nil {
			if strings.Contains(err.Error(), "NOSCRIPT") {
				var err2 error
				r.shaLookup, err2 = r.rdb.ScriptLoad(Background, scriptLookup).Result()
				if err2 != nil {
					logger.Warnf("load scriptLookup: %s", err2)
				} else {
					logger.Info("loaded script for lookup")
				}
				return r.Lookup(ctx, parent, name, inode, attr)
			}
			if strings.Contains(err.Error(), "Error running script") {
				logger.Warnf("eval lookup: %s", err)
				r.shaLookup = ""
				return r.Lookup(ctx, parent, name, inode, attr)
			}
			return errno(err)
		}
		vals, ok := res.([]interface{})
		if !ok {
			return errno(fmt.Errorf("invalid script result: %v", res))
		}
		returnedIno, ok := vals[0].(int64)
		if !ok {
			return errno(fmt.Errorf("invalid script result: %v", res))
		}
		returnedAttr, ok := vals[1].(string)
		if !ok {
			return errno(fmt.Errorf("invalid script result: %v", res))
		}
		foundIno = Ino(returnedIno)
		encodedAttr = []byte(returnedAttr)
	} else {
		var buf []byte
		buf, err = r.rdb.HGet(ctx, entryKey, name).Bytes()
		if err == nil {
			_, foundIno = r.parseEntry(buf)
		}
		if err == redis.Nil && r.conf.CaseInsensi {
			e := r.resolveCase(ctx, parent, name)
			if e != nil {
				foundIno = e.Inode
				err = nil
			}
		}
		if err != nil {
			return errno(err)
		}
		if attr != nil {
			encodedAttr, err = r.rdb.Get(ctx, r.inodeKey(foundIno)).Bytes()
		}
	}

	if err == nil && attr != nil {
		r.parseAttr(encodedAttr, attr)
	}
	if inode != nil {
		*inode = foundIno
	}
	return errno(err)
}

<<<<<<< HEAD
func accessMode(attr *Attr, uid uint32, gid uint32) uint8 {
=======
func (r *redisMeta) Resolve(ctx Context, path string, inode *Ino, attr *Attr) syscall.Errno {
	return syscall.ENOTSUP
}

func (r *redisMeta) accessMode(attr *Attr, uid uint32, gid uint32) uint8 {
>>>>>>> 4cb08f53
	if uid == 0 {
		return 0x7
	}
	mode := attr.Mode
	if uid == attr.Uid {
		return uint8(mode>>6) & 7
	}
	if gid == attr.Gid {
		return uint8(mode>>3) & 7
	}
	return uint8(mode & 7)
}

func (r *redisMeta) Access(ctx Context, inode Ino, mmask uint8, attr *Attr) syscall.Errno {
	if ctx.Uid() == 0 {
		return 0
	}

	if attr == nil || !attr.Full {
		if attr == nil {
			attr = &Attr{}
		}
		err := r.GetAttr(ctx, inode, attr)
		if err != 0 {
			return err
		}
	}

	mode := accessMode(attr, ctx.Uid(), ctx.Gid())
	if mode&mmask != mmask {
		logger.Debugf("Access inode %d %o, mode %o, request mode %o", inode, attr.Mode, mode, mmask)
		return syscall.EACCES
	}
	return 0
}

func (r *redisMeta) GetAttr(ctx Context, inode Ino, attr *Attr) syscall.Errno {
	var c context.Context = ctx
	if inode == 1 {
		var cancel func()
		c, cancel = context.WithTimeout(ctx, time.Millisecond*300)
		defer cancel()
	}
	a, err := r.rdb.Get(c, r.inodeKey(inode)).Bytes()
	if err == nil {
		r.parseAttr(a, attr)
	}
	if err != nil && inode == 1 {
		err = nil
		attr.Typ = TypeDirectory
		attr.Mode = 0777
		attr.Nlink = 2
		attr.Length = 4 << 10
	}
	return errno(err)
}

func errno(err error) syscall.Errno {
	if err == nil {
		return 0
	}
	if eno, ok := err.(syscall.Errno); ok {
		return eno
	}
	if err == redis.Nil {
		return syscall.ENOENT
	}
	logger.Errorf("error: %s", err)
	return syscall.EIO
}

func (r *redisMeta) txn(ctx Context, txf func(tx *redis.Tx) error, keys ...string) syscall.Errno {
	var err error
	var khash = fnv.New32()
	_, _ = khash.Write([]byte(keys[0]))
	l := &r.txlocks[int(khash.Sum32())%len(r.txlocks)]
	start := time.Now()
	defer func() { txDist.Observe(time.Since(start).Seconds()) }()
	l.Lock()
	defer l.Unlock()
	for i := 0; i < 50; i++ {
		err = r.rdb.Watch(ctx, txf, keys...)
		if err == redis.TxFailedErr {
			txRestart.Add(1)
			time.Sleep(time.Microsecond * 100 * time.Duration(rand.Int()%(i+1)))
			continue
		}
		return errno(err)
	}
	return errno(err)
}

func (r *redisMeta) Truncate(ctx Context, inode Ino, flags uint8, length uint64, attr *Attr) syscall.Errno {
	return r.txn(ctx, func(tx *redis.Tx) error {
		var t Attr
		a, err := tx.Get(ctx, r.inodeKey(inode)).Bytes()
		if err != nil {
			return err
		}
		r.parseAttr(a, &t)
		if t.Typ != TypeFile {
			return syscall.EPERM
		}
		old := t.Length
		var zeroChunks []uint32
		if length > old {
			if (length-old)/ChunkSize >= 100 {
				// super large
				var cursor uint64
				var keys []string
				for {
					keys, cursor, err = tx.Scan(ctx, cursor, fmt.Sprintf("c%d_*", inode), 10000).Result()
					if err != nil {
						return err
					}
					for _, key := range keys {
						indx, err := strconv.Atoi(strings.Split(key, "_")[1])
						if err != nil {
							logger.Errorf("parse %s: %s", key, err)
							continue
						}
						if uint64(indx) > old/ChunkSize && uint64(indx) < length/ChunkSize {
							zeroChunks = append(zeroChunks, uint32(indx))
						}
					}
					if cursor <= 0 {
						break
					}
				}
			} else {
				for i := old/ChunkSize + 1; i < length/ChunkSize; i++ {
					zeroChunks = append(zeroChunks, uint32(i))
				}
			}
		}
		t.Length = length
		now := time.Now()
		t.Mtime = now.Unix()
		t.Mtimensec = uint32(now.Nanosecond())
		t.Ctime = now.Unix()
		t.Ctimensec = uint32(now.Nanosecond())
		_, err = tx.TxPipelined(ctx, func(pipe redis.Pipeliner) error {
			pipe.Set(ctx, r.inodeKey(inode), r.marshal(&t), 0)
			if length > old {
				// zero out from old to length
				var l = uint32(length - old)
				if length > (old/ChunkSize+1)*ChunkSize {
					l = ChunkSize - uint32(old%ChunkSize)
				}
				pipe.RPush(ctx, r.chunkKey(inode, uint32(old/ChunkSize)), marshalSlice(uint32(old%ChunkSize), 0, 0, 0, l))
				buf := marshalSlice(0, 0, 0, 0, ChunkSize)
				for _, indx := range zeroChunks {
					pipe.RPushX(ctx, r.chunkKey(inode, indx), buf)
				}
				if length > (old/ChunkSize+1)*ChunkSize && length%ChunkSize > 0 {
					pipe.RPush(ctx, r.chunkKey(inode, uint32(length/ChunkSize)), marshalSlice(0, 0, 0, 0, uint32(length%ChunkSize)))
				}
			}
			pipe.IncrBy(ctx, usedSpace, align4K(length)-align4K(old))
			return nil
		})
		if err == nil {
			if attr != nil {
				*attr = t
			}
		}
		return err
	}, r.inodeKey(inode))
}

const (
	// fallocate
	fallocKeepSize  = 0x01
	fallocPunchHole = 0x02
	// RESERVED: fallocNoHideStale   = 0x04
	fallocCollapesRange = 0x08
	fallocZeroRange     = 0x10
	fallocInsertRange   = 0x20
)

func (r *redisMeta) Fallocate(ctx Context, inode Ino, mode uint8, off uint64, size uint64) syscall.Errno {
	if mode&fallocCollapesRange != 0 && mode != fallocCollapesRange {
		return syscall.EINVAL
	}
	if mode&fallocInsertRange != 0 && mode != fallocInsertRange {
		return syscall.EINVAL
	}
	if mode == fallocInsertRange || mode == fallocCollapesRange {
		return syscall.ENOTSUP
	}
	if mode&fallocPunchHole != 0 && mode&fallocKeepSize == 0 {
		return syscall.EINVAL
	}
	if size == 0 {
		return syscall.EINVAL
	}
	return r.txn(ctx, func(tx *redis.Tx) error {
		var t Attr
		a, err := tx.Get(ctx, r.inodeKey(inode)).Bytes()
		if err != nil {
			return err
		}
		r.parseAttr(a, &t)
		if t.Typ == TypeFIFO {
			return syscall.EPIPE
		}
		if t.Typ != TypeFile {
			return syscall.EPERM
		}
		length := t.Length
		if off+size > t.Length {
			if mode&fallocKeepSize == 0 {
				length = off + size
			}
		}

		old := t.Length
		t.Length = length
		now := time.Now()
		t.Ctime = now.Unix()
		t.Ctimensec = uint32(now.Nanosecond())
		_, err = tx.TxPipelined(ctx, func(pipe redis.Pipeliner) error {
			pipe.Set(ctx, r.inodeKey(inode), r.marshal(&t), 0)
			if mode&(fallocZeroRange|fallocPunchHole) != 0 {
				if off+size > old {
					size = old - off
				}
				for size > 0 {
					indx := uint32(off / ChunkSize)
					coff := off % ChunkSize
					l := size
					if coff+size > ChunkSize {
						l = ChunkSize - coff
					}
					pipe.RPush(ctx, r.chunkKey(inode, indx), marshalSlice(uint32(coff), 0, 0, 0, uint32(l)))
					off += l
					size -= l
				}
			}
			pipe.IncrBy(ctx, usedSpace, align4K(length)-align4K(old))
			return nil
		})
		return err
	}, r.inodeKey(inode))
}

func (r *redisMeta) SetAttr(ctx Context, inode Ino, set uint16, sugidclearmode uint8, attr *Attr) syscall.Errno {
	return r.txn(ctx, func(tx *redis.Tx) error {
		var cur Attr
		a, err := tx.Get(ctx, r.inodeKey(inode)).Bytes()
		if err != nil {
			return err
		}
		r.parseAttr(a, &cur)
		if (set&(SetAttrUID|SetAttrGID)) != 0 && (set&SetAttrMode) != 0 {
			attr.Mode |= (cur.Mode & 06000)
		}
		var changed bool
		if (cur.Mode&06000) != 0 && (set&(SetAttrUID|SetAttrGID)) != 0 {
			if cur.Mode&01777 != cur.Mode {
				cur.Mode &= 01777
				changed = true
			}
			attr.Mode &= 01777
		}
		if set&SetAttrUID != 0 && cur.Uid != attr.Uid {
			cur.Uid = attr.Uid
			changed = true
		}
		if set&SetAttrGID != 0 && cur.Gid != attr.Gid {
			cur.Gid = attr.Gid
			changed = true
		}
		if set&SetAttrMode != 0 {
			if ctx.Uid() != 0 && (attr.Mode&02000) != 0 {
				if ctx.Gid() != cur.Gid {
					attr.Mode &= 05777
				}
			}
			if attr.Mode != cur.Mode {
				cur.Mode = attr.Mode
				changed = true
			}
		}
		now := time.Now()
		if set&SetAttrAtime != 0 && (cur.Atime != attr.Atime || cur.Atimensec != attr.Atimensec) {
			cur.Atime = attr.Atime
			cur.Atimensec = attr.Atimensec
			changed = true
		}
		if set&SetAttrAtimeNow != 0 {
			cur.Atime = now.Unix()
			cur.Atimensec = uint32(now.Nanosecond())
			changed = true
		}
		if set&SetAttrMtime != 0 && (cur.Mtime != attr.Mtime || cur.Mtimensec != attr.Mtimensec) {
			cur.Mtime = attr.Mtime
			cur.Mtimensec = attr.Mtimensec
			changed = true
		}
		if set&SetAttrMtimeNow != 0 {
			cur.Mtime = now.Unix()
			cur.Mtimensec = uint32(now.Nanosecond())
			changed = true
		}
		if !changed {
			*attr = cur
			return nil
		}
		cur.Ctime = now.Unix()
		cur.Ctimensec = uint32(now.Nanosecond())
		_, err = tx.TxPipelined(ctx, func(pipe redis.Pipeliner) error {
			pipe.Set(ctx, r.inodeKey(inode), r.marshal(&cur), 0)
			return nil
		})
		if err == nil {
			*attr = cur
		}
		return err
	}, r.inodeKey(inode))
}

func (r *redisMeta) ReadLink(ctx Context, inode Ino, path *[]byte) syscall.Errno {
	if target, ok := r.symlinks.Load(inode); ok {
		*path = target.([]byte)
		return 0
	}
	target, err := r.rdb.Get(ctx, r.symKey(inode)).Bytes()
	if err == nil {
		*path = target
		r.symlinks.Store(inode, target)
	}
	return errno(err)
}

func (r *redisMeta) Symlink(ctx Context, parent Ino, name string, path string, inode *Ino, attr *Attr) syscall.Errno {
	return r.mknod(ctx, parent, name, TypeSymlink, 0644, 022, 0, path, inode, attr)
}

func (r *redisMeta) Mknod(ctx Context, parent Ino, name string, _type uint8, mode, cumask uint16, rdev uint32, inode *Ino, attr *Attr) syscall.Errno {
	return r.mknod(ctx, parent, name, _type, mode, cumask, rdev, "", inode, attr)
}

func (r *redisMeta) mknod(ctx Context, parent Ino, name string, _type uint8, mode, cumask uint16, rdev uint32, path string, inode *Ino, attr *Attr) syscall.Errno {
	ino, err := r.nextInode()
	if err != nil {
		return errno(err)
	}
	if attr == nil {
		attr = &Attr{}
	}
	attr.Typ = _type
	attr.Mode = mode & ^cumask
	attr.Uid = ctx.Uid()
	attr.Gid = ctx.Gid()
	if _type == TypeDirectory {
		attr.Nlink = 2
		attr.Length = 4 << 10
	} else {
		attr.Nlink = 1
		if _type == TypeSymlink {
			attr.Length = uint64(len(path))
		} else {
			attr.Length = 0
			attr.Rdev = rdev
		}
	}
	attr.Parent = parent
	if inode != nil {
		*inode = ino
	}

	return r.txn(ctx, func(tx *redis.Tx) error {
		var pattr Attr
		a, err := tx.Get(ctx, r.inodeKey(parent)).Bytes()
		if err != nil {
			return err
		}
		r.parseAttr(a, &pattr)
		if pattr.Typ != TypeDirectory {
			return syscall.ENOTDIR
		}

		err = tx.HGet(ctx, r.entryKey(parent), name).Err()
		if err != nil && err != redis.Nil {
			return err
		} else if err == nil {
			return syscall.EEXIST
		} else if err == redis.Nil && r.conf.CaseInsensi && r.resolveCase(ctx, parent, name) != nil {
			return syscall.EEXIST
		}

		now := time.Now()
		if _type == TypeDirectory {
			pattr.Nlink++
		}
		pattr.Mtime = now.Unix()
		pattr.Mtimensec = uint32(now.Nanosecond())
		pattr.Ctime = now.Unix()
		pattr.Ctimensec = uint32(now.Nanosecond())
		attr.Atime = now.Unix()
		attr.Atimensec = uint32(now.Nanosecond())
		attr.Mtime = now.Unix()
		attr.Mtimensec = uint32(now.Nanosecond())
		attr.Ctime = now.Unix()
		attr.Ctimensec = uint32(now.Nanosecond())
		if ctx.Value(CtxKey("behavior")) == "Hadoop" {
			attr.Gid = pattr.Gid
		}

		_, err = tx.TxPipelined(ctx, func(pipe redis.Pipeliner) error {
			pipe.HSet(ctx, r.entryKey(parent), name, r.packEntry(_type, ino))
			pipe.Set(ctx, r.inodeKey(parent), r.marshal(&pattr), 0)
			pipe.Set(ctx, r.inodeKey(ino), r.marshal(attr), 0)
			if _type == TypeSymlink {
				pipe.Set(ctx, r.symKey(ino), path, 0)
			} else if _type == TypeFile {
				pipe.IncrBy(ctx, usedSpace, align4K(0))
			}
			pipe.Incr(ctx, totalInodes)
			return nil
		})
		return err
	}, r.inodeKey(parent), r.entryKey(parent))
}

func (r *redisMeta) Mkdir(ctx Context, parent Ino, name string, mode uint16, cumask uint16, copysgid uint8, inode *Ino, attr *Attr) syscall.Errno {
	return r.Mknod(ctx, parent, name, TypeDirectory, mode, cumask, 0, inode, attr)
}

func (r *redisMeta) Create(ctx Context, parent Ino, name string, mode uint16, cumask uint16, inode *Ino, attr *Attr) syscall.Errno {
	err := r.Mknod(ctx, parent, name, TypeFile, mode, cumask, 0, inode, attr)
	if err == 0 && inode != nil {
		r.Lock()
		r.openFiles[*inode] = 1
		r.Unlock()
	}
	return err
}

func (r *redisMeta) Unlink(ctx Context, parent Ino, name string) syscall.Errno {
	buf, err := r.rdb.HGet(ctx, r.entryKey(parent), name).Bytes()
	if err == redis.Nil && r.conf.CaseInsensi {
		if e := r.resolveCase(ctx, parent, name); e != nil {
			name = string(e.Name)
			buf = r.packEntry(e.Attr.Typ, e.Inode)
			err = nil
		}
	}
	if err != nil {
		return errno(err)
	}
	_type, inode := r.parseEntry(buf)
	if _type == TypeDirectory {
		return syscall.EPERM
	}

	return r.txn(ctx, func(tx *redis.Tx) error {
		rs, _ := tx.MGet(ctx, r.inodeKey(parent), r.inodeKey(inode)).Result()
		if rs[0] == nil || rs[1] == nil {
			return redis.Nil
		}
		var pattr, attr Attr
		r.parseAttr([]byte(rs[0].(string)), &pattr)
		if pattr.Typ != TypeDirectory {
			return syscall.ENOTDIR
		}
		now := time.Now()
		pattr.Mtime = now.Unix()
		pattr.Mtimensec = uint32(now.Nanosecond())
		pattr.Ctime = now.Unix()
		pattr.Ctimensec = uint32(now.Nanosecond())
		r.parseAttr([]byte(rs[1].(string)), &attr)
		attr.Ctime = now.Unix()
		attr.Ctimensec = uint32(now.Nanosecond())

		buf, err := tx.HGet(ctx, r.entryKey(parent), name).Bytes()
		if err != nil {
			return err
		}
		_type2, inode2 := r.parseEntry(buf)
		if _type2 != _type || inode2 != inode {
			return syscall.EAGAIN
		}

		attr.Nlink--
		var opened bool
		if _type == TypeFile && attr.Nlink == 0 {
			r.Lock()
			opened = r.openFiles[inode] > 0
			r.Unlock()
		}

		_, err = tx.TxPipelined(ctx, func(pipe redis.Pipeliner) error {
			pipe.HDel(ctx, r.entryKey(parent), name)
			pipe.Set(ctx, r.inodeKey(parent), r.marshal(&pattr), 0)
			pipe.Del(ctx, r.xattrKey(inode))
			if attr.Nlink > 0 {
				pipe.Set(ctx, r.inodeKey(inode), r.marshal(&attr), 0)
			} else {
				switch _type {
				case TypeSymlink:
					pipe.Del(ctx, r.symKey(inode))
					pipe.Del(ctx, r.inodeKey(inode))
				case TypeFile:
					if opened {
						pipe.Set(ctx, r.inodeKey(inode), r.marshal(&attr), 0)
						pipe.SAdd(ctx, r.sustained(r.sid), strconv.Itoa(int(inode)))
					} else {
						pipe.ZAdd(ctx, delfiles, &redis.Z{Score: float64(now.Unix()), Member: r.toDelete(inode, attr.Length)})
						pipe.Del(ctx, r.inodeKey(inode))
						pipe.IncrBy(ctx, usedSpace, -align4K(attr.Length))
					}
				}
				pipe.IncrBy(ctx, totalInodes, -1)
			}
			return nil
		})
		if err == nil && _type == TypeFile && attr.Nlink == 0 {
			if opened {
				r.Lock()
				r.removedFiles[inode] = true
				r.Unlock()
			} else {
				go r.deleteFile(inode, attr.Length, "")
			}
		}
		return err
	}, r.entryKey(parent), r.inodeKey(parent), r.inodeKey(inode))
}

func (r *redisMeta) Rmdir(ctx Context, parent Ino, name string) syscall.Errno {
	if name == "." {
		return syscall.EINVAL
	}
	if name == ".." {
		return syscall.ENOTEMPTY
	}
	buf, err := r.rdb.HGet(ctx, r.entryKey(parent), name).Bytes()
	if err == redis.Nil && r.conf.CaseInsensi {
		if e := r.resolveCase(ctx, parent, name); e != nil {
			name = string(e.Name)
			buf = r.packEntry(e.Attr.Typ, e.Inode)
			err = nil
		}
	}
	if err != nil {
		return errno(err)
	}
	typ, inode := r.parseEntry(buf)
	if typ != TypeDirectory {
		return syscall.ENOTDIR
	}

	return r.txn(ctx, func(tx *redis.Tx) error {
		a, err := tx.Get(ctx, r.inodeKey(parent)).Bytes()
		if err != nil {
			return err
		}
		var pattr Attr
		r.parseAttr(a, &pattr)
		if pattr.Typ != TypeDirectory {
			return syscall.ENOTDIR
		}
		now := time.Now()
		pattr.Nlink--
		pattr.Mtime = now.Unix()
		pattr.Mtimensec = uint32(now.Nanosecond())
		pattr.Ctime = now.Unix()
		pattr.Ctimensec = uint32(now.Nanosecond())

		buf, err := tx.HGet(ctx, r.entryKey(parent), name).Bytes()
		if err != nil {
			return err
		}
		typ, inode = r.parseEntry(buf)
		if typ != TypeDirectory {
			return syscall.ENOTDIR
		}

		cnt, err := tx.HLen(ctx, r.entryKey(inode)).Result()
		if err != nil {
			return err
		}
		if cnt > 0 {
			return syscall.ENOTEMPTY
		}
		_, err = tx.TxPipelined(ctx, func(pipe redis.Pipeliner) error {
			pipe.HDel(ctx, r.entryKey(parent), name)
			pipe.Set(ctx, r.inodeKey(parent), r.marshal(&pattr), 0)
			pipe.Del(ctx, r.inodeKey(inode))
			pipe.Del(ctx, r.xattrKey(inode))
			// pipe.Del(ctx, r.entryKey(inode))
			pipe.IncrBy(ctx, totalInodes, -1)
			return nil
		})
		return err
	}, r.inodeKey(parent), r.entryKey(parent), r.inodeKey(inode), r.entryKey(inode))
}

func emptyDir(r Meta, ctx Context, inode Ino, concurrent chan int) syscall.Errno {
	if st := r.Access(ctx, inode, 3, nil); st != 0 {
		return st
	}
	var entries []*Entry
	if st := r.Readdir(ctx, inode, 0, &entries); st != 0 {
		return st
	}
	var wg sync.WaitGroup
	var status syscall.Errno
	for _, e := range entries {
		if e.Inode == inode || len(e.Name) == 2 && string(e.Name) == ".." {
			continue
		}
		if e.Attr.Typ == TypeDirectory {
			select {
			case concurrent <- 1:
				wg.Add(1)
				go func(child Ino, name string) {
					defer wg.Done()
					e := emptyEntry(r, ctx, inode, name, child, concurrent)
					if e != 0 {
						status = e
					}
					<-concurrent
				}(e.Inode, string(e.Name))
			default:
				if st := emptyEntry(r, ctx, inode, string(e.Name), e.Inode, concurrent); st != 0 {
					return st
				}
			}
		} else {
			if st := r.Unlink(ctx, inode, string(e.Name)); st != 0 {
				return st
			}
		}
	}
	wg.Wait()
	return status
}

func emptyEntry(r Meta, ctx Context, parent Ino, name string, inode Ino, concurrent chan int) syscall.Errno {
	st := emptyDir(r, ctx, inode, concurrent)
	if st == 0 {
		st = r.Rmdir(ctx, parent, name)
		if st == syscall.ENOTEMPTY {
			st = emptyEntry(r, ctx, parent, name, inode, concurrent)
		}
	}
	return st
}

func Remove(r Meta, ctx Context, parent Ino, name string) syscall.Errno {
	if st := r.Access(ctx, parent, 3, nil); st != 0 {
		return st
	}
	var inode Ino
	var attr Attr
	if st := r.Lookup(ctx, parent, name, &inode, &attr); st != 0 {
		return st
	}
	if attr.Typ != TypeDirectory {
		return r.Unlink(ctx, parent, name)
	}
	concurrent := make(chan int, 50)
	return emptyEntry(r, ctx, parent, name, inode, concurrent)
}

func (r *redisMeta) Rename(ctx Context, parentSrc Ino, nameSrc string, parentDst Ino, nameDst string, inode *Ino, attr *Attr) syscall.Errno {
	buf, err := r.rdb.HGet(ctx, r.entryKey(parentSrc), nameSrc).Bytes()
	if err == redis.Nil && r.conf.CaseInsensi {
		if e := r.resolveCase(ctx, parentSrc, nameSrc); e != nil {
			nameSrc = string(e.Name)
			buf = r.packEntry(e.Attr.Typ, e.Inode)
			err = nil
		}
	}
	if err != nil {
		return errno(err)
	}
	typ, ino := r.parseEntry(buf)
	if parentSrc == parentDst && nameSrc == nameDst {
		if inode != nil {
			*inode = ino
		}
		return 0
	}
	buf, err = r.rdb.HGet(ctx, r.entryKey(parentDst), nameDst).Bytes()
	if err == redis.Nil && r.conf.CaseInsensi {
		if e := r.resolveCase(ctx, parentDst, nameDst); e != nil {
			nameDst = string(e.Name)
			buf = r.packEntry(e.Attr.Typ, e.Inode)
			err = nil
		}
	}
	if err != nil && err != redis.Nil {
		return errno(err)
	}
	keys := []string{r.entryKey(parentSrc), r.inodeKey(parentSrc), r.inodeKey(ino), r.entryKey(parentDst), r.inodeKey(parentDst)}

	var dino Ino
	var dtyp uint8
	if err == nil {
		dtyp, dino = r.parseEntry(buf)
		keys = append(keys, r.inodeKey(dino))
		if dtyp == TypeDirectory {
			keys = append(keys, r.entryKey(dino))
		}
	}

	return r.txn(ctx, func(tx *redis.Tx) error {
		buf, err = tx.HGet(ctx, r.entryKey(parentDst), nameDst).Bytes()
		if err != nil && err != redis.Nil {
			return err
		}
		var tattr Attr
		var opened bool
		if err == nil {
			if ctx.Value(CtxKey("behavior")) == "Hadoop" {
				return syscall.EEXIST
			}
			typ1, dino1 := r.parseEntry(buf)
			if dino1 != dino || typ1 != dtyp {
				return syscall.EAGAIN
			}
			if typ1 == TypeDirectory {
				cnt, err := tx.HLen(ctx, r.entryKey(dino)).Result()
				if err != nil {
					return err
				}
				if cnt != 0 {
					return syscall.ENOTEMPTY
				}
			} else {
				a, err := tx.Get(ctx, r.inodeKey(dino)).Bytes()
				if err != nil {
					return err
				}
				r.parseAttr(a, &tattr)
				tattr.Nlink--
				if tattr.Nlink > 0 {
					now := time.Now()
					tattr.Ctime = now.Unix()
					tattr.Ctimensec = uint32(now.Nanosecond())
				} else if dtyp == TypeFile {
					r.Lock()
					opened = r.openFiles[dino] > 0
					r.Unlock()
				}
			}
		} else {
			dino = 0
		}

		buf, err := tx.HGet(ctx, r.entryKey(parentSrc), nameSrc).Bytes()
		if err != nil {
			return err
		}
		_, ino1 := r.parseEntry(buf)
		if ino != ino1 {
			return syscall.EAGAIN
		}

		rs, _ := tx.MGet(ctx, r.inodeKey(parentSrc), r.inodeKey(parentDst), r.inodeKey(ino)).Result()
		if rs[0] == nil || rs[1] == nil || rs[2] == nil {
			return redis.Nil
		}
		var sattr, dattr, iattr Attr
		r.parseAttr([]byte(rs[0].(string)), &sattr)
		if sattr.Typ != TypeDirectory {
			return syscall.ENOTDIR
		}
		now := time.Now()
		sattr.Mtime = now.Unix()
		sattr.Mtimensec = uint32(now.Nanosecond())
		sattr.Ctime = now.Unix()
		sattr.Ctimensec = uint32(now.Nanosecond())
		r.parseAttr([]byte(rs[1].(string)), &dattr)
		if dattr.Typ != TypeDirectory {
			return syscall.ENOTDIR
		}
		dattr.Mtime = now.Unix()
		dattr.Mtimensec = uint32(now.Nanosecond())
		dattr.Ctime = now.Unix()
		dattr.Ctimensec = uint32(now.Nanosecond())
		r.parseAttr([]byte(rs[2].(string)), &iattr)
		iattr.Parent = parentDst
		iattr.Ctime = now.Unix()
		iattr.Ctimensec = uint32(now.Nanosecond())
		if typ == TypeDirectory && parentSrc != parentDst {
			sattr.Nlink--
			dattr.Nlink++
		}
		if attr != nil {
			*attr = iattr
		}

		_, err = tx.TxPipelined(ctx, func(pipe redis.Pipeliner) error {
			pipe.HDel(ctx, r.entryKey(parentSrc), nameSrc)
			pipe.Set(ctx, r.inodeKey(parentSrc), r.marshal(&sattr), 0)
			if dino > 0 {
				if dtyp != TypeDirectory && tattr.Nlink > 0 {
					pipe.Set(ctx, r.inodeKey(dino), r.marshal(&tattr), 0)
				} else {
					if dtyp == TypeDirectory {
						pipe.Del(ctx, r.inodeKey(dino))
						dattr.Nlink--
					} else if dtyp == TypeSymlink {
						pipe.Del(ctx, r.symKey(dino))
						pipe.Del(ctx, r.inodeKey(dino))
					} else if dtyp == TypeFile {
						if opened {
							pipe.Set(ctx, r.inodeKey(dino), r.marshal(&tattr), 0)
							pipe.SAdd(ctx, r.sustained(r.sid), strconv.Itoa(int(dino)))
						} else {
							pipe.ZAdd(ctx, delfiles, &redis.Z{Score: float64(now.Unix()), Member: r.toDelete(dino, dattr.Length)})
							pipe.Del(ctx, r.inodeKey(dino))
							pipe.IncrBy(ctx, usedSpace, -align4K(tattr.Length))
						}
					}
					pipe.IncrBy(ctx, totalInodes, -1)
					pipe.Del(ctx, r.xattrKey(dino))
				}
				pipe.HDel(ctx, r.entryKey(parentDst), nameDst)
			}
			pipe.HSet(ctx, r.entryKey(parentDst), nameDst, buf)
			if parentDst != parentSrc {
				pipe.Set(ctx, r.inodeKey(parentDst), r.marshal(&dattr), 0)
			}
			pipe.Set(ctx, r.inodeKey(ino), r.marshal(&iattr), 0)
			return nil
		})
		if err == nil && dino > 0 && dtyp == TypeFile {
			if opened {
				r.Lock()
				r.removedFiles[dino] = true
				r.Unlock()
			} else {
				go r.deleteFile(dino, dattr.Length, "")
			}
		}
		return err
	}, keys...)
}

func (r *redisMeta) Link(ctx Context, inode, parent Ino, name string, attr *Attr) syscall.Errno {
	return r.txn(ctx, func(tx *redis.Tx) error {
		rs, err := tx.MGet(ctx, r.inodeKey(parent), r.inodeKey(inode)).Result()
		if err != nil {
			return err
		}
		if rs[0] == nil || rs[1] == nil {
			return redis.Nil
		}
		var pattr, iattr Attr
		r.parseAttr([]byte(rs[0].(string)), &pattr)
		if pattr.Typ != TypeDirectory {
			return syscall.ENOTDIR
		}
		now := time.Now()
		pattr.Mtime = now.Unix()
		pattr.Mtimensec = uint32(now.Nanosecond())
		pattr.Ctime = now.Unix()
		pattr.Ctimensec = uint32(now.Nanosecond())
		r.parseAttr([]byte(rs[1].(string)), &iattr)
		if iattr.Typ == TypeDirectory {
			return syscall.EPERM
		}
		iattr.Ctime = now.Unix()
		iattr.Ctimensec = uint32(now.Nanosecond())
		iattr.Nlink++

		err = tx.HGet(ctx, r.entryKey(parent), name).Err()
		if err != nil && err != redis.Nil {
			return err
		} else if err == nil {
			return syscall.EEXIST
		}

		_, err = tx.TxPipelined(ctx, func(pipe redis.Pipeliner) error {
			pipe.HSet(ctx, r.entryKey(parent), name, r.packEntry(iattr.Typ, inode))
			pipe.Set(ctx, r.inodeKey(parent), r.marshal(&pattr), 0)
			pipe.Set(ctx, r.inodeKey(inode), r.marshal(&iattr), 0)
			return nil
		})
		if err == nil && attr != nil {
			*attr = iattr
		}
		return err
	}, r.inodeKey(inode), r.entryKey(parent), r.inodeKey(parent))
}

func (r *redisMeta) Readdir(ctx Context, inode Ino, plus uint8, entries *[]*Entry) syscall.Errno {
	var attr Attr
	if err := r.GetAttr(ctx, inode, &attr); err != 0 {
		return err
	}
	*entries = []*Entry{
		{
			Inode: inode,
			Name:  []byte("."),
			Attr:  &Attr{Typ: TypeDirectory},
		},
	}
	if attr.Parent > 0 {
		*entries = append(*entries, &Entry{
			Inode: attr.Parent,
			Name:  []byte(".."),
			Attr:  &Attr{Typ: TypeDirectory},
		})
	}

	var keys []string
	var cursor uint64
	var err error
	for {
		keys, cursor, err = r.rdb.HScan(ctx, r.entryKey(inode), cursor, "*", 10000).Result()
		if err != nil {
			return errno(err)
		}
		newEntries := make([]Entry, len(keys)/2)
		newAttrs := make([]Attr, len(keys)/2)
		for i := 0; i < len(keys); i += 2 {
			typ, inode := r.parseEntry([]byte(keys[i+1]))
			ent := &newEntries[i/2]
			ent.Inode = inode
			ent.Name = []byte(keys[i])
			ent.Attr = &newAttrs[i/2]
			ent.Attr.Typ = typ
			*entries = append(*entries, ent)
		}
		if cursor == 0 {
			break
		}
	}

	if plus != 0 {
		fillAttr := func(es []*Entry) error {
			var keys = make([]string, len(es))
			for i, e := range es {
				keys[i] = r.inodeKey(e.Inode)
			}
			rs, err := r.rdb.MGet(ctx, keys...).Result()
			if err != nil {
				return err
			}
			for j, re := range rs {
				if re != nil {
					if a, ok := re.(string); ok {
						r.parseAttr([]byte(a), es[j].Attr)
					}
				}
			}
			return nil
		}
		batchSize := 4096
		nEntries := len(*entries)
		if nEntries <= batchSize {
			err = fillAttr(*entries)
		} else {
			indexCh := make(chan []*Entry, 10)
			var wg sync.WaitGroup
			for i := 0; i < 2; i++ {
				wg.Add(1)
				go func() {
					defer wg.Done()
					for es := range indexCh {
						e := fillAttr(es)
						if e != nil {
							err = e
							break
						}
					}
				}()
			}
			for i := 0; i < nEntries; i += batchSize {
				if i+batchSize > nEntries {
					indexCh <- (*entries)[i:]
				} else {
					indexCh <- (*entries)[i : i+batchSize]
				}
			}
			close(indexCh)
			wg.Wait()
		}
		if err != nil {
			return errno(err)
		}
	}
	return 0
}

func (r *redisMeta) cleanStaleSession(sid int64) {
	var ctx = Background
	key := r.sustained(sid)
	inodes, err := r.rdb.SMembers(ctx, key).Result()
	if err != nil {
		logger.Warnf("SMembers %s: %s", key, err)
		return
	}
	for _, sinode := range inodes {
		inode, _ := strconv.ParseInt(sinode, 10, 0)
		if err := r.deleteInode(Ino(inode)); err != nil {
			logger.Errorf("Failed to delete inode %d: %s", inode, err)
		} else {
			r.rdb.SRem(ctx, key, sinode)
		}
	}
	if len(inodes) == 0 {
		r.rdb.ZRem(ctx, allSessions, strconv.Itoa(int(sid)))
		logger.Infof("cleanup session %d", sid)
	}
}

func (r *redisMeta) cleanStaleLocks(ssid string) {
	var ctx = Background
	key := "locked" + ssid
	inodes, err := r.rdb.SMembers(ctx, key).Result()
	if err != nil {
		logger.Warnf("SMembers %s: %s", key, err)
		return
	}
	for _, k := range inodes {
		owners, _ := r.rdb.HKeys(ctx, k).Result()
		for _, o := range owners {
			if strings.Split(o, "_")[0] == ssid {
				err = r.rdb.HDel(ctx, k, o).Err()
				logger.Infof("cleanup lock on %s from session %s: %s", k, ssid, err)
			}
		}
		r.rdb.SRem(ctx, key, k)
	}
}

func (r *redisMeta) cleanStaleSessions() {
	// TODO: once per minute
	now := time.Now()
	var ctx = Background
	rng := &redis.ZRangeBy{Max: strconv.Itoa(int(now.Add(time.Minute * -5).Unix())), Count: 100}
	staleSessions, _ := r.rdb.ZRangeByScore(ctx, allSessions, rng).Result()
	for _, ssid := range staleSessions {
		sid, _ := strconv.Atoi(ssid)
		r.cleanStaleSession(int64(sid))
	}

	rng = &redis.ZRangeBy{Max: strconv.Itoa(int(now.Add(time.Minute * -3).Unix())), Count: 100}
	staleSessions, _ = r.rdb.ZRangeByScore(ctx, allSessions, rng).Result()
	for _, sid := range staleSessions {
		r.cleanStaleLocks(sid)
	}
}

func (r *redisMeta) refreshSession() {
	for {
		now := time.Now()
		r.rdb.ZAdd(Background, allSessions, &redis.Z{Score: float64(now.Unix()), Member: strconv.Itoa(int(r.sid))})
		time.Sleep(time.Minute)
		go r.cleanStaleSessions()
	}
}

func (r *redisMeta) deleteInode(inode Ino) error {
	var attr Attr
	var ctx = Background
	a, err := r.rdb.Get(ctx, r.inodeKey(inode)).Bytes()
	if err == redis.Nil {
		return nil
	}
	if err != nil {
		return err
	}
	r.parseAttr(a, &attr)
	_, err = r.rdb.TxPipelined(ctx, func(pipe redis.Pipeliner) error {
		pipe.ZAdd(ctx, delfiles, &redis.Z{Score: float64(time.Now().Unix()), Member: r.toDelete(inode, attr.Length)})
		pipe.Del(ctx, r.inodeKey(inode))
		pipe.IncrBy(ctx, usedSpace, -align4K(attr.Length))
		return nil
	})
	if err == nil {
		go r.deleteFile(inode, attr.Length, "")
	}
	return err
}

func (r *redisMeta) Open(ctx Context, inode Ino, flags uint8, attr *Attr) syscall.Errno {
	var err syscall.Errno
	if attr != nil {
		err = r.GetAttr(ctx, inode, attr)
	}
	if err == 0 {
		r.Lock()
		r.openFiles[inode] = r.openFiles[inode] + 1
		r.Unlock()
	}
	return 0
}

func (r *redisMeta) Close(ctx Context, inode Ino) syscall.Errno {
	r.Lock()
	defer r.Unlock()
	refs := r.openFiles[inode]
	if refs <= 1 {
		delete(r.openFiles, inode)
		if r.removedFiles[inode] {
			delete(r.removedFiles, inode)
			go func() {
				if err := r.deleteInode(inode); err == nil {
					r.rdb.SRem(ctx, r.sustained(r.sid), strconv.Itoa(int(inode)))
				}
			}()
		}
	} else {
		r.openFiles[inode] = refs - 1
	}
	return 0
}

func buildSlice(ss []*slice) []Slice {
	var root *slice
	for _, s := range ss {
		if root != nil {
			var right *slice
			s.left, right = root.cut(s.pos)
			_, s.right = right.cut(s.pos + s.len)
		}
		root = s
	}
	var pos uint32
	var chunks []Slice
	root.visit(func(s *slice) {
		if s.pos > pos {
			chunks = append(chunks, Slice{Size: s.pos - pos, Len: s.pos - pos})
			pos = s.pos
		}
		chunks = append(chunks, Slice{Chunkid: s.chunkid, Size: s.size, Off: s.off, Len: s.len})
		pos += s.len
	})
	return chunks
}

func (r *redisMeta) Read(ctx Context, inode Ino, indx uint32, chunks *[]Slice) syscall.Errno {
	vals, err := r.rdb.LRange(ctx, r.chunkKey(inode, indx), 0, 1000000).Result()
	if err != nil {
		return errno(err)
	}
	ss := readSlices(vals)
	*chunks = buildSlice(ss)
	if len(vals) >= 5 || len(*chunks) >= 5 {
		go r.compactChunk(inode, indx, false)
	}
	return 0
}

func (r *redisMeta) NewChunk(ctx Context, inode Ino, indx uint32, offset uint32, chunkid *uint64) syscall.Errno {
	cid, err := r.rdb.Incr(ctx, "nextchunk").Uint64()
	if err == nil {
		*chunkid = cid
	}
	return errno(err)
}

func (r *redisMeta) Write(ctx Context, inode Ino, indx uint32, off uint32, slice Slice) syscall.Errno {
	return r.txn(ctx, func(tx *redis.Tx) error {
		var attr Attr
		a, err := tx.Get(ctx, r.inodeKey(inode)).Bytes()
		if err != nil {
			return err
		}
		r.parseAttr(a, &attr)
		newleng := uint64(indx)*ChunkSize + uint64(off) + uint64(slice.Len)
		var added int64
		if newleng > attr.Length {
			added = align4K(newleng) - align4K(attr.Length)
			attr.Length = newleng
		}
		now := time.Now()
		attr.Mtime = now.Unix()
		attr.Mtimensec = uint32(now.Nanosecond())
		attr.Ctime = now.Unix()
		attr.Ctimensec = uint32(now.Nanosecond())

		var rpush *redis.IntCmd
		_, err = tx.TxPipelined(ctx, func(pipe redis.Pipeliner) error {
			rpush = pipe.RPush(ctx, r.chunkKey(inode, indx), marshalSlice(off, slice.Chunkid, slice.Size, slice.Off, slice.Len))
			// most of chunk are used by single inode, so use that as the default (1 == not exists)
			// pipe.Incr(ctx, r.sliceKey(slice.Chunkid, slice.Size))
			pipe.Set(ctx, r.inodeKey(inode), r.marshal(&attr), 0)
			if added > 0 {
				pipe.IncrBy(ctx, usedSpace, added)
			}
			return nil
		})
		if err == nil && rpush.Val()%20 == 0 {
			go r.compactChunk(inode, indx, false)
		}
		return err
	}, r.inodeKey(inode))
}

func (r *redisMeta) CopyFileRange(ctx Context, fin Ino, offIn uint64, fout Ino, offOut uint64, size uint64, flags uint32, copied *uint64) syscall.Errno {
	return r.txn(ctx, func(tx *redis.Tx) error {
		rs, err := tx.MGet(ctx, r.inodeKey(fin), r.inodeKey(fout)).Result()
		if err != nil {
			return err
		}
		if rs[0] == nil || rs[1] == nil {
			return redis.Nil
		}
		var sattr Attr
		r.parseAttr([]byte(rs[0].(string)), &sattr)
		if sattr.Typ != TypeFile {
			return syscall.EINVAL
		}
		if offIn >= sattr.Length {
			*copied = 0
			return nil
		}
		if offIn+size > sattr.Length {
			size = sattr.Length - offIn
		}
		var attr Attr
		r.parseAttr([]byte(rs[1].(string)), &attr)
		if attr.Typ != TypeFile {
			return syscall.EINVAL
		}

		newleng := offOut + size
		var added int64
		if newleng > attr.Length {
			added = align4K(newleng) - align4K(attr.Length)
			attr.Length = newleng
		}
		now := time.Now()
		attr.Mtime = now.Unix()
		attr.Mtimensec = uint32(now.Nanosecond())
		attr.Ctime = now.Unix()
		attr.Ctimensec = uint32(now.Nanosecond())

		p := tx.Pipeline()
		for i := offIn / ChunkSize; i <= (offIn+size)/ChunkSize; i++ {
			p.LRange(ctx, r.chunkKey(fin, uint32(i)), 0, 1000000)
		}
		vals, err := p.Exec(ctx)
		if err != nil {
			return err
		}

		_, err = tx.Pipelined(ctx, func(pipe redis.Pipeliner) error {
			coff := offIn / ChunkSize * ChunkSize
			for _, v := range vals {
				sv := v.(*redis.StringSliceCmd).Val()
				// Add a zero chunk for hole
				ss := append([]*slice{{len: ChunkSize}}, readSlices(sv)...)
				cs := buildSlice(ss)
				tpos := coff
				for _, s := range cs {
					pos := tpos
					tpos += uint64(s.Len)
					if pos < offIn+size && pos+uint64(s.Len) > offIn {
						if pos < offIn {
							dec := offIn - pos
							s.Off += uint32(dec)
							pos += dec
							s.Len -= uint32(dec)
						}
						if pos+uint64(s.Len) > offIn+size {
							dec := pos + uint64(s.Len) - (offIn + size)
							s.Len -= uint32(dec)
						}
						doff := pos - offIn + offOut
						indx := uint32(doff / ChunkSize)
						dpos := uint32(doff % ChunkSize)
						if dpos+s.Len > ChunkSize {
							pipe.RPush(ctx, r.chunkKey(fout, indx), marshalSlice(dpos, s.Chunkid, s.Size, s.Off, ChunkSize-dpos))
							if s.Chunkid > 0 {
								pipe.HIncrBy(ctx, sliceRefs, r.sliceKey(s.Chunkid, s.Size), 1)
							}

							skip := ChunkSize - dpos
							pipe.RPush(ctx, r.chunkKey(fout, indx+1), marshalSlice(0, s.Chunkid, s.Size, s.Off+skip, s.Len-skip))
							if s.Chunkid > 0 {
								pipe.HIncrBy(ctx, sliceRefs, r.sliceKey(s.Chunkid, s.Size), 1)
							}
						} else {
							pipe.RPush(ctx, r.chunkKey(fout, indx), marshalSlice(dpos, s.Chunkid, s.Size, s.Off, s.Len))
							if s.Chunkid > 0 {
								pipe.HIncrBy(ctx, sliceRefs, r.sliceKey(s.Chunkid, s.Size), 1)
							}
						}
					}
				}
				coff += ChunkSize
			}
			pipe.Set(ctx, r.inodeKey(fout), r.marshal(&attr), 0)
			if added > 0 {
				pipe.IncrBy(ctx, usedSpace, added)
			}
			return nil
		})
		if err == nil {
			*copied = size
		}
		return err
	}, r.inodeKey(fout), r.inodeKey(fin))
}

func (r *redisMeta) cleanupDeletedFiles() {
	for {
		time.Sleep(time.Minute)
		now := time.Now()
		members, _ := r.rdb.ZRangeByScore(Background, delfiles, &redis.ZRangeBy{Min: strconv.Itoa(0), Max: strconv.Itoa(int(now.Add(-time.Hour).Unix())), Count: 1000}).Result()
		for _, member := range members {
			ps := strings.Split(member, ":")
			inode, _ := strconv.ParseInt(ps[0], 10, 0)
			var length int64 = 1 << 30
			if len(ps) == 2 {
				length, _ = strconv.ParseInt(ps[1], 10, 0)
			} else if len(ps) > 2 {
				length, _ = strconv.ParseInt(ps[2], 10, 0)
			}
			logger.Debugf("cleanup chunks of inode %d with %d bytes (%s)", inode, length, member)
			r.deleteFile(Ino(inode), uint64(length), member)
		}
	}
}

func (r *redisMeta) cleanupSlices() {
	for {
		time.Sleep(time.Hour)

		// once per hour
		var ctx = Background
		last, _ := r.rdb.Get(ctx, "nextCleanupSlices").Uint64()
		now := time.Now().Unix()
		if last+3600 > uint64(now) {
			continue
		}
		r.rdb.Set(ctx, "nextCleanupSlices", now, 0)

		var ckeys []string
		var cursor uint64
		var err error
		for {
			ckeys, cursor, err = r.rdb.HScan(ctx, sliceRefs, cursor, "*", 1000).Result()
			if err != nil {
				logger.Errorf("scan slices: %s", err)
				break
			}
			if len(ckeys) > 0 {
				values, err := r.rdb.HMGet(ctx, sliceRefs, ckeys...).Result()
				if err != nil {
					logger.Warnf("mget slices: %s", err)
					break
				}
				for i, v := range values {
					if v == nil {
						continue
					}
					if strings.HasPrefix(v.(string), "-") { // < 0
						ps := strings.Split(ckeys[i], "_")
						if len(ps) == 2 {
							chunkid, _ := strconv.Atoi(ps[0][1:])
							size, _ := strconv.Atoi(ps[1])
							if chunkid > 0 && size > 0 {
								r.deleteSlice(ctx, uint64(chunkid), uint32(size))
							}
						}
					} else if v == "0" {
						r.cleanupZeroRef(ckeys[i])
					}
				}
			}
			if cursor == 0 {
				break
			}
		}
	}
}

func (r *redisMeta) cleanupZeroRef(key string) {
	var ctx = Background
	_ = r.txn(ctx, func(tx *redis.Tx) error {
		v, err := tx.HGet(ctx, sliceRefs, key).Int()
		if err != nil {
			return err
		}
		if v != 0 {
			return syscall.EINVAL
		}
		_, err = tx.Pipelined(ctx, func(p redis.Pipeliner) error {
			p.HDel(ctx, sliceRefs, key)
			return nil
		})
		return err
	}, sliceRefs)
}

func (r *redisMeta) cleanupLeakedChunks() {
	var ctx = Background
	var ckeys []string
	var cursor uint64
	var err error
	for {
		ckeys, cursor, err = r.rdb.Scan(ctx, cursor, "c*", 1000).Result()
		if err != nil {
			logger.Errorf("scan all chunks: %s", err)
			break
		}
		var ikeys []string
		var rs []*redis.IntCmd
		p := r.rdb.Pipeline()
		for _, k := range ckeys {
			ps := strings.Split(k, "_")
			if len(ps) != 2 {
				continue
			}
			ino, _ := strconv.ParseInt(ps[0][1:], 10, 0)
			ikeys = append(ikeys, k)
			rs = append(rs, p.Exists(ctx, r.inodeKey(Ino(ino))))
		}
		if len(rs) > 0 {
			_, err = p.Exec(ctx)
			if err != nil {
				logger.Errorf("check inodes: %s", err)
				return
			}
			for i, rr := range rs {
				if rr.Val() == 0 {
					key := ikeys[i]
					logger.Infof("found leaked chunk %s", key)
					ps := strings.Split(key, "_")
					ino, _ := strconv.ParseInt(ps[0][1:], 10, 0)
					indx, _ := strconv.Atoi(ps[1])
					_ = r.deleteChunk(Ino(ino), uint32(indx))
				}
			}
		}
		if cursor == 0 {
			break
		}
	}
}

func (r *redisMeta) cleanupOldSliceRefs() {
	var ctx = Background
	var ckeys []string
	var cursor uint64
	var err error
	for {
		ckeys, cursor, err = r.rdb.Scan(ctx, cursor, "k*", 1000).Result()
		if err != nil {
			logger.Errorf("scan slices: %s", err)
			break
		}
		if len(ckeys) > 0 {
			values, err := r.rdb.MGet(ctx, ckeys...).Result()
			if err != nil {
				logger.Warnf("mget slices: %s", err)
				break
			}
			for i, v := range values {
				if v == nil {
					continue
				}
				if strings.HasPrefix(v.(string), "-") { // < 0
					ps := strings.Split(ckeys[i], "_")
					if len(ps) == 2 {
						chunkid, _ := strconv.Atoi(ps[0][1:])
						size, _ := strconv.Atoi(ps[1])
						if chunkid > 0 && size > 0 {
							r.deleteSlice(ctx, uint64(chunkid), uint32(size))
						}
					}
					r.rdb.Del(ctx, ckeys[i])
				} else if v == "0" {
					r.rdb.Del(ctx, ckeys[i])
				} else {
					vv, _ := strconv.Atoi(v.(string))
					r.rdb.HIncrBy(ctx, sliceRefs, ckeys[i], int64(vv))
					r.rdb.DecrBy(ctx, ckeys[i], int64(vv))
					logger.Infof("move refs %d for slice %s", vv, ckeys[i])
				}
			}
		}
		if cursor == 0 {
			break
		}
	}
}

func (r *redisMeta) toDelete(inode Ino, length uint64) string {
	return inode.String() + ":" + strconv.Itoa(int(length))
}

func (r *redisMeta) deleteSlice(ctx Context, chunkid uint64, size uint32) {
	r.deleting <- 1
	defer func() { <-r.deleting }()
	err := r.newMsg(DeleteChunk, chunkid, size)
	if err != nil {
		logger.Warnf("delete chunk %d (%d bytes): %s", chunkid, size, err)
	} else {
		_ = r.rdb.HDel(ctx, sliceRefs, r.sliceKey(chunkid, size))
	}
}

func (r *redisMeta) deleteChunk(inode Ino, indx uint32) error {
	var ctx = Background
	key := r.chunkKey(inode, indx)
	for {
		var slices []*slice
		var rs []*redis.IntCmd
		err := r.txn(ctx, func(tx *redis.Tx) error {
			slices = nil
			vals, err := tx.LRange(ctx, key, 0, 100).Result()
			if err == redis.Nil {
				return nil
			}
			_, err = tx.TxPipelined(ctx, func(pipe redis.Pipeliner) error {
				for _, v := range vals {
					rb := utils.ReadBuffer([]byte(v))
					_ = rb.Get32() // pos
					chunkid := rb.Get64()
					size := rb.Get32()
					slices = append(slices, &slice{chunkid: chunkid, size: size})
					pipe.LPop(ctx, key)
					rs = append(rs, pipe.HIncrBy(ctx, sliceRefs, r.sliceKey(chunkid, size), -1))
				}
				return nil
			})
			return err
		}, key)
		if err != syscall.Errno(0) {
			return fmt.Errorf("delete slice from chunk %s fail: %s, retry later", key, err)
		}
		for i, s := range slices {
			if rs[i].Val() < 0 {
				r.deleteSlice(ctx, s.chunkid, s.size)
			}
		}
		if len(slices) < 100 {
			break
		}
	}
	return nil
}

func (r *redisMeta) deleteFile(inode Ino, length uint64, tracking string) {
	var ctx = Background
	var indx uint32
	p := r.rdb.Pipeline()
	for uint64(indx)*ChunkSize < length {
		var keys []string
		for i := 0; uint64(indx)*ChunkSize < length && i < 1000; i++ {
			key := r.chunkKey(inode, indx)
			keys = append(keys, key)
			_ = p.LLen(ctx, key)
			indx++
		}
		cmds, err := p.Exec(ctx)
		if err != nil {
			logger.Warnf("delete chunks of inode %d: %s", inode, err)
			return
		}
		for i, cmd := range cmds {
			val, err := cmd.(*redis.IntCmd).Result()
			if err == redis.Nil || val == 0 {
				continue
			}
			idx, _ := strconv.Atoi(strings.Split(keys[i], "_")[1])
			err = r.deleteChunk(inode, uint32(idx))
			if err != nil {
				logger.Warnf("delete chunk %s: %s", keys[i], err)
				return
			}
		}
	}
	if tracking == "" {
		tracking = inode.String() + ":" + strconv.FormatInt(int64(length), 10)
	}
	_ = r.rdb.ZRem(ctx, delfiles, tracking)
}

func (r *redisMeta) compactChunk(inode Ino, indx uint32, force bool) {
	// avoid too many or duplicated compaction
	if !force {
		r.Lock()
		k := uint64(inode) + (uint64(indx) << 32)
		if len(r.compacting) > 10 || r.compacting[k] {
			r.Unlock()
			return
		}
		r.compacting[k] = true
		r.Unlock()
		defer func() {
			r.Lock()
			delete(r.compacting, k)
			r.Unlock()
		}()
	}

	var ctx = Background
	vals, err := r.rdb.LRange(ctx, r.chunkKey(inode, indx), 0, 200).Result()
	if err != nil {
		return
	}
	chunkid, err := r.rdb.Incr(ctx, "nextchunk").Uint64()
	if err != nil {
		return
	}

	var ss []*slice
	var chunks []Slice
	var skipped int
	var pos, size uint32
	for skipped < len(vals) {
		// the slices will be formed as a tree after buildSlice(),
		// we should create new one (or remove the link in tree)
		ss = readSlices(vals[skipped:])
		// copy the first slice so it will not be updated by buildSlice
		first := *ss[0]
		chunks = buildSlice(ss)
		pos, size = 0, 0
		if chunks[0].Chunkid == 0 {
			pos = chunks[0].Len
			chunks = chunks[1:]
		}
		for _, s := range chunks {
			size += s.Len
		}
		if first.len < (1<<20) || first.len*5 < size {
			// it's too small
			break
		}
		isFirst := func(pos uint32, s Slice) bool {
			return pos == first.pos && s.Chunkid == first.chunkid && s.Off == first.off && s.Len == first.len
		}
		if !isFirst(pos, chunks[0]) {
			// it's not the first slice, compact it
			break
		}
		skipped++
	}
	if len(ss) < 2 {
		return
	}

	logger.Debugf("compact %d:%d: skipped %d slices (%d bytes) %d slices (%d bytes)", inode, indx, skipped, pos, len(ss), size)
	err = r.newMsg(CompactChunk, chunks, chunkid)
	if err != nil {
		logger.Warnf("compact %d %d with %d slices: %s", inode, indx, len(ss), err)
		return
	}
	var rs []*redis.IntCmd
	key := r.chunkKey(inode, indx)
	errno := r.txn(ctx, func(tx *redis.Tx) error {
		rs = nil
		vals2, err := tx.LRange(ctx, key, 0, int64(len(vals)-1)).Result()
		if err != nil {
			return err
		}
		if len(vals2) != len(vals) {
			return syscall.EINVAL
		}
		for i, val := range vals2 {
			if val != vals[i] {
				return syscall.EINVAL
			}
		}

		_, err = tx.Pipelined(ctx, func(pipe redis.Pipeliner) error {
			pipe.LTrim(ctx, key, int64(len(vals)), -1)
			pipe.LPush(ctx, key, marshalSlice(pos, chunkid, size, 0, size))
			for i := skipped; i > 0; i-- {
				pipe.LPush(ctx, key, vals[i-1])
			}
			pipe.HIncrBy(ctx, sliceRefs, r.sliceKey(chunkid, size), 1) // create the key to tracking it
			for _, s := range ss {
				rs = append(rs, pipe.Decr(ctx, r.sliceKey(s.chunkid, s.size)))
			}
			return nil
		})
		return err
	}, key)
	// there could be false-negative that the compaction is successful, double-check
	if errno != 0 && errno != syscall.EINVAL {
		if e := r.rdb.HGet(ctx, sliceRefs, r.sliceKey(chunkid, size)).Err(); e == redis.Nil {
			errno = syscall.EINVAL // failed
		} else if e == nil {
			errno = 0 // successful
		}
	}

	if errno == syscall.EINVAL {
		r.rdb.HIncrBy(ctx, sliceRefs, r.sliceKey(chunkid, size), -2)
		logger.Infof("compaction for %d:%d is wasted, delete slice %d (%d bytes)", inode, indx, chunkid, size)
		r.deleteSlice(ctx, chunkid, size)
	} else if errno == 0 {
		// reset it to zero
		r.rdb.HIncrBy(ctx, sliceRefs, r.sliceKey(chunkid, size), -1)
		r.cleanupZeroRef(r.sliceKey(chunkid, size))
		for i, s := range ss {
			if rs[i].Err() == nil && rs[i].Val() < 0 {
				r.deleteSlice(ctx, s.chunkid, s.size)
			}
		}
		if r.rdb.LLen(ctx, r.chunkKey(inode, indx)).Val() > 5 {
			go func() {
				// wait for the current compaction to finish
				time.Sleep(time.Millisecond * 10)
				r.compactChunk(inode, indx, force)
			}()
		}
	} else {
		logger.Warnf("compact %s: %s", key, errno)
	}
}

func (r *redisMeta) CompactAll(ctx Context) syscall.Errno {
	var cursor uint64
	p := r.rdb.Pipeline()
	for {
		keys, c, err := r.rdb.Scan(ctx, cursor, "c*_*", 10000).Result()
		if err != nil {
			logger.Warnf("scan chunks: %s", err)
			return errno(err)
		}
		for _, key := range keys {
			_ = p.LLen(ctx, key)
		}
		cmds, err := p.Exec(ctx)
		if err != nil {
			logger.Warnf("list slices: %s", err)
			return errno(err)
		}
		for i, cmd := range cmds {
			cnt := cmd.(*redis.IntCmd).Val()
			if cnt > 1 {
				var inode uint64
				var indx uint32
				n, err := fmt.Sscanf(keys[i], "c%d_%d", &inode, &indx)
				if err == nil && n == 2 {
					logger.Debugf("compact chunk %d:%d (%d slices)", inode, indx, cnt)
					r.compactChunk(Ino(inode), indx, true)
				}
			}
		}
		if c == 0 {
			break
		}
		cursor = c
	}
	return 0
}

func (r *redisMeta) ListSlices(ctx Context, slices *[]Slice) syscall.Errno {
	// try to find leaked chunks cause by 0.10-, remove it in 0.13
	r.cleanupLeakedChunks()
	r.cleanupOldSliceRefs()
	*slices = nil
	var cursor uint64
	p := r.rdb.Pipeline()
	for {
		keys, c, err := r.rdb.Scan(ctx, cursor, "c*_*", 10000).Result()
		if err != nil {
			logger.Warnf("scan chunks: %s", err)
			return errno(err)
		}
		for _, key := range keys {
			_ = p.LRange(ctx, key, 0, 100000000)
		}
		cmds, err := p.Exec(ctx)
		if err != nil {
			logger.Warnf("list slices: %s", err)
			return errno(err)
		}
		for _, cmd := range cmds {
			vals := cmd.(*redis.StringSliceCmd).Val()
			ss := readSlices(vals)
			for _, s := range ss {
				if s.chunkid > 0 {
					*slices = append(*slices, Slice{Chunkid: s.chunkid, Size: s.size})
				}
			}
		}
		if c == 0 {
			break
		}
		cursor = c
	}
	return 0
}

func (r *redisMeta) GetXattr(ctx Context, inode Ino, name string, vbuff *[]byte) syscall.Errno {
	var err error
	*vbuff, err = r.rdb.HGet(ctx, r.xattrKey(inode), name).Bytes()
	if err == redis.Nil {
		err = ENOATTR
	}
	return errno(err)
}

func (r *redisMeta) ListXattr(ctx Context, inode Ino, names *[]byte) syscall.Errno {
	vals, err := r.rdb.HKeys(ctx, r.xattrKey(inode)).Result()
	if err != nil {
		return errno(err)
	}
	*names = nil
	for _, name := range vals {
		*names = append(*names, []byte(name)...)
		*names = append(*names, 0)
	}
	return 0
}

func (r *redisMeta) SetXattr(ctx Context, inode Ino, name string, value []byte) syscall.Errno {
	_, err := r.rdb.HSet(ctx, r.xattrKey(inode), name, value).Result()
	return errno(err)
}

func (r *redisMeta) RemoveXattr(ctx Context, inode Ino, name string) syscall.Errno {
	n, err := r.rdb.HDel(ctx, r.xattrKey(inode), name).Result()
	if n == 0 {
		err = ENOATTR
	}
	return errno(err)
}

func (r *redisMeta) checkServerConfig() {
	rawInfo, err := r.rdb.Info(Background).Result()
	if err != nil {
		logger.Warnf("parse info: %s", err)
		return
	}
	_, err = checkRedisInfo(rawInfo)
	if err != nil {
		logger.Warnf("parse info: %s", err)
	}

	start := time.Now()
	_ = r.rdb.Ping(Background)
	logger.Infof("Ping redis: %s", time.Since(start))
}<|MERGE_RESOLUTION|>--- conflicted
+++ resolved
@@ -66,27 +66,6 @@
 const delfiles = "delfiles"
 const allSessions = "sessions"
 const sliceRefs = "sliceRef"
-
-<<<<<<< HEAD
-const scriptLookup = `
-local buf = redis.call('HGET', KEYS[1], KEYS[2])
-if not buf then
-       return false
-end
-if string.len(buf) ~= 9 then
-       return {err=string.format("Invalid entry data: %s", buf)}
-end
-local ino = struct.unpack(">I8", string.sub(buf, 2))
-return {ino, redis.call('GET', "i" .. tostring(ino))}
-`
-=======
-// RedisConfig is config for Redis client.
-type RedisConfig struct {
-	Strict      bool // update ctime
-	Retries     int
-	CaseInsensi bool
-}
->>>>>>> 4cb08f53
 
 type redisMeta struct {
 	sync.Mutex
@@ -538,15 +517,11 @@
 	return errno(err)
 }
 
-<<<<<<< HEAD
-func accessMode(attr *Attr, uid uint32, gid uint32) uint8 {
-=======
 func (r *redisMeta) Resolve(ctx Context, path string, inode *Ino, attr *Attr) syscall.Errno {
 	return syscall.ENOTSUP
 }
 
-func (r *redisMeta) accessMode(attr *Attr, uid uint32, gid uint32) uint8 {
->>>>>>> 4cb08f53
+func accessMode(attr *Attr, uid uint32, gid uint32) uint8 {
 	if uid == 0 {
 		return 0x7
 	}
