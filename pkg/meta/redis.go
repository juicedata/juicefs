--- conflicted
+++ resolved
@@ -1544,10 +1544,6 @@
 			return nil
 		}
 		keys := []string{m.inodeKey(ino)}
-<<<<<<< HEAD
-=======
-
->>>>>>> 3365d84d
 		dbuf, err := tx.HGet(ctx, m.entryKey(parentDst), nameDst).Bytes()
 		if err == redis.Nil && m.conf.CaseInsensi {
 			if e := m.resolveCase(ctx, parentDst, nameDst); e != nil {
