--- conflicted
+++ resolved
@@ -2241,49 +2241,23 @@
 	return ps
 }
 
-<<<<<<< HEAD
 func (m *redisMeta) doSyncDirStat(ctx Context, ino Ino) (*dirStat, error) {
-	spaceKey := m.dirUsedSpaceKey()
-	inodesKey := m.dirUsedInodesKey()
-=======
-func (m *redisMeta) doSyncDirStat(ctx Context, ino Ino) (space, inodes uint64, err error) {
->>>>>>> f3e55381
 	field := strconv.FormatUint(uint64(ino), 16)
 	space, inodes, err := m.calcDirStat(ctx, ino)
 	if err != nil {
 		return nil, err
 	}
-<<<<<<< HEAD
-	err = m.txn(ctx, func(tx *redis.Tx) error {
-		_, err := tx.TxPipelined(ctx, func(pipe redis.Pipeliner) error {
-			pipe.HSet(ctx, spaceKey, field, space)
-			pipe.HSet(ctx, inodesKey, field, inodes)
-			return nil
-		})
-		return err
-	}, spaceKey, inodesKey)
-	if err != nil {
-		return nil, err
-	}
-	return &dirStat{space: int64(space), inodes: int64(inodes)}, nil
-=======
 	_, err = m.rdb.Pipelined(ctx, func(pipe redis.Pipeliner) error {
-		pipe.HSetNX(ctx, m.dirUsedSpaceKey(), field, space)
-		pipe.HSetNX(ctx, m.dirUsedInodesKey(), field, inodes)
+		pipe.HSet(ctx, m.dirUsedSpaceKey(), field, space)
+		pipe.HSet(ctx, m.dirUsedInodesKey(), field, inodes)
 		return nil
 	})
-	return
->>>>>>> f3e55381
+	return &dirStat{int64(space), int64(inodes)}, err
 }
 
 func (m *redisMeta) doUpdateDirStat(ctx Context, batch map[Ino]dirStat) error {
 	spaceKey := m.dirUsedSpaceKey()
 	inodesKey := m.dirUsedInodesKey()
-<<<<<<< HEAD
-	field := strconv.FormatUint(uint64(ino), 10)
-	if !m.rdb.HExists(ctx, spaceKey, field).Val() {
-		_, err := m.doSyncDirStat(ctx, ino)
-=======
 	nonexist := make(map[Ino]bool, 0)
 	statList := make([]Ino, 0, len(batch))
 	pipeline := m.rdb.Pipeline()
@@ -2293,7 +2267,6 @@
 	}
 	rets, err := pipeline.Exec(ctx)
 	if err != nil {
->>>>>>> f3e55381
 		return err
 	}
 	for i, ret := range rets {
