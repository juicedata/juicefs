/*
 * JuiceFS, Copyright 2021 Juicedata, Inc.
 *
 * Licensed under the Apache License, Version 2.0 (the "License");
 * you may not use this file except in compliance with the License.
 * You may obtain a copy of the License at
 *
 *     http://www.apache.org/licenses/LICENSE-2.0
 *
 * Unless required by applicable law or agreed to in writing, software
 * distributed under the License is distributed on an "AS IS" BASIS,
 * WITHOUT WARRANTIES OR CONDITIONS OF ANY KIND, either express or implied.
 * See the License for the specific language governing permissions and
 * limitations under the License.
 */

package meta

import (
	"bufio"
	"bytes"
	"context"
	"encoding/binary"
	"encoding/json"
	"fmt"
	"io"
	"math"
	"math/rand"
	"runtime"
	"runtime/debug"
	"sort"
	"strings"
	"sync"
	"sync/atomic"
	"syscall"
	"time"

	"github.com/dustin/go-humanize"
	aclAPI "github.com/juicedata/juicefs/pkg/acl"
	"github.com/pkg/errors"

	"github.com/juicedata/juicefs/pkg/utils"
)

type kvtxn interface {
	get(key []byte) []byte
	gets(keys ...[]byte) [][]byte
	// scan stops when handler returns false; begin and end must not be nil
	scan(begin, end []byte, keysOnly bool, handler func(k, v []byte) bool)
	exist(prefix []byte) bool
	set(key, value []byte)
	append(key []byte, value []byte)
	incrBy(key []byte, value int64) int64
	delete(key []byte)
}

type tkvClient interface {
	name() string
	simpleTxn(ctx context.Context, f func(*kvTxn) error, retry int) error // should only be used for point get scenarios
	txn(ctx context.Context, f func(*kvTxn) error, retry int) error
	scan(prefix []byte, handler func(key, value []byte) bool) error
	reset(prefix []byte) error
	close() error
	shouldRetry(err error) bool
	gc()
	config(key string) interface{}
}

type kvTxn struct {
	kvtxn
	retry int
}

func (tx *kvTxn) deleteKeys(prefix []byte) {
	tx.scan(prefix, nextKey(prefix), true, func(k, v []byte) bool {
		tx.delete(k)
		return true
	})
}

type kvMeta struct {
	*baseMeta
	client tkvClient
	snap   map[Ino]*DumpedEntry
}

var _ Meta = (*kvMeta)(nil)
var _ engine = (*kvMeta)(nil)

var drivers = make(map[string]func(string) (tkvClient, error))

func newTkvClient(driver, addr string) (tkvClient, error) {
	fn, ok := drivers[driver]
	if !ok {
		return nil, fmt.Errorf("unsupported driver %s", driver)
	}
	return fn(addr)
}

func newKVMeta(driver, addr string, conf *Config) (Meta, error) {
	client, err := newTkvClient(driver, addr)
	if err != nil {
		return nil, fmt.Errorf("connect to addr %s: %s", addr, err)
	}
	// TODO: ping server and check latency > Millisecond
	// logger.Warnf("The latency to database is too high: %s", time.Since(start))
	m := &kvMeta{
		baseMeta: newBaseMeta(addr, conf),
		client:   client,
	}
	m.en = m
	return m, nil
}

func (m *kvMeta) Shutdown() error {
	return m.client.close()
}

func (m *kvMeta) Name() string {
	return m.client.name()
}

func (m *kvMeta) doDeleteSlice(id uint64, size uint32) error {
	return m.deleteKeys(m.sliceKey(id, size))
}

func (m *kvMeta) keyLen(args ...interface{}) int {
	var c int
	for _, a := range args {
		switch a := a.(type) {
		case byte:
			c++
		case uint32:
			c += 4
		case uint64:
			c += 8
		case Ino:
			c += 8
		case string:
			c += len(a)
		default:
			panic(fmt.Sprintf("invalid type %T, value %v", a, a))
		}
	}
	return c
}

func (m *kvMeta) fmtKey(args ...interface{}) []byte {
	b := utils.NewBuffer(uint32(m.keyLen(args...)))
	for _, a := range args {
		switch a := a.(type) {
		case byte:
			b.Put8(a)
		case uint32:
			b.Put32(a)
		case uint64:
			b.Put64(a)
		case Ino:
			m.encodeInode(a, b.Get(8))
		case string:
			b.Put([]byte(a))
		default:
			panic(fmt.Sprintf("invalid type %T, value %v", a, a))
		}
	}
	return b.Bytes()
}

/**
  Ino     iiiiiiii
  Length  llllllll
  Indx    nnnn
  name    ...
  sliceId cccccccc
  session ssssssss
  aclId   aaaa

All keys:
  setting            format
  C...               counter
  AiiiiiiiiI         inode attribute
  AiiiiiiiiD...      dentry
  AiiiiiiiiPiiiiiiii parents // for hard links
  AiiiiiiiiCnnnn     file chunks
  AiiiiiiiiS         symlink target
  AiiiiiiiiX...      extented attribute
  Diiiiiiiillllllll  delete inodes
  Fiiiiiiii          Flocks
  Piiiiiiii          POSIX locks
  Kccccccccnnnn      slice refs
  Lttttttttcccccccc  delayed slices
  SEssssssss         session expire time
  SHssssssss         session heartbeat // for legacy client
  SIssssssss         session info
  SSssssssssiiiiiiii sustained inode
  Uiiiiiiii          data length, space and inodes usage in directory
  Niiiiiiii          detached inde
  QDiiiiiiii         directory quota
  Raaaa			     POSIX acl
*/

func (m *kvMeta) inodeKey(inode Ino) []byte {
	return m.fmtKey("A", inode, "I")
}

func (m *kvMeta) entryKey(parent Ino, name string) []byte {
	return m.fmtKey("A", parent, "D", name)
}

func (m *kvMeta) parentKey(inode, parent Ino) []byte {
	return m.fmtKey("A", inode, "P", parent)
}

func (m *kvMeta) chunkKey(inode Ino, indx uint32) []byte {
	return m.fmtKey("A", inode, "C", indx)
}

func (m *kvMeta) sliceKey(id uint64, size uint32) []byte {
	return m.fmtKey("K", id, size)
}

func (m *kvMeta) delSliceKey(ts int64, id uint64) []byte {
	return m.fmtKey("L", uint64(ts), id)
}

func (m *kvMeta) symKey(inode Ino) []byte {
	return m.fmtKey("A", inode, "S")
}

func (m *kvMeta) xattrKey(inode Ino, name string) []byte {
	return m.fmtKey("A", inode, "X", name)
}

func (m *kvMeta) flockKey(inode Ino) []byte {
	return m.fmtKey("F", inode)
}

func (m *kvMeta) plockKey(inode Ino) []byte {
	return m.fmtKey("P", inode)
}

func (m *kvMeta) sessionKey(sid uint64) []byte {
	return m.fmtKey("SE", sid)
}

func (m *kvMeta) legacySessionKey(sid uint64) []byte {
	return m.fmtKey("SH", sid)
}

func (m *kvMeta) dirStatKey(inode Ino) []byte {
	return m.fmtKey("U", inode)
}

func (m *kvMeta) detachedKey(inode Ino) []byte {
	return m.fmtKey("N", inode)
}

func (m *kvMeta) dirQuotaKey(inode Ino) []byte {
	return m.fmtKey("QD", inode)
}

func (m *kvMeta) userQuotaKey(uid uint64) []byte {
	return m.fmtKey("QU", uid)
}

func (m *kvMeta) groupQuotaKey(gid uint64) []byte {
	return m.fmtKey("QG", gid)
}

func (m *kvMeta) aclKey(id uint32) []byte {
	return m.fmtKey("R", id)
}

func (m *kvMeta) parseACLId(key string) uint32 {
	// trim "R"
	rb := utils.ReadBuffer([]byte(key[1:]))
	return rb.Get32()
}

func (m *kvMeta) parseSid(key string) uint64 {
	buf := []byte(key[2:]) // "SE" or "SH"
	if len(buf) != 8 {
		panic("invalid sid value")
	}
	return binary.BigEndian.Uint64(buf)
}

func (m *kvMeta) sessionInfoKey(sid uint64) []byte {
	return m.fmtKey("SI", sid)
}

func (m *kvMeta) sustainedKey(sid uint64, inode Ino) []byte {
	return m.fmtKey("SS", sid, inode)
}

func (m *kvMeta) encodeInode(ino Ino, buf []byte) {
	binary.LittleEndian.PutUint64(buf, uint64(ino))
}

func (m *kvMeta) decodeInode(buf []byte) Ino {
	return Ino(binary.LittleEndian.Uint64(buf))
}

func (m *kvMeta) delfileKey(inode Ino, length uint64) []byte {
	return m.fmtKey("D", inode, length)
}

func (m *kvMeta) counterKey(key string) []byte {
	return m.fmtKey("C", key)
}

// Used for values that are modified by directly set; mostly timestamps
func (m *kvMeta) packInt64(value int64) []byte {
	b := make([]byte, 8)
	binary.BigEndian.PutUint64(b, uint64(value))
	return b
}

func (m *kvMeta) parseInt64(buf []byte) int64 {
	if len(buf) == 0 {
		return 0
	}
	if len(buf) != 8 {
		panic("invalid value")
	}
	return int64(binary.BigEndian.Uint64(buf))
}

// Used for most counter values that are modified by incrBy
func packCounter(value int64) []byte {
	b := make([]byte, 8)
	binary.LittleEndian.PutUint64(b, uint64(value))
	return b
}

func parseCounter(buf []byte) int64 {
	if len(buf) == 0 {
		return 0
	}
	if len(buf) != 8 {
		panic("invalid counter value")
	}
	return int64(binary.LittleEndian.Uint64(buf))
}

func (m *kvMeta) packEntry(_type uint8, inode Ino) []byte {
	b := utils.NewBuffer(9)
	b.Put8(_type)
	b.Put64(uint64(inode))
	return b.Bytes()
}

func (m *kvMeta) parseEntry(buf []byte) (uint8, Ino) {
	b := utils.FromBuffer(buf)
	return b.Get8(), Ino(b.Get64())
}

func (m *kvMeta) packDirStat(st *dirStat) []byte {
	b := utils.NewBuffer(24)
	b.Put64(uint64(st.length))
	b.Put64(uint64(st.space))
	b.Put64(uint64(st.inodes))
	return b.Bytes()
}

func (m *kvMeta) parseDirStat(buf []byte) *dirStat {
	b := utils.FromBuffer(buf)
	return &dirStat{int64(b.Get64()), int64(b.Get64()), int64(b.Get64())}
}

func (m *kvMeta) packQuota(q *Quota) []byte {
	b := utils.NewBuffer(32)
	b.Put64(uint64(q.MaxSpace))
	b.Put64(uint64(q.MaxInodes))
	b.Put64(uint64(q.UsedSpace))
	b.Put64(uint64(q.UsedInodes))
	return b.Bytes()
}

func (m *kvMeta) parseQuota(buf []byte) *Quota {
	b := utils.FromBuffer(buf)
	return &Quota{
		MaxSpace:   int64(b.Get64()),
		MaxInodes:  int64(b.Get64()),
		UsedSpace:  int64(b.Get64()),
		UsedInodes: int64(b.Get64()),
	}
}

func (m *kvMeta) get(key []byte) ([]byte, error) {
	var value []byte
	err := m.client.simpleTxn(Background(), func(tx *kvTxn) error {
		value = tx.get(key)
		return nil
	}, 0)
	return value, err
}

func (m *kvMeta) scanKeys(ctx context.Context, prefix []byte) ([][]byte, error) {
	var keys [][]byte
	err := m.client.txn(ctx, func(tx *kvTxn) error {
		tx.scan(prefix, nextKey(prefix), true, func(k, v []byte) bool {
			keys = append(keys, k)
			return true
		})
		return nil
	}, 0)
	return keys, err
}

func (m *kvMeta) scanValues(ctx context.Context, prefix []byte, limit int, filter func(k, v []byte) bool) (map[string][]byte, error) {
	if limit == 0 {
		return nil, nil
	}
	values := make(map[string][]byte)
	err := m.client.txn(ctx, func(tx *kvTxn) error {
		var c int
		tx.scan(prefix, nextKey(prefix), false, func(k, v []byte) bool {
			if filter == nil || filter(k, v) {
				values[string(k)] = v
				c++
			}
			return limit < 0 || c < limit
		})
		return nil
	}, 0)
	return values, err
}

func (m *kvMeta) scan(startKey, endKey []byte, limit int, filter func(k, v []byte) bool) ([][]byte, [][]byte, error) {
	if limit == 0 {
		return nil, nil, nil
	}
	var keys, vals [][]byte
	err := m.client.txn(Background(), func(tx *kvTxn) error {
		var c int
		tx.scan(startKey, endKey, false, func(k, v []byte) bool {
			if filter == nil || filter(k, v) {
				keys = append(keys, k)
				vals = append(vals, v)
				c++
			}
			return limit < 0 || c < limit
		})
		return nil
	}, 0)
	return keys, vals, err
}

func (m *kvMeta) doInit(format *Format, force bool) error {
	body, err := m.get(m.fmtKey("setting"))
	if err != nil {
		return err
	}

	if body != nil {
		var old Format
		err = json.Unmarshal(body, &old)
		if err != nil {
			return fmt.Errorf("json: %s", err)
		}
		if !old.DirStats && format.DirStats {
			// remove dir stats as they are outdated
			var keys [][]byte
			prefix := m.fmtKey("U")
			err := m.client.txn(Background(), func(tx *kvTxn) error {
				tx.scan(prefix, nextKey(prefix), true, func(k, v []byte) bool {
					if len(k) == 9 {
						keys = append(keys, k)
					}
					return true
				})
				return nil
			}, 0)
			if err != nil {
				return errors.Wrap(err, "scan dir stats")
			}
			err = m.deleteKeys(keys...)
			if err != nil {
				return errors.Wrap(err, "delete dir stats")
			}
		}
		if !old.UserGroupQuota && format.UserGroupQuota {
			// remove user group quota as they are outdated
			userPrefix := m.fmtKey("QU")
			groupPrefix := m.fmtKey("QG")
			err := m.client.txn(Background(), func(tx *kvTxn) error {
				tx.deleteKeys(userPrefix)
				tx.deleteKeys(groupPrefix)
				return nil
			}, 0)
			if err != nil {
				return errors.Wrap(err, "delete user group quota")
			}
		}
		if err = format.update(&old, force); err != nil {
			return errors.Wrap(err, "update format")
		}
	}

	data, err := json.MarshalIndent(format, "", "")
	if err != nil {
		return fmt.Errorf("json: %s", err)
	}

	m.fmt = format
	ts := time.Now().Unix()
	attr := &Attr{
		Typ:    TypeDirectory,
		Atime:  ts,
		Mtime:  ts,
		Ctime:  ts,
		Nlink:  2,
		Length: 4 << 10,
		Parent: 1,
	}
	return m.txn(Background(), func(tx *kvTxn) error {
		if format.TrashDays > 0 {
			buf := tx.get(m.inodeKey(TrashInode))
			if buf == nil {
				attr.Mode = 0555
				tx.set(m.inodeKey(TrashInode), m.marshal(attr))
			}
		}
		tx.set(m.fmtKey("setting"), data)
		if body == nil || m.client.name() == "memkv" {
			attr.Mode = 0777
			tx.set(m.inodeKey(1), m.marshal(attr))
			tx.incrBy(m.counterKey("nextInode"), 2)
			tx.incrBy(m.counterKey("nextChunk"), 1)
		}
		return nil
	})
}

func (m *kvMeta) cacheACLs(ctx Context) error {
	if !m.getFormat().EnableACL {
		return nil
	}

	acls, err := m.scanValues(ctx, m.fmtKey("R"), -1, nil)
	if err != nil {
		return err
	}
	for key, val := range acls {
		tmpRule := &aclAPI.Rule{}
		tmpRule.Decode(val)
		m.aclCache.Put(m.parseACLId(key), tmpRule)
	}
	return nil
}

func (m *kvMeta) Reset() error {
	return m.client.reset(nil)
}

func (m *kvMeta) doLoad() ([]byte, error) {
	return m.get(m.fmtKey("setting"))
}

func (m *kvMeta) updateStats(space int64, inodes int64) {
	atomic.AddInt64(&m.newSpace, space)
	atomic.AddInt64(&m.newInodes, inodes)
}

func (m *kvMeta) doFlushStats() {
	if space := atomic.LoadInt64(&m.newSpace); space != 0 {
		if v, err := m.incrCounter(usedSpace, space); err == nil {
			atomic.AddInt64(&m.newSpace, -space)
			atomic.StoreInt64(&m.usedSpace, v)
		} else {
			logger.Warnf("Update space stats: %s", err)
		}
	}
	if inodes := atomic.LoadInt64(&m.newInodes); inodes != 0 {
		if v, err := m.incrCounter(totalInodes, inodes); err == nil {
			atomic.AddInt64(&m.newInodes, -inodes)
			atomic.StoreInt64(&m.usedInodes, v)
		} else {
			logger.Warnf("Update inodes stats: %s", err)
		}
	}
}

func (m *kvMeta) doNewSession(sinfo []byte, update bool) error {
	if err := m.setValue(m.sessionKey(m.sid), m.packInt64(m.expireTime())); err != nil {
		return fmt.Errorf("set session ID %d: %s", m.sid, err)
	}
	if err := m.setValue(m.sessionInfoKey(m.sid), sinfo); err != nil {
		return fmt.Errorf("set session info: %s", err)
	}
	return nil
}

func (m *kvMeta) doRefreshSession() error {
	return m.txn(Background(), func(tx *kvTxn) error {
		buf := tx.get(m.sessionKey(m.sid))
		if buf == nil {
			logger.Warnf("Session %d was stale and cleaned up, but now it comes back again", m.sid)
			tx.set(m.sessionInfoKey(m.sid), m.newSessionInfo())
		}
		tx.set(m.sessionKey(m.sid), m.packInt64(m.expireTime()))
		return nil
	})
}

func (m *kvMeta) doCleanStaleSession(sid uint64) error {
	var fail bool
	// release locks
	ctx := Background()
	if flocks, err := m.scanValues(ctx, m.fmtKey("F"), -1, nil); err == nil {
		for k, v := range flocks {
			ls := unmarshalFlock(v)
			for o := range ls {
				if o.sid == sid {
					if err = m.txn(ctx, func(tx *kvTxn) error {
						v := tx.get([]byte(k))
						ls := unmarshalFlock(v)
						delete(ls, o)
						if len(ls) > 0 {
							tx.set([]byte(k), marshalFlock(ls))
						} else {
							tx.delete([]byte(k))
						}
						return nil
					}); err != nil {
						logger.Warnf("Delete flock with sid %d: %s", sid, err)
						fail = true
					}
				}
			}
		}
	} else {
		logger.Warnf("Scan flock with sid %d: %s", sid, err)
		fail = true
	}

	if plocks, err := m.scanValues(ctx, m.fmtKey("P"), -1, nil); err == nil {
		for k, v := range plocks {
			ls := unmarshalPlock(v)
			for o := range ls {
				if o.sid == sid {
					if err = m.txn(ctx, func(tx *kvTxn) error {
						v := tx.get([]byte(k))
						ls := unmarshalPlock(v)
						delete(ls, o)
						if len(ls) > 0 {
							tx.set([]byte(k), marshalPlock(ls))
						} else {
							tx.delete([]byte(k))
						}
						return nil
					}); err != nil {
						logger.Warnf("Delete plock with sid %d: %s", sid, err)
						fail = true
					}
				}
			}
		}
	} else {
		logger.Warnf("Scan plock with sid %d: %s", sid, err)
		fail = true
	}

	if keys, err := m.scanKeys(ctx, m.fmtKey("SS", sid)); err == nil {
		for _, key := range keys {
			inode := m.decodeInode(key[10:]) // "SS" + sid
			if err = m.doDeleteSustainedInode(sid, inode); err != nil {
				logger.Warnf("Delete sustained inode %d of sid %d: %s", inode, sid, err)
				fail = true
			}
		}
	} else {
		logger.Warnf("Scan sustained with sid %d: %s", sid, err)
		fail = true
	}

	if fail {
		return fmt.Errorf("failed to clean up sid %d", sid)
	} else {
		return m.deleteKeys(m.sessionKey(sid), m.legacySessionKey(sid), m.sessionInfoKey(sid))
	}
}

func (m *kvMeta) doFindStaleSessions(limit int) ([]uint64, error) {
	ctx := Background()
	vals, err := m.scanValues(ctx, m.fmtKey("SE"), limit, func(k, v []byte) bool {
		return m.parseInt64(v) < time.Now().Unix()
	})
	if err != nil {
		return nil, err
	}
	sids := make([]uint64, 0, len(vals))
	for k := range vals {
		sids = append(sids, m.parseSid(k))
	}
	limit -= len(sids)
	if limit <= 0 {
		return sids, nil
	}

	// check clients with version before 1.0-beta3 as well
	vals, err = m.scanValues(ctx, m.fmtKey("SH"), limit, func(k, v []byte) bool {
		return m.parseInt64(v) < time.Now().Add(time.Minute*-5).Unix()
	})
	if err != nil {
		logger.Errorf("Scan stale legacy sessions: %s", err)
		return sids, nil
	}
	for k := range vals {
		sids = append(sids, m.parseSid(k))
	}
	return sids, nil
}

func (m *kvMeta) getSession(sid uint64, detail bool) (*Session, error) {
	info, err := m.get(m.sessionInfoKey(sid))
	if err != nil {
		return nil, err
	}
	if info == nil {
		info = []byte("{}")
	}
	var s Session
	if err = json.Unmarshal(info, &s); err != nil {
		return nil, fmt.Errorf("corrupted session info; json error: %s", err)
	}
	s.Sid = sid
	if detail {
		ctx := Background()
		inodes, err := m.scanKeys(ctx, m.fmtKey("SS", sid))
		if err != nil {
			return nil, err
		}
		s.Sustained = make([]Ino, 0, len(inodes))
		for _, sinode := range inodes {
			inode := m.decodeInode(sinode[10:]) // "SS" + sid
			s.Sustained = append(s.Sustained, inode)
		}
		flocks, err := m.scanValues(ctx, m.fmtKey("F"), -1, nil)
		if err != nil {
			return nil, err
		}
		for k, v := range flocks {
			inode := m.decodeInode([]byte(k[1:])) // "F"
			ls := unmarshalFlock(v)
			for o, l := range ls {
				if o.sid == sid {
					s.Flocks = append(s.Flocks, Flock{inode, o.sid, string(l)})
				}
			}
		}
		plocks, err := m.scanValues(ctx, m.fmtKey("P"), -1, nil)
		if err != nil {
			return nil, err
		}
		for k, v := range plocks {
			inode := m.decodeInode([]byte(k[1:])) // "P"
			ls := unmarshalPlock(v)
			for o, l := range ls {
				if o.sid == sid {
					s.Plocks = append(s.Plocks, Plock{inode, o.sid, loadLocks(l)})
				}
			}
		}
	}
	return &s, nil
}

func (m *kvMeta) GetSession(sid uint64, detail bool) (*Session, error) {
	var legacy bool
	value, err := m.get(m.sessionKey(sid))
	if err == nil && value == nil {
		legacy = true
		value, err = m.get(m.legacySessionKey(sid))
	}
	if err != nil {
		return nil, err
	}
	if value == nil {
		return nil, fmt.Errorf("session not found: %d", sid)
	}
	s, err := m.getSession(sid, detail)
	if err != nil {
		return nil, err
	}
	s.Expire = time.Unix(m.parseInt64(value), 0)
	if legacy {
		s.Expire = s.Expire.Add(time.Minute * 5)
	}
	return s, nil
}

func (m *kvMeta) ListSessions() ([]*Session, error) {
	ctx := Background()
	vals, err := m.scanValues(ctx, m.fmtKey("SE"), -1, nil)
	if err != nil {
		return nil, err
	}
	sessions := make([]*Session, 0, len(vals))
	for k, v := range vals {
		s, err := m.getSession(m.parseSid(k), false)
		if err != nil {
			logger.Errorf("get session: %s", err)
			continue
		}
		s.Expire = time.Unix(m.parseInt64(v), 0)
		sessions = append(sessions, s)
	}

	// add clients with version before 1.0-beta3 as well
	vals, err = m.scanValues(ctx, m.fmtKey("SH"), -1, nil)
	if err != nil {
		logger.Errorf("Scan legacy sessions: %s", err)
		return sessions, nil
	}
	for k, v := range vals {
		s, err := m.getSession(m.parseSid(k), false)
		if err != nil {
			logger.Errorf("Get legacy session: %s", err)
			continue
		}
		s.Expire = time.Unix(m.parseInt64(v), 0).Add(time.Minute * 5)
		sessions = append(sessions, s)
	}
	return sessions, nil
}

func (m *kvMeta) shouldRetry(err error) bool {
	return m.client.shouldRetry(err)
}

func (m *kvMeta) txn(ctx context.Context, f func(tx *kvTxn) error, inodes ...Ino) error {
	if m.conf.ReadOnly {
		return syscall.EROFS
	}
	start := time.Now()
	defer func() { m.txDist.Observe(time.Since(start).Seconds()) }()
	defer m.txBatchLock(inodes...)()
	var (
		lastErr error
		method  string
	)
	for i := 0; i < 50; i++ {
		err := m.client.txn(ctx, f, i)
		if eno, ok := err.(syscall.Errno); ok && eno == 0 {
			err = nil
		}
		if err != nil && m.shouldRetry(err) {
			if method == "" {
				method = callerName(ctx) // lazy evaluation
			}
			m.txRestart.WithLabelValues(method).Add(1)
			logger.Debugf("Transaction failed, restart it (tried %d): %s", i+1, err)
			lastErr = err
			time.Sleep(time.Millisecond * time.Duration(rand.Int()%((i+1)*(i+1))))
			continue
		} else if err == nil && i > 1 {
			logger.Warnf("Transaction succeeded after %d tries (%s), inodes: %v, method: %s, error: %s", i+1, time.Since(start), inodes, method, lastErr)
		}
		return err
	}
	logger.Warnf("Already tried 50 times, returning: %s", lastErr)
	return lastErr
}

func (m *kvMeta) setValue(key, value []byte) error {
	return m.txn(Background(), func(tx *kvTxn) error {
		tx.set(key, value)
		return nil
	})
}

func (m *kvMeta) getCounter(name string) (int64, error) {
	buf, err := m.get(m.counterKey(name))
	return parseCounter(buf), err
}

func (m *kvMeta) incrCounter(name string, value int64) (int64, error) {
	var new int64
	key := m.counterKey(name)
	err := m.txn(Background().WithValue(txMethodKey{}, "incrCounter:"+name), func(tx *kvTxn) error {
		new = tx.incrBy(key, value)
		return nil
	})
	return new, err
}

func (m *kvMeta) setIfSmall(name string, value, diff int64) (bool, error) {
	var changed bool
	key := m.counterKey(name)
	err := m.txn(Background().WithValue(txMethodKey{}, "setIfSmall:"+name), func(tx *kvTxn) error {
		changed = false
		if m.parseInt64(tx.get(key)) > value-diff {
			return nil
		} else {
			changed = true
			tx.set(key, m.packInt64(value))
			return nil
		}
	})

	return changed, err
}

func (m *kvMeta) deleteKeys(keys ...[]byte) error {
	if len(keys) == 0 {
		return nil
	}
	return m.txn(Background(), func(tx *kvTxn) error {
		for _, key := range keys {
			tx.delete(key)
		}
		return nil
	})
}

func (m *kvMeta) doLookup(ctx Context, parent Ino, name string, inode *Ino, attr *Attr) syscall.Errno {
	buf, err := m.get(m.entryKey(parent, name))
	if err != nil {
		return errno(err)
	}
	if buf == nil {
		return syscall.ENOENT
	}
	foundType, foundIno := m.parseEntry(buf)
	a, err := m.get(m.inodeKey(foundIno))
	if a != nil {
		m.parseAttr(a, attr)
		m.of.Update(foundIno, attr)
	} else if err == nil {
		logger.Warnf("no attribute for inode %d (%d, %s)", foundIno, parent, name)
		*attr = Attr{Typ: foundType}
	}
	*inode = foundIno
	return errno(err)
}

func (m *kvMeta) doGetAttr(ctx Context, inode Ino, attr *Attr) syscall.Errno {
	return errno(m.client.simpleTxn(ctx, func(tx *kvTxn) error {
		val := tx.get(m.inodeKey(inode))
		if val == nil {
			return syscall.ENOENT
		}
		m.parseAttr(val, attr)
		return nil
	}, 0))
}

func (m *kvMeta) doSetAttr(ctx Context, inode Ino, set uint16, sugidclearmode uint8, attr *Attr, oldAttr *Attr) syscall.Errno {
	return errno(m.txn(ctx, func(tx *kvTxn) error {
		var cur Attr
		a := tx.get(m.inodeKey(inode))
		if a == nil {
			return syscall.ENOENT
		}
		m.parseAttr(a, &cur)
		if oldAttr != nil {
			*oldAttr = cur
		}
		if cur.Parent > TrashInode {
			return syscall.EPERM
		}
		now := time.Now()

		rule, err := m.getACL(tx, cur.AccessACL)
		if err != nil {
			return err
		}

		rule = rule.Dup()
		dirtyAttr, st := m.mergeAttr(ctx, inode, set, &cur, attr, now, rule)
		if st != 0 {
			return st
		}
		if dirtyAttr == nil {
			return nil
		}

		dirtyAttr.AccessACL, err = m.insertACL(tx, rule)
		if err != nil {
			return err
		}

		dirtyAttr.Ctime = now.Unix()
		dirtyAttr.Ctimensec = uint32(now.Nanosecond())
		tx.set(m.inodeKey(inode), m.marshal(dirtyAttr))
		*attr = *dirtyAttr
		return nil
	}, inode))
}

func (m *kvMeta) doTruncate(ctx Context, inode Ino, flags uint8, length uint64, delta *dirStat, attr *Attr, skipPermCheck bool) syscall.Errno {
	return errno(m.txn(ctx, func(tx *kvTxn) error {
		*delta = dirStat{}
		a := tx.get(m.inodeKey(inode))
		if a == nil {
			return syscall.ENOENT
		}
		t := Attr{}
		m.parseAttr(a, &t)
		if t.Typ != TypeFile || t.Flags&(FlagImmutable|t.Flags&FlagAppend) != 0 || (flags == 0 && t.Parent > TrashInode) {
			return syscall.EPERM
		}
		if !skipPermCheck {
			if st := m.Access(ctx, inode, MODE_MASK_W, &t); st != 0 {
				return st
			}
		}
		if length == t.Length {
			*attr = t
			return nil
		}
		delta.length = int64(length) - int64(t.Length)
		delta.space = align4K(length) - align4K(t.Length)
		if err := m.checkQuota(ctx, delta.space, 0, m.getParents(tx, inode, t.Parent)...); err != 0 {
			return err
		}
		var left, right = t.Length, length
		if left > right {
			right, left = left, right
		}
		if right/ChunkSize-left/ChunkSize > 1 {
			buf := marshalSlice(0, 0, 0, 0, ChunkSize)
			tx.scan(m.chunkKey(inode, uint32(left/ChunkSize)+1), m.chunkKey(inode, uint32(right/ChunkSize)),
				false, func(k, v []byte) bool {
					tx.set(k, append(v, buf...))
					return true
				})
		}
		l := uint32(right - left)
		if right > (left/ChunkSize+1)*ChunkSize {
			l = ChunkSize - uint32(left%ChunkSize)
		}
		tx.append(m.chunkKey(inode, uint32(left/ChunkSize)), marshalSlice(uint32(left%ChunkSize), 0, 0, 0, l))
		if right > (left/ChunkSize+1)*ChunkSize && right%ChunkSize > 0 {
			tx.append(m.chunkKey(inode, uint32(right/ChunkSize)), marshalSlice(0, 0, 0, 0, uint32(right%ChunkSize)))
		}
		t.Length = length
		now := time.Now()
		t.Mtime = now.Unix()
		t.Mtimensec = uint32(now.Nanosecond())
		t.Ctime = now.Unix()
		t.Ctimensec = uint32(now.Nanosecond())
		tx.set(m.inodeKey(inode), m.marshal(&t))
		*attr = t
		return nil
	}, inode))
}

func (m *kvMeta) doFallocate(ctx Context, inode Ino, mode uint8, off uint64, size uint64, delta *dirStat, attr *Attr) syscall.Errno {
	return errno(m.txn(ctx, func(tx *kvTxn) error {
		*delta = dirStat{}
		a := tx.get(m.inodeKey(inode))
		if a == nil {
			return syscall.ENOENT
		}
		t := Attr{}
		m.parseAttr(a, &t)
		if t.Typ == TypeFIFO {
			return syscall.EPIPE
		}
		if t.Typ != TypeFile || (t.Flags&FlagImmutable) != 0 {
			return syscall.EPERM
		}
		if st := m.Access(ctx, inode, MODE_MASK_W, &t); st != 0 {
			return st
		}
		if (t.Flags&FlagAppend) != 0 && (mode&^fallocKeepSize) != 0 {
			return syscall.EPERM
		}
		length := t.Length
		if off+size > t.Length {
			if mode&fallocKeepSize == 0 {
				length = off + size
			}
		}

		old := t.Length
		delta.length = int64(length) - int64(t.Length)
		delta.space = align4K(length) - align4K(t.Length)
		if err := m.checkQuota(ctx, delta.space, 0, m.getParents(tx, inode, t.Parent)...); err != 0 {
			return err
		}
		t.Length = length
		now := time.Now()
		t.Mtime = now.Unix()
		t.Mtimensec = uint32(now.Nanosecond())
		t.Ctime = now.Unix()
		t.Ctimensec = uint32(now.Nanosecond())
		tx.set(m.inodeKey(inode), m.marshal(&t))
		if mode&(fallocZeroRange|fallocPunchHole) != 0 && off < old {
			off, size := off, size
			if off+size > old {
				size = old - off
			}
			for size > 0 {
				indx := uint32(off / ChunkSize)
				coff := off % ChunkSize
				l := size
				if coff+size > ChunkSize {
					l = ChunkSize - coff
				}
				tx.append(m.chunkKey(inode, indx), marshalSlice(uint32(coff), 0, 0, 0, uint32(l)))
				off += l
				size -= l
			}
		}
		*attr = t
		return nil
	}, inode))
}

func (m *kvMeta) doReadlink(ctx Context, inode Ino, noatime bool) (atime int64, target []byte, err error) {
	if noatime {
		target, err = m.get(m.symKey(inode))
		return
	}

	attr := &Attr{}
	now := time.Now()
	err = m.txn(ctx, func(tx *kvTxn) error {
		rs := tx.gets(m.inodeKey(inode), m.symKey(inode))
		if rs[0] == nil {
			return syscall.ENOENT
		}
		m.parseAttr(rs[0], attr)
		if attr.Typ != TypeSymlink {
			return syscall.EINVAL
		}
		if rs[1] == nil {
			return syscall.EIO
		}
		target = rs[1]
		if !m.atimeNeedsUpdate(attr, now) {
			atime = attr.Atime*int64(time.Second) + int64(attr.Atimensec)
			return nil
		}
		attr.Atime = now.Unix()
		attr.Atimensec = uint32(now.Nanosecond())
		atime = now.UnixNano()
		tx.set(m.inodeKey(inode), m.marshal(attr))
		return nil
	}, inode)
	return
}

func (m *kvMeta) doMknod(ctx Context, parent Ino, name string, _type uint8, mode, cumask uint16, path string, inode *Ino, attr *Attr) syscall.Errno {
	return errno(m.txn(ctx, func(tx *kvTxn) error {
		var pattr Attr
		rs := tx.gets(m.inodeKey(parent), m.entryKey(parent, name))
		if rs[0] == nil {
			return syscall.ENOENT
		}
		m.parseAttr(rs[0], &pattr)
		if pattr.Typ != TypeDirectory {
			return syscall.ENOTDIR
		}
		if pattr.Parent > TrashInode {
			return syscall.ENOENT
		}
		if st := m.Access(ctx, parent, MODE_MASK_W|MODE_MASK_X, &pattr); st != 0 {
			return st
		}
		if (pattr.Flags & FlagImmutable) != 0 {
			return syscall.EPERM
		}
		if (pattr.Flags & FlagSkipTrash) != 0 {
			attr.Flags |= FlagSkipTrash
		}

		buf := rs[1]
		var foundIno Ino
		var foundType uint8
		if buf != nil {
			foundType, foundIno = m.parseEntry(buf)
		} else if m.conf.CaseInsensi {
			if entry := m.resolveCase(ctx, parent, name); entry != nil {
				foundType, foundIno = entry.Attr.Typ, entry.Inode
			}
		}
		if foundIno != 0 {
			if _type == TypeFile || _type == TypeDirectory {
				a := tx.get(m.inodeKey(foundIno))
				if a != nil {
					m.parseAttr(a, attr)
				} else {
					*attr = Attr{Typ: foundType, Parent: parent} // corrupt entry
				}
				*inode = foundIno
			}
			return syscall.EEXIST
		} else if parent == TrashInode { // user's inode is allocated by prefetch, trash inode is allocated on demand
			key := m.counterKey("nextTrash")
			next := tx.incrBy(key, 1)
			*inode = TrashInode + Ino(next)
		}

		mode &= 07777
		if pattr.DefaultACL != aclAPI.None && _type != TypeSymlink {
			// inherit default acl
			if _type == TypeDirectory {
				attr.DefaultACL = pattr.DefaultACL
			}

			// set access acl by parent's default acl
			rule, err := m.getACL(tx, pattr.DefaultACL)
			if err != nil {
				return err
			}

			if rule.IsMinimal() {
				// simple acl as default
				attr.Mode = mode & (0xFE00 | rule.GetMode())
			} else {
				cRule := rule.ChildAccessACL(mode)
				id, err := m.insertACL(tx, cRule)
				if err != nil {
					return err
				}

				attr.AccessACL = id
				attr.Mode = (mode & 0xFE00) | cRule.GetMode()
			}
		} else {
			attr.Mode = mode & ^cumask
		}

		var updateParent bool
		now := time.Now()
		if parent != TrashInode {
			if _type == TypeDirectory {
				pattr.Nlink++
				if m.conf.SkipDirNlink <= 0 || tx.retry < m.conf.SkipDirNlink {
					updateParent = true
				} else {
					logger.Warnf("Skip updating nlink of directory %d to reduce conflict", parent)
				}
			}
			if updateParent || now.Sub(time.Unix(pattr.Mtime, int64(pattr.Mtimensec))) >= m.conf.SkipDirMtime*time.Duration(tx.retry+1) {
				pattr.Mtime = now.Unix()
				pattr.Mtimensec = uint32(now.Nanosecond())
				pattr.Ctime = now.Unix()
				pattr.Ctimensec = uint32(now.Nanosecond())
				updateParent = true
			}
		}
		attr.Atime = now.Unix()
		attr.Atimensec = uint32(now.Nanosecond())
		attr.Mtime = now.Unix()
		attr.Mtimensec = uint32(now.Nanosecond())
		attr.Ctime = now.Unix()
		attr.Ctimensec = uint32(now.Nanosecond())
		if ctx.Value(CtxKey("behavior")) == "Hadoop" || runtime.GOOS == "darwin" {
			attr.Gid = pattr.Gid
		} else if runtime.GOOS == "linux" && pattr.Mode&02000 != 0 {
			attr.Gid = pattr.Gid
			if _type == TypeDirectory {
				attr.Mode |= 02000
			} else if attr.Mode&02010 == 02010 && ctx.Uid() != 0 {
				var found bool
				for _, gid := range ctx.Gids() {
					if gid == pattr.Gid {
						found = true
					}
				}
				if !found {
					attr.Mode &= ^uint16(02000)
				}
			}
		}

		tx.set(m.entryKey(parent, name), m.packEntry(_type, *inode))
		if updateParent {
			tx.set(m.inodeKey(parent), m.marshal(&pattr))
		}
		tx.set(m.inodeKey(*inode), m.marshal(attr))
		if _type == TypeSymlink {
			tx.set(m.symKey(*inode), []byte(path))
		}
		if _type == TypeDirectory {
			tx.set(m.dirStatKey(*inode), m.packDirStat(&dirStat{}))
		}
		return nil
	}, parent))
}

func (m *kvMeta) doUnlink(ctx Context, parent Ino, name string, attr *Attr, skipCheckTrash ...bool) syscall.Errno {
	var trash Ino
	if !(len(skipCheckTrash) == 1 && skipCheckTrash[0]) {
		if st := m.checkTrash(parent, &trash); st != 0 {
			return st
		}
	}

	if attr == nil {
		attr = &Attr{}
	}
	var _type uint8
	var inode Ino
	var opened bool
	var newSpace, newInode int64
	err := m.txn(ctx, func(tx *kvTxn) error {
		opened = false
		*attr = Attr{}
		newSpace, newInode = 0, 0
		buf := tx.get(m.entryKey(parent, name))
		if buf == nil && m.conf.CaseInsensi {
			if e := m.resolveCase(ctx, parent, name); e != nil {
				name = string(e.Name)
				buf = m.packEntry(e.Attr.Typ, e.Inode)
			}
		}
		if buf == nil {
			return syscall.ENOENT
		}
		_type, inode = m.parseEntry(buf)
		if _type == TypeDirectory {
			return syscall.EPERM
		}
		keys := [][]byte{m.inodeKey(parent), m.inodeKey(inode)}
		if trash > 0 {
			keys = append(keys, m.entryKey(trash, m.trashEntry(parent, inode, name)))
		}
		rs := tx.gets(keys...)
		if rs[0] == nil {
			return syscall.ENOENT
		}
		var pattr Attr
		m.parseAttr(rs[0], &pattr)
		if pattr.Typ != TypeDirectory {
			return syscall.ENOTDIR
		}
		if st := m.Access(ctx, parent, MODE_MASK_W|MODE_MASK_X, &pattr); st != 0 {
			return st
		}
		if (pattr.Flags&FlagAppend) != 0 || (pattr.Flags&FlagImmutable) != 0 {
			return syscall.EPERM
		}
		opened = false
		now := time.Now()
		if rs[1] != nil {
			m.parseAttr(rs[1], attr)
			if ctx.Uid() != 0 && pattr.Mode&01000 != 0 && ctx.Uid() != pattr.Uid && ctx.Uid() != attr.Uid {
				return syscall.EACCES
			}
			if (attr.Flags&FlagAppend) != 0 || (attr.Flags&FlagImmutable) != 0 {
				return syscall.EPERM
			}
			if (attr.Flags & FlagSkipTrash) != 0 {
				trash = 0
			}
			if trash > 0 && attr.Nlink > 1 && rs[2] != nil {
				trash = 0
			}
			attr.Ctime = now.Unix()
			attr.Ctimensec = uint32(now.Nanosecond())
			if trash == 0 {
				attr.Nlink--
				if _type == TypeFile && attr.Nlink == 0 {
					opened = m.of.IsOpen(inode)
				}
			} else if attr.Parent > 0 {
				attr.Parent = trash
			}
		} else {
			logger.Warnf("no attribute for inode %d (%d, %s)", inode, parent, name)
			trash = 0
		}

		defer func() { m.of.InvalidateChunk(inode, invalidateAttrOnly) }()
		var updateParent bool
		if !parent.IsTrash() && now.Sub(time.Unix(pattr.Mtime, int64(pattr.Mtimensec))) >= m.conf.SkipDirMtime*time.Duration(tx.retry+1) {
			pattr.Mtime = now.Unix()
			pattr.Mtimensec = uint32(now.Nanosecond())
			pattr.Ctime = now.Unix()
			pattr.Ctimensec = uint32(now.Nanosecond())
			updateParent = true
		}

		tx.delete(m.entryKey(parent, name))
		if updateParent {
			tx.set(m.inodeKey(parent), m.marshal(&pattr))
		}
		if attr.Nlink > 0 {
			tx.set(m.inodeKey(inode), m.marshal(attr))
			if trash > 0 {
				tx.set(m.entryKey(trash, m.trashEntry(parent, inode, name)), buf)
				if attr.Parent == 0 {
					tx.incrBy(m.parentKey(inode, trash), 1)
				}
			}
			if attr.Parent == 0 {
				tx.incrBy(m.parentKey(inode, parent), -1)
			}
		} else {
			switch _type {
			case TypeFile:
				if opened {
					tx.set(m.inodeKey(inode), m.marshal(attr))
					tx.set(m.sustainedKey(m.sid, inode), []byte{1})
				} else {
					tx.set(m.delfileKey(inode, attr.Length), m.packInt64(now.Unix()))
					tx.delete(m.inodeKey(inode))
					newSpace, newInode = -align4K(attr.Length), -1
				}
			case TypeSymlink:
				tx.delete(m.symKey(inode))
				fallthrough
			default:
				tx.delete(m.inodeKey(inode))
				newSpace, newInode = -align4K(0), -1
			}
			tx.deleteKeys(m.xattrKey(inode, ""))
			if attr.Parent == 0 {
				tx.deleteKeys(m.fmtKey("A", inode, "P"))
			}
		}
		return nil
	}, parent)
	if err == nil && trash == 0 {
		if _type == TypeFile && attr.Nlink == 0 {
			m.fileDeleted(opened, parent.IsTrash(), inode, attr.Length)
		}
		m.updateStats(newSpace, newInode)
	}
	return errno(err)
}

func (m *kvMeta) doRmdir(ctx Context, parent Ino, name string, pinode *Ino, oldAttr *Attr, skipCheckTrash ...bool) syscall.Errno {
	var trash Ino
	if !(len(skipCheckTrash) == 1 && skipCheckTrash[0]) {
		if st := m.checkTrash(parent, &trash); st != 0 {
			return st
		}
	}
	err := m.txn(ctx, func(tx *kvTxn) error {
		buf := tx.get(m.entryKey(parent, name))
		if buf == nil && m.conf.CaseInsensi {
			if e := m.resolveCase(ctx, parent, name); e != nil {
				name = string(e.Name)
				buf = m.packEntry(e.Attr.Typ, e.Inode)
			}
		}
		if buf == nil {
			return syscall.ENOENT
		}
		_type, inode := m.parseEntry(buf)
		if _type != TypeDirectory {
			return syscall.ENOTDIR
		}
		if pinode != nil {
			*pinode = inode
		}
		rs := tx.gets(m.inodeKey(parent), m.inodeKey(inode))
		if rs[0] == nil {
			return syscall.ENOENT
		}
		var pattr, attr Attr
		m.parseAttr(rs[0], &pattr)
		if pattr.Typ != TypeDirectory {
			return syscall.ENOTDIR
		}
		if st := m.Access(ctx, parent, MODE_MASK_W|MODE_MASK_X, &pattr); st != 0 {
			return st
		}
		if (pattr.Flags&FlagAppend) != 0 || (pattr.Flags&FlagImmutable) != 0 {
			return syscall.EPERM
		}
		if tx.exist(m.entryKey(inode, "")) {
			return syscall.ENOTEMPTY
		}

		now := time.Now()
		if rs[1] != nil {
			m.parseAttr(rs[1], &attr)
			if oldAttr != nil {
				*oldAttr = attr
			}
			if ctx.Uid() != 0 && pattr.Mode&01000 != 0 && ctx.Uid() != pattr.Uid && ctx.Uid() != attr.Uid {
				return syscall.EACCES
			}
			if (attr.Flags & FlagSkipTrash) != 0 {
				trash = 0
			}
			if trash > 0 {
				attr.Ctime = now.Unix()
				attr.Ctimensec = uint32(now.Nanosecond())
				attr.Parent = trash
			}
		} else {
			logger.Warnf("no attribute for inode %d (%d, %s)", inode, parent, name)
			trash = 0
		}
		pattr.Nlink--
		var updateParent bool
		if m.conf.SkipDirNlink <= 0 || tx.retry < m.conf.SkipDirNlink {
			updateParent = true
		} else {
			logger.Warnf("Skip updating nlink of directory %d to reduce conflict", parent)
		}
		if updateParent || now.Sub(time.Unix(pattr.Mtime, int64(pattr.Mtimensec))) >= m.conf.SkipDirMtime*time.Duration(tx.retry+1) {
			pattr.Mtime = now.Unix()
			pattr.Mtimensec = uint32(now.Nanosecond())
			pattr.Ctime = now.Unix()
			pattr.Ctimensec = uint32(now.Nanosecond())
			updateParent = true
		}

		if !parent.IsTrash() && updateParent {
			tx.set(m.inodeKey(parent), m.marshal(&pattr))
		}
		tx.delete(m.entryKey(parent, name))
		tx.delete(m.dirStatKey(inode))
		tx.delete(m.dirQuotaKey(inode))
		if trash > 0 {
			tx.set(m.inodeKey(inode), m.marshal(&attr))
			tx.set(m.entryKey(trash, m.trashEntry(parent, inode, name)), buf)
		} else {
			tx.delete(m.inodeKey(inode))
			tx.deleteKeys(m.xattrKey(inode, ""))
		}
		return nil
	}, parent)
	if err == nil && trash == 0 {
		m.updateStats(-align4K(0), -1)
	}
	return errno(err)
}

func (m *kvMeta) doRename(ctx Context, parentSrc Ino, nameSrc string, parentDst Ino, nameDst string, flags uint32, inode, tInode *Ino, attr, tAttr *Attr) syscall.Errno {
	var trash Ino
	if st := m.checkTrash(parentDst, &trash); st != 0 {
		return st
	}
	exchange := flags == RenameExchange
	var opened bool
	var dino Ino
	var dtyp uint8
	var tattr Attr
	var newSpace, newInode int64
	parentLocks := []Ino{parentDst}
	if !parentSrc.IsTrash() { // there should be no conflict if parentSrc is in trash, relax lock to accelerate `restore` subcommand
		parentLocks = append(parentLocks, parentSrc)
	}
	err := m.txn(ctx, func(tx *kvTxn) error {
		opened = false
		dino, dtyp = 0, 0
		tattr = Attr{}
		newSpace, newInode = 0, 0
		buf := tx.get(m.entryKey(parentSrc, nameSrc))
		if buf == nil && m.conf.CaseInsensi {
			if e := m.resolveCase(ctx, parentSrc, nameSrc); e != nil {
				nameSrc = string(e.Name)
				buf = m.packEntry(e.Attr.Typ, e.Inode)
			}
		}
		if buf == nil {
			return syscall.ENOENT
		}
		typ, ino := m.parseEntry(buf)
		if parentSrc == parentDst && nameSrc == nameDst {
			if inode != nil {
				*inode = ino
			}
			return nil
		}
		rs := tx.gets(m.inodeKey(parentSrc), m.inodeKey(parentDst), m.inodeKey(ino))
		if rs[0] == nil || rs[1] == nil || rs[2] == nil {
			return syscall.ENOENT
		}
		var sattr, dattr, iattr Attr
		m.parseAttr(rs[0], &sattr)
		if sattr.Typ != TypeDirectory {
			return syscall.ENOTDIR
		}
		if st := m.Access(ctx, parentSrc, MODE_MASK_W|MODE_MASK_X, &sattr); st != 0 {
			return st
		}
		m.parseAttr(rs[1], &dattr)
		if dattr.Typ != TypeDirectory {
			return syscall.ENOTDIR
		}
		if flags&RenameRestore == 0 && dattr.Parent > TrashInode {
			return syscall.ENOENT
		}
		if st := m.Access(ctx, parentDst, MODE_MASK_W|MODE_MASK_X, &dattr); st != 0 {
			return st
		}
		// TODO: check parentDst is a subdir of source node
		if ino == parentDst || ino == dattr.Parent {
			return syscall.EPERM
		}
		m.parseAttr(rs[2], &iattr)
		if (sattr.Flags&FlagAppend) != 0 || (sattr.Flags&FlagImmutable) != 0 || (dattr.Flags&FlagImmutable) != 0 || (iattr.Flags&FlagAppend) != 0 || (iattr.Flags&FlagImmutable) != 0 {
			return syscall.EPERM
		}
		if parentSrc != parentDst && sattr.Mode&0o1000 != 0 && ctx.Uid() != 0 &&
			ctx.Uid() != iattr.Uid && (ctx.Uid() != sattr.Uid || iattr.Typ == TypeDirectory) {
			return syscall.EACCES
		}

		dbuf := tx.get(m.entryKey(parentDst, nameDst))
		if dbuf == nil && m.conf.CaseInsensi {
			if e := m.resolveCase(ctx, parentDst, nameDst); e != nil {
				if string(e.Name) != nameSrc || parentDst != parentSrc {
					nameDst = string(e.Name)
					dbuf = m.packEntry(e.Attr.Typ, e.Inode)
				}
			}
		}
		var supdate, dupdate bool
		now := time.Now()
		if dbuf != nil {
			if flags&RenameNoReplace != 0 {
				return syscall.EEXIST
			}
			dtyp, dino = m.parseEntry(dbuf)
			a := tx.get(m.inodeKey(dino))
			if a == nil { // corrupt entry
				logger.Warnf("no attribute for inode %d (%d, %s)", dino, parentDst, nameDst)
				trash = 0
			}
			m.parseAttr(a, &tattr)
			if (tattr.Flags&FlagAppend) != 0 || (tattr.Flags&FlagImmutable) != 0 {
				return syscall.EPERM
			}
			if (tattr.Flags & FlagSkipTrash) != 0 {
				trash = 0
			}
			tattr.Ctime = now.Unix()
			tattr.Ctimensec = uint32(now.Nanosecond())
			if exchange {
				if parentSrc != parentDst {
					if dtyp == TypeDirectory {
						tattr.Parent = parentSrc
						dattr.Nlink--
						sattr.Nlink++
						if m.conf.SkipDirNlink <= 0 || tx.retry < m.conf.SkipDirNlink {
							supdate, dupdate = true, true
						} else {
							logger.Warnf("Skip updating nlink of directory %d,%d to reduce conflict", parentSrc, parentDst)
						}
					} else if tattr.Parent > 0 {
						tattr.Parent = parentSrc
					}
				}
			} else if dino == ino {
				return nil
			} else if typ == TypeDirectory && dtyp != TypeDirectory {
				return syscall.ENOTDIR
			} else if typ != TypeDirectory && dtyp == TypeDirectory {
				return syscall.EISDIR
			} else {
				if dtyp == TypeDirectory {
					if tx.exist(m.entryKey(dino, "")) {
						return syscall.ENOTEMPTY
					}
					dattr.Nlink--
					dupdate = true
					if trash > 0 {
						tattr.Parent = trash
					}
				} else {
					if trash == 0 {
						tattr.Nlink--
						if dtyp == TypeFile && tattr.Nlink == 0 && m.sid > 0 {
							opened = m.of.IsOpen(dino)
						}
						defer func() { m.of.InvalidateChunk(dino, invalidateAttrOnly) }()
					} else if tattr.Parent > 0 {
						tattr.Parent = trash
					}
				}
			}
			if ctx.Uid() != 0 && dattr.Mode&01000 != 0 && ctx.Uid() != dattr.Uid && ctx.Uid() != tattr.Uid {
				return syscall.EACCES
			}
		} else {
			if exchange {
				return syscall.ENOENT
			}
		}
		if ctx.Uid() != 0 && sattr.Mode&01000 != 0 && ctx.Uid() != sattr.Uid && ctx.Uid() != iattr.Uid {
			return syscall.EACCES
		}

		if parentSrc != parentDst {
			if typ == TypeDirectory {
				iattr.Parent = parentDst
				sattr.Nlink--
				dattr.Nlink++
				if m.conf.SkipDirNlink <= 0 || tx.retry < m.conf.SkipDirNlink {
					supdate, dupdate = true, true
				} else {
					logger.Warnf("Skip updating nlink of directory %d,%d to reduce conflict", parentSrc, parentDst)
				}
			} else if iattr.Parent > 0 {
				iattr.Parent = parentDst
			}
		}
		if supdate || now.Sub(time.Unix(sattr.Mtime, int64(sattr.Mtimensec))) >= m.conf.SkipDirMtime*time.Duration(tx.retry+1) {
			sattr.Mtime = now.Unix()
			sattr.Mtimensec = uint32(now.Nanosecond())
			sattr.Ctime = now.Unix()
			sattr.Ctimensec = uint32(now.Nanosecond())
			supdate = true
		}
		if dupdate || now.Sub(time.Unix(dattr.Mtime, int64(dattr.Mtimensec))) >= m.conf.SkipDirMtime*time.Duration(tx.retry+1) {
			dattr.Mtime = now.Unix()
			dattr.Mtimensec = uint32(now.Nanosecond())
			dattr.Ctime = now.Unix()
			dattr.Ctimensec = uint32(now.Nanosecond())
			dupdate = true
		}
		iattr.Ctime = now.Unix()
		iattr.Ctimensec = uint32(now.Nanosecond())
		if inode != nil {
			*inode = ino
		}
		if attr != nil {
			*attr = iattr
		}
		if dino > 0 {
			*tInode = dino
			*tAttr = tattr
		}

		if exchange { // dino > 0
			tx.set(m.entryKey(parentSrc, nameSrc), dbuf)
			tx.set(m.inodeKey(dino), m.marshal(&tattr))
			if parentSrc != parentDst && tattr.Parent == 0 {
				tx.incrBy(m.parentKey(dino, parentSrc), 1)
				tx.incrBy(m.parentKey(dino, parentDst), -1)
			}
		} else {
			tx.delete(m.entryKey(parentSrc, nameSrc))
			if dino > 0 {
				if trash > 0 {
					tx.set(m.inodeKey(dino), m.marshal(&tattr))
					tx.set(m.entryKey(trash, m.trashEntry(parentDst, dino, nameDst)), dbuf)
					if tattr.Parent == 0 {
						tx.incrBy(m.parentKey(dino, trash), 1)
						tx.incrBy(m.parentKey(dino, parentDst), -1)
					}
				} else if dtyp != TypeDirectory && tattr.Nlink > 0 {
					tx.set(m.inodeKey(dino), m.marshal(&tattr))
					if tattr.Parent == 0 {
						tx.incrBy(m.parentKey(dino, parentDst), -1)
					}
				} else {
					if dtyp == TypeFile {
						if opened {
							tx.set(m.inodeKey(dino), m.marshal(&tattr))
							tx.set(m.sustainedKey(m.sid, dino), []byte{1})
						} else {
							tx.set(m.delfileKey(dino, tattr.Length), m.packInt64(now.Unix()))
							tx.delete(m.inodeKey(dino))
							newSpace, newInode = -align4K(tattr.Length), -1
						}
					} else {
						if dtyp == TypeSymlink {
							tx.delete(m.symKey(dino))
						}
						tx.delete(m.inodeKey(dino))
						newSpace, newInode = -align4K(0), -1
					}
					tx.deleteKeys(m.xattrKey(dino, ""))
					if tattr.Parent == 0 {
						tx.deleteKeys(m.fmtKey("A", dino, "P"))
					}
				}
				if dtyp == TypeDirectory {
					tx.delete(m.dirQuotaKey(dino))
				}
			}
		}
		if parentDst != parentSrc {
			if !parentSrc.IsTrash() && supdate {
				tx.set(m.inodeKey(parentSrc), m.marshal(&sattr))
			}
			if iattr.Parent == 0 {
				tx.incrBy(m.parentKey(ino, parentDst), 1)
				tx.incrBy(m.parentKey(ino, parentSrc), -1)
			}
		}
		tx.set(m.inodeKey(ino), m.marshal(&iattr))
		tx.set(m.entryKey(parentDst, nameDst), buf)
		if dupdate {
			tx.set(m.inodeKey(parentDst), m.marshal(&dattr))
		}
		return nil
	}, parentLocks...)
	if err == nil && !exchange && trash == 0 {
		if dino > 0 && dtyp == TypeFile && tattr.Nlink == 0 {
			m.fileDeleted(opened, false, dino, tattr.Length)
		}
		m.updateStats(newSpace, newInode)
	}
	return errno(err)
}

func (m *kvMeta) doLink(ctx Context, inode, parent Ino, name string, attr *Attr) syscall.Errno {
	return errno(m.txn(ctx, func(tx *kvTxn) error {
		rs := tx.gets(m.inodeKey(parent), m.inodeKey(inode))
		if rs[0] == nil || rs[1] == nil {
			return syscall.ENOENT
		}
		var pattr, iattr Attr
		m.parseAttr(rs[0], &pattr)
		if pattr.Typ != TypeDirectory {
			return syscall.ENOTDIR
		}
		if pattr.Parent > TrashInode {
			return syscall.ENOENT
		}
		if st := m.Access(ctx, parent, MODE_MASK_W|MODE_MASK_X, &pattr); st != 0 {
			return st
		}
		if pattr.Flags&FlagImmutable != 0 {
			return syscall.EPERM
		}
		m.parseAttr(rs[1], &iattr)
		if iattr.Typ == TypeDirectory {
			return syscall.EPERM
		}
		if (iattr.Flags&FlagAppend) != 0 || (iattr.Flags&FlagImmutable) != 0 {
			return syscall.EPERM
		}
		buf := tx.get(m.entryKey(parent, name))
		if buf != nil || m.conf.CaseInsensi && m.resolveCase(ctx, parent, name) != nil {
			return syscall.EEXIST
		}

		var updateParent bool
		now := time.Now()
		if now.Sub(time.Unix(pattr.Mtime, int64(pattr.Mtimensec))) >= m.conf.SkipDirMtime*time.Duration(tx.retry+1) {
			pattr.Mtime = now.Unix()
			pattr.Mtimensec = uint32(now.Nanosecond())
			pattr.Ctime = now.Unix()
			pattr.Ctimensec = uint32(now.Nanosecond())
			updateParent = true
		}
		oldParent := iattr.Parent
		iattr.Parent = 0
		iattr.Ctime = now.Unix()
		iattr.Ctimensec = uint32(now.Nanosecond())
		iattr.Nlink++
		tx.set(m.entryKey(parent, name), m.packEntry(iattr.Typ, inode))
		if updateParent {
			tx.set(m.inodeKey(parent), m.marshal(&pattr))
		}
		tx.set(m.inodeKey(inode), m.marshal(&iattr))
		if oldParent > 0 {
			tx.incrBy(m.parentKey(inode, oldParent), 1)
		}
		tx.incrBy(m.parentKey(inode, parent), 1)
		if attr != nil {
			*attr = iattr
		}
		return nil
	}, parent))
}

func (m *kvMeta) fillAttr(entries []*Entry) (err error) {
	if len(entries) == 0 {
		return nil
	}
	var keys = make([][]byte, len(entries))
	for i, e := range entries {
		keys[i] = m.inodeKey(e.Inode)
	}
	var rs [][]byte
	err = m.client.simpleTxn(Background(), func(tx *kvTxn) error {
		rs = tx.gets(keys...)
		return nil
	}, 0)
	if err != nil {
		return err
	}
	for j, re := range rs {
		if re != nil {
			m.parseAttr(re, entries[j].Attr)
			// If `readdirplus` returns complete attributes, kernel may not invoke `GetAttr`. Therefore, we must also validate chunk cache here to prevent stale cache, which may lead to data corruption.
			m.of.Update(entries[j].Inode, entries[j].Attr)
		}
	}
	return err
}

func (m *kvMeta) doReaddir(ctx Context, inode Ino, plus uint8, entries *[]*Entry, limit int) syscall.Errno {
	// TODO: handle big directory
	vals, err := m.scanValues(ctx, m.entryKey(inode, ""), limit, nil)
	if err != nil {
		return errno(err)
	}
	prefix := len(m.entryKey(inode, ""))
	for name, buf := range vals {
		typ, ino := m.parseEntry(buf)
		if len(name) == prefix {
			logger.Errorf("Corrupt entry with empty name: inode %d parent %d", ino, inode)
			continue
		}
		*entries = append(*entries, &Entry{
			Inode: ino,
			Name:  []byte(name)[prefix:],
			Attr:  &Attr{Typ: typ},
		})
	}

	if plus != 0 && len(*entries) != 0 {
		if ctx.Canceled() {
			return errno(ctx.Err())
		}
		batchSize := 4096
		nEntries := len(*entries)
		if nEntries <= batchSize {
			err = m.fillAttr(*entries)
		} else {
			indexCh := make(chan []*Entry, 10)
			var wg sync.WaitGroup
			for i := 0; i < 2; i++ {
				wg.Add(1)
				go func() {
					defer wg.Done()
					for es := range indexCh {
						if e := m.fillAttr(es); e != nil {
							err = e
							break
						}
					}
				}()
			}
			for i := 0; i < nEntries; i += batchSize {
				if i+batchSize > nEntries {
					indexCh <- (*entries)[i:]
				} else {
					indexCh <- (*entries)[i : i+batchSize]
				}
			}
			close(indexCh)
			wg.Wait()
		}
		if err != nil {
			return errno(err)
		}
	}
	return 0
}

func (m *kvMeta) doDeleteSustainedInode(sid uint64, inode Ino) error {
	var attr Attr
	var newSpace int64
	err := m.txn(Background(), func(tx *kvTxn) error {
		newSpace = 0
		a := tx.get(m.inodeKey(inode))
		if a == nil {
			return nil
		}
		m.parseAttr(a, &attr)
		newSpace = -align4K(attr.Length)
		tx.set(m.delfileKey(inode, attr.Length), m.packInt64(time.Now().Unix()))
		tx.delete(m.inodeKey(inode))
		tx.delete(m.sustainedKey(sid, inode))
		return nil
	}, inode)
	if err == nil && newSpace < 0 {
		m.updateStats(newSpace, -1)
		m.tryDeleteFileData(inode, attr.Length, false)
	}
	return err
}

func (m *kvMeta) doRead(ctx Context, inode Ino, indx uint32) ([]*slice, syscall.Errno) {
	val, err := m.get(m.chunkKey(inode, indx))
	if err != nil {
		return nil, errno(err)
	}
	return readSliceBuf(val), 0
}

func (m *kvMeta) doWrite(ctx Context, inode Ino, indx uint32, off uint32, slice Slice, mtime time.Time, numSlices *int, delta *dirStat, attr *Attr) syscall.Errno {
	return errno(m.txn(ctx, func(tx *kvTxn) error {
		*delta = dirStat{}
		*attr = Attr{}
		rs := tx.gets(m.inodeKey(inode), m.chunkKey(inode, indx))
		if rs[0] == nil {
			return syscall.ENOENT
		}
		m.parseAttr(rs[0], attr)
		if attr.Typ != TypeFile {
			return syscall.EPERM
		}
		if len(rs[1])%sliceBytes != 0 {
			logger.Errorf("Invalid chunk value for inode %d indx %d: %d", inode, indx, len(rs[1]))
			return syscall.EIO
		}
		newleng := uint64(indx)*ChunkSize + uint64(off) + uint64(slice.Len)
		if newleng > attr.Length {
			delta.length = int64(newleng - attr.Length)
			delta.space = align4K(newleng) - align4K(attr.Length)
			attr.Length = newleng
		}
		if err := m.checkQuota(ctx, delta.space, 0, m.getParents(tx, inode, attr.Parent)...); err != 0 {
			return err
		}
		now := time.Now()
		attr.Mtime = mtime.Unix()
		attr.Mtimensec = uint32(mtime.Nanosecond())
		attr.Ctime = now.Unix()
		attr.Ctimensec = uint32(now.Nanosecond())
		val := marshalSlice(off, slice.Id, slice.Size, slice.Off, slice.Len)
		for i := 0; i < len(rs[1]); i += sliceBytes {
			if bytes.Equal(rs[1][i:i+sliceBytes], val) {
				logger.Warnf("Write same slice for inode %d indx %d sliceId %d", inode, indx, slice.Id)
				return nil
			}
		}
		val = append(rs[1], val...)
		tx.set(m.inodeKey(inode), m.marshal(attr))
		tx.set(m.chunkKey(inode, indx), val)
		*numSlices = len(val) / sliceBytes
		return nil
	}, inode))
}

func (m *kvMeta) CopyFileRange(ctx Context, fin Ino, offIn uint64, fout Ino, offOut uint64, size uint64, flags uint32, copied, outLength *uint64) syscall.Errno {
	defer m.timeit("CopyFileRange", time.Now())
	var newLength, newSpace int64
	f := m.of.find(fout)
	if f != nil {
		f.Lock()
		defer f.Unlock()
	}
	defer func() { m.of.InvalidateChunk(fout, invalidateAllChunks) }()
	var sattr, attr Attr
	err := m.txn(ctx, func(tx *kvTxn) error {
		newLength, newSpace = 0, 0
		rs := tx.gets(m.inodeKey(fin), m.inodeKey(fout))
		if rs[0] == nil || rs[1] == nil {
			return syscall.ENOENT
		}
		sattr = Attr{}
		m.parseAttr(rs[0], &sattr)
		if sattr.Typ != TypeFile {
			return syscall.EINVAL
		}
		if offIn >= sattr.Length {
			if copied != nil {
				*copied = 0
			}
			return nil
		}
		size := size
		if offIn+size > sattr.Length {
			size = sattr.Length - offIn
		}
		attr = Attr{}
		m.parseAttr(rs[1], &attr)
		if attr.Typ != TypeFile {
			return syscall.EINVAL
		}
		if (attr.Flags&FlagImmutable) != 0 || (attr.Flags&FlagAppend) != 0 {
			return syscall.EPERM
		}

		newleng := offOut + size
		if newleng > attr.Length {
			newLength = int64(newleng - attr.Length)
			newSpace = align4K(newleng) - align4K(attr.Length)
			attr.Length = newleng
		}
		if err := m.checkQuota(ctx, newSpace, 0, m.getParents(tx, fout, attr.Parent)...); err != 0 {
			return err
		}
		now := time.Now()
		attr.Mtime = now.Unix()
		attr.Mtimensec = uint32(now.Nanosecond())
		attr.Ctime = now.Unix()
		attr.Ctimensec = uint32(now.Nanosecond())
		if outLength != nil {
			*outLength = attr.Length
		}

		vals := make(map[string][]byte)
		tx.scan(m.chunkKey(fin, uint32(offIn/ChunkSize)), m.chunkKey(fin, uint32((offIn+size)/ChunkSize)+1),
			false, func(k, v []byte) bool {
				vals[string(k)] = v
				return true
			})
		chunks := make(map[uint32][]*slice)
		for indx := uint32(offIn / ChunkSize); indx <= uint32((offIn+size)/ChunkSize); indx++ {
			if v, ok := vals[string(m.chunkKey(fin, indx))]; ok {
				chunks[indx] = readSliceBuf(v)
				if chunks[indx] == nil {
					return syscall.EIO
				}
			}
		}

		coff := offIn / ChunkSize * ChunkSize
		for coff < offIn+size {
			if coff%ChunkSize != 0 {
				panic("coff")
			}
			// Add a zero chunk for hole
			ss := append([]*slice{{len: ChunkSize}}, chunks[uint32(coff/ChunkSize)]...)
			cs := buildSlice(ss)
			for _, s := range cs {
				pos := coff
				coff += uint64(s.Len)
				if pos < offIn+size && pos+uint64(s.Len) > offIn {
					if pos < offIn {
						dec := offIn - pos
						s.Off += uint32(dec)
						pos += dec
						s.Len -= uint32(dec)
					}
					if pos+uint64(s.Len) > offIn+size {
						dec := pos + uint64(s.Len) - (offIn + size)
						s.Len -= uint32(dec)
					}
					doff := pos - offIn + offOut
					indx := uint32(doff / ChunkSize)
					dpos := uint32(doff % ChunkSize)
					if dpos+s.Len > ChunkSize {
						tx.append(m.chunkKey(fout, indx), marshalSlice(dpos, s.Id, s.Size, s.Off, ChunkSize-dpos))
						if s.Id > 0 {
							tx.incrBy(m.sliceKey(s.Id, s.Size), 1)
						}
						skip := ChunkSize - dpos
						tx.append(m.chunkKey(fout, indx+1), marshalSlice(0, s.Id, s.Size, s.Off+skip, s.Len-skip))
						if s.Id > 0 {
							tx.incrBy(m.sliceKey(s.Id, s.Size), 1)
						}
					} else {
						tx.append(m.chunkKey(fout, indx), marshalSlice(dpos, s.Id, s.Size, s.Off, s.Len))
						if s.Id > 0 {
							tx.incrBy(m.sliceKey(s.Id, s.Size), 1)
						}
					}
				}
			}
		}
		tx.set(m.inodeKey(fout), m.marshal(&attr))
		if copied != nil {
			*copied = size
		}
		return nil
	}, fout)
	if err == nil {
		m.updateParentStat(ctx, fout, attr.Parent, newLength, newSpace)
	}
	return errno(err)
}

func (m *kvMeta) getParents(tx *kvTxn, inode, parent Ino) []Ino {
	if parent > 0 {
		return []Ino{parent}
	}
	var ps []Ino
	prefix := m.fmtKey("A", inode, "P")
	tx.scan(prefix, nextKey(prefix), false, func(k, v []byte) bool {
		if len(k) == 1+8+1+8 && parseCounter(v) > 0 {
			ps = append(ps, m.decodeInode([]byte(k[10:])))
		}
		return true
	})
	return ps
}

func (m *kvMeta) doGetParents(ctx Context, inode Ino) map[Ino]int {
	vals, err := m.scanValues(ctx, m.fmtKey("A", inode, "P"), -1, func(k, v []byte) bool {
		// parents: AiiiiiiiiPiiiiiiii
		return len(k) == 1+8+1+8 && parseCounter(v) > 0
	})
	if err != nil {
		logger.Warnf("Scan parent key of inode %d: %s", inode, err)
		return nil
	}
	ps := make(map[Ino]int)
	for k, v := range vals {
		ps[m.decodeInode([]byte(k[10:]))] = int(parseCounter(v))
	}
	return ps
}

func (m *kvMeta) doSyncDirStat(ctx Context, ino Ino) (*dirStat, syscall.Errno) {
	if m.conf.ReadOnly {
		return nil, syscall.EROFS
	}
	stat, st := m.calcDirStat(ctx, ino)
	if st != 0 {
		return nil, st
	}
	err := m.client.txn(ctx, func(tx *kvTxn) error {
		if tx.get(m.inodeKey(ino)) == nil {
			return syscall.ENOENT
		}
		tx.set(m.dirStatKey(ino), m.packDirStat(stat))
		return nil
	}, 0)
	if err != nil && m.shouldRetry(err) {
		// other clients have synced
		err = nil
	}
	return stat, errno(err)
}

func (m *kvMeta) doUpdateDirStat(ctx Context, batch map[Ino]dirStat) error {
	syncMap := make(map[Ino]bool, 0)
	for _, group := range m.groupBatch(batch, 20) {
		err := m.txn(ctx, func(tx *kvTxn) error {
			keys := make([][]byte, 0, len(group))
			for _, ino := range group {
				keys = append(keys, m.dirStatKey(ino))
			}
			for i, rawStat := range tx.gets(keys...) {
				ino := group[i]
				if rawStat == nil {
					syncMap[ino] = true
					continue
				}
				st := m.parseDirStat(rawStat)
				stat := batch[ino]
				st.length += stat.length
				st.space += stat.space
				st.inodes += stat.inodes
				if st.length < 0 || st.space < 0 || st.inodes < 0 {
					logger.Warnf("dir stat of inode %d is invalid: %+v, try to sync", ino, st)
					syncMap[ino] = true
					continue
				}
				tx.set(keys[i], m.packDirStat(st))
			}
			return nil
		})
		if err != nil {
			return err
		}
	}

	if len(syncMap) > 0 {
		m.parallelSyncDirStat(ctx, syncMap).Wait()
	}
	return nil
}

func (m *kvMeta) doGetDirStat(ctx Context, ino Ino, trySync bool) (*dirStat, syscall.Errno) {
	rawStat, err := m.get(m.dirStatKey(ino))
	if err != nil {
		return nil, errno(err)
	}
	if rawStat != nil {
		return m.parseDirStat(rawStat), 0
	}
	if trySync {
		return m.doSyncDirStat(ctx, ino)
	}
	return nil, 0
}

func (m *kvMeta) doFindDeletedFiles(ts int64, limit int) (map[Ino]uint64, error) {
	if limit == 0 {
		return nil, nil
	}
	klen := 1 + 8 + 8
	files := make(map[Ino]uint64)
	var count int
	err := m.client.scan(m.fmtKey("D"), func(k, v []byte) bool {
		if len(k) == klen && len(v) == 8 && m.parseInt64(v) < ts {
			rb := utils.FromBuffer([]byte(k)[1:])
			files[m.decodeInode(rb.Get(8))] = rb.Get64()
			count++
		}
		return limit < 0 || count < limit
	})
	return files, err
}

func (m *kvMeta) doCleanupSlices() {
	if m.Name() == "tikv" {
		m.client.gc()
	}
	klen := 1 + 8 + 4
	start := time.Now()
	_ = m.client.scan(m.fmtKey("K"), func(k, v []byte) bool {
		if len(k) == klen && len(v) == 8 && parseCounter(v) <= 0 {
			rb := utils.FromBuffer(k[1:])
			id := rb.Get64()
			size := rb.Get32()
			refs := parseCounter(v)
			if refs < 0 {
				m.deleteSlice(id, size)
			} else {
				m.cleanupZeroRef(id, size)
			}
			if time.Since(start) > 50*time.Minute {
				return false
			}
		}
		return true
	})
}

func (m *kvMeta) deleteChunk(inode Ino, indx uint32) error {
	key := m.chunkKey(inode, indx)
	var todel []*slice
	err := m.txn(Background(), func(tx *kvTxn) error {
		todel = todel[:0]
		buf := tx.get(key)
		slices := readSliceBuf(buf)
		if slices == nil {
			logger.Errorf("Corrupt value for inode %d chunk index %d, use `gc` to clean up leaked slices", inode, indx)
		}
		tx.delete(key)
		for _, s := range slices {
			if s.id > 0 && tx.incrBy(m.sliceKey(s.id, s.size), -1) < 0 {
				todel = append(todel, s)
			}
		}
		return nil
	}, inode)
	if err != nil {
		return err
	}
	for _, s := range todel {
		m.deleteSlice(s.id, s.size)
	}
	return nil
}

func (m *kvMeta) cleanupZeroRef(id uint64, size uint32) {
	_ = m.txn(Background(), func(tx *kvTxn) error {
		v := tx.incrBy(m.sliceKey(id, size), 0)
		if v != 0 {
			return syscall.EINVAL
		}
		tx.delete(m.sliceKey(id, size))
		return nil
	})
}

func (m *kvMeta) doDeleteFileData(inode Ino, length uint64) {
	keys, err := m.scanKeys(Background(), m.fmtKey("A", inode, "C"))
	if err != nil {
		logger.Warnf("delete chunks of inode %d: %s", inode, err)
		return
	}
	for i := range keys {
		idx := binary.BigEndian.Uint32(keys[i][10:])
		err := m.deleteChunk(inode, idx)
		if err != nil {
			logger.Warnf("delete chunk %d:%d: %s", inode, idx, err)
			return
		}
	}
	_ = m.deleteKeys(m.delfileKey(inode, length))
}

func (m *kvMeta) doCleanupDelayedSlices(ctx Context, edge int64) (int, error) {
	start := time.Now()
	var count int
	var ss []Slice
	var rs []int64
	var keys [][]byte
	var batch int = 1e5
	for {
		if err := m.client.txn(ctx, func(tx *kvTxn) error {
			keys = keys[:0]
			var c int
			tx.scan(m.delSliceKey(0, 0), m.delSliceKey(edge, 0),
				true, func(k, v []byte) bool {
					if len(k) == 1+8+8 { // delayed slices: Lttttttttcccccccc
						keys = append(keys, k)
						c++
					}
					return c < batch
				})
			return nil
		}, 0); err != nil {
			logger.Warnf("Scan delayed slices: %s", err)
			return count, err
		}

		for _, key := range keys {
			if err := m.txn(ctx, func(tx *kvTxn) error {
				ss, rs = ss[:0], rs[:0]
				buf := tx.get(key)
				if len(buf) == 0 {
					return nil
				}
				m.decodeDelayedSlices(buf, &ss)
				if len(ss) == 0 {
					return fmt.Errorf("invalid value for delayed slices %s: %v", key, buf)
				}
				for _, s := range ss {
					rs = append(rs, tx.incrBy(m.sliceKey(s.Id, s.Size), -1))
				}
				tx.delete(key)
				return nil
			}); err != nil {
				logger.Warnf("Cleanup delayed slices %s: %s", key, err)
				continue
			}
			for i, s := range ss {
				if rs[i] < 0 {
					m.deleteSlice(s.Id, s.Size)
					count++
				}
				if time.Since(start) > 50*time.Minute {
					return count, nil
				}
			}
		}
		if len(keys) < batch {
			break
		}
	}
	return count, nil
}

func (m *kvMeta) doCompactChunk(inode Ino, indx uint32, buf []byte, ss []*slice, skipped int, pos uint32, id uint64, size uint32, delayed []byte) syscall.Errno {
	st := errno(m.txn(Background(), func(tx *kvTxn) error {
		buf2 := tx.get(m.chunkKey(inode, indx))
		if len(buf2) < len(buf) || !bytes.Equal(buf, buf2[:len(buf)]) {
			logger.Infof("chunk %d:%d was changed %d -> %d", inode, indx, len(buf), len(buf2))
			return syscall.EINVAL
		}

		buf2 = append(append(buf2[:skipped*sliceBytes], marshalSlice(pos, id, size, 0, size)...), buf2[len(buf):]...)
		tx.set(m.chunkKey(inode, indx), buf2)
		// create the key to tracking it
		tx.set(m.sliceKey(id, size), make([]byte, 8))
		if delayed != nil {
			if len(delayed) > 0 {
				tx.set(m.delSliceKey(time.Now().Unix(), id), delayed)
			}
		} else {
			for _, s := range ss {
				if s.id > 0 {
					tx.incrBy(m.sliceKey(s.id, s.size), -1)
				}
			}
		}
		return nil
	}, inode)) // less conflicts with `write`
	// there could be false-negative that the compaction is successful, double-check
	if st != 0 && st != syscall.EINVAL {
		refs, e := m.get(m.sliceKey(id, size))
		if e == nil {
			if len(refs) > 0 {
				st = 0
			} else {
				logger.Infof("compacted chunk %d was not used", id)
				st = syscall.EINVAL
			}
		}
	}

	if st == syscall.EINVAL {
		_ = m.txn(Background(), func(tx *kvTxn) error {
			tx.incrBy(m.sliceKey(id, size), -1)
			return nil
		})
	} else if st == 0 {
		m.cleanupZeroRef(id, size)
		if delayed == nil {
			var refs int64
			for _, s := range ss {
				if s.id > 0 && m.client.txn(Background(), func(tx *kvTxn) error {
					refs = tx.incrBy(m.sliceKey(s.id, s.size), 0)
					return nil
				}, 0) == nil && refs < 0 {
					m.deleteSlice(s.id, s.size)
				}
			}
		}
	}
	return st
}

func (m *kvMeta) scanAllChunks(ctx Context, ch chan<- cchunk, bar *utils.Bar) error {
	// AiiiiiiiiCnnnn     file chunks
	klen := 1 + 8 + 1 + 4
	return m.client.scan(m.fmtKey("A"), func(k, v []byte) bool {
		if len(k) == klen && k[1+8] == 'C' && len(v) > sliceBytes {
			bar.IncrTotal(1)
			ch <- cchunk{
				inode:  m.decodeInode(k[1:9]),
				indx:   binary.BigEndian.Uint32(k[10:]),
				slices: len(v) / sliceBytes,
			}
		}
		return true
	})
}

func (m *kvMeta) ListSlices(ctx Context, slices map[Ino][]Slice, scanPending, delete bool, showProgress func()) syscall.Errno {
	if delete {
		m.doCleanupSlices()
	}
	// AiiiiiiiiCnnnn     file chunks
	klen := 1 + 8 + 1 + 4
	_ = m.client.scan(m.fmtKey("A"), func(key, value []byte) bool {
		if len(key) != klen || key[1+8] != 'C' {
			return true
		}
		inode := m.decodeInode([]byte(key)[1:9])
		ss := readSliceBuf(value)
		if ss == nil {
			logger.Errorf("Corrupt value for inode %d chunk key %s", inode, key)
			return true
		}
		for _, s := range ss {
			if s.id > 0 {
				slices[inode] = append(slices[inode], Slice{Id: s.id, Size: s.size})
				if showProgress != nil {
					showProgress()
				}
			}
		}
		return true
	})

	if scanPending {
		// slice refs: Kccccccccnnnn
		klen = 1 + 8 + 4
		_ = m.client.scan(m.fmtKey("K"), func(k, v []byte) bool {
			if len(k) == klen && len(v) == 8 && parseCounter(v) < 0 {
				rb := utils.FromBuffer([]byte(k)[1:])
				slices[0] = append(slices[0], Slice{Id: rb.Get64(), Size: rb.Get32()})
			}
			return true

		})
	}

	if m.getFormat().TrashDays == 0 {
		return 0
	}
	return errno(m.scanTrashSlices(ctx, func(ss []Slice, _ int64) (bool, error) {
		slices[1] = append(slices[1], ss...)
		if showProgress != nil {
			for range ss {
				showProgress()
			}
		}
		return false, nil
	}))
}

func (m *kvMeta) scanTrashSlices(ctx Context, scan trashSliceScan) error {
	if scan == nil {
		return nil
	}

	// delayed slices: Lttttttttcccccccc
	klen := 1 + 8 + 8
	var ss []Slice
	var rs []int64
	return m.client.scan(m.fmtKey("L"), func(key, value []byte) bool {
		if len(key) != klen || len(value) == 0 {
			return true
		}
		var clean bool
		var err error
		err = m.txn(ctx, func(tx *kvTxn) error {
			ss, rs = ss[:0], rs[:0]
			v := tx.get(key)
			if len(v) == 0 {
				return nil
			}
			b := utils.ReadBuffer(key[1:])
			ts := b.Get64()
			m.decodeDelayedSlices(v, &ss)
			clean, err = scan(ss, int64(ts))
			if err != nil {
				return err
			}
			if clean {
				for _, s := range ss {
					rs = append(rs, tx.incrBy(m.sliceKey(s.Id, s.Size), -1))
				}
				tx.delete(key)
			}
			return nil
		})
		if err != nil {
			logger.Warnf("scan trash slices %s: %s", key, err)
			return true
		}
		if clean && len(rs) == len(ss) {
			for i, s := range ss {
				if rs[i] < 0 {
					m.deleteSlice(s.Id, s.Size)
				}
			}
		}
		return true
	})
}

func (m *kvMeta) scanPendingSlices(ctx Context, scan pendingSliceScan) error {
	if scan == nil {
		return nil
	}

	// slice refs: Kiiiiiiiissss
	klen := 1 + 8 + 4
	return m.client.scan(m.fmtKey("K"), func(key, v []byte) bool {
		refs := parseCounter(v)
		if len(key) == klen && refs < 0 {
			b := utils.ReadBuffer([]byte(key)[1:])
			id := b.Get64()
			size := b.Get32()
			clean, err := scan(id, size)
			if err != nil {
				logger.Warnf("scan pending deleted slices %d %d: %s", id, size, err)
				return true
			}
			if clean {
				// TODO: m.deleteSlice(id, size)
				// avoid lint warning
				_ = clean
			}
		}
		return true
	})
}

func (m *kvMeta) scanPendingFiles(ctx Context, scan pendingFileScan) error {
	if scan == nil {
		return nil
	}
	// deleted files: Diiiiiiiissssssss
	klen := 1 + 8 + 8

	var scanErr error
	if err := m.client.scan(m.fmtKey("D"), func(key, val []byte) bool {
		if scanErr != nil {
			return true
		}
		if len(key) != klen {
			scanErr = fmt.Errorf("invalid key %x", key)
			return true
		}
		ino := m.decodeInode(key[1:9])
		size := binary.BigEndian.Uint64(key[9:])
		ts := m.parseInt64(val)
		_, scanErr = scan(ino, size, ts)
		return true
	}); err != nil {
		return err
	}

	return scanErr
}

func (m *kvMeta) doRepair(ctx Context, inode Ino, attr *Attr) syscall.Errno {
	prefix := m.entryKey(inode, "")
	return errno(m.txn(ctx, func(tx *kvTxn) error {
		attr.Nlink = 2
		tx.scan(prefix, nextKey(prefix), false, func(k, v []byte) bool {
			typ, _ := m.parseEntry(v)
			if typ == TypeDirectory {
				attr.Nlink++
			}
			return true
		})
		tx.set(m.inodeKey(inode), m.marshal(attr))
		return nil
	}, inode))
}

func (m *kvMeta) GetXattr(ctx Context, inode Ino, name string, vbuff *[]byte) syscall.Errno {
	defer m.timeit("GetXattr", time.Now())
	inode = m.checkRoot(inode)
	buf, err := m.get(m.xattrKey(inode, name))
	if err != nil {
		return errno(err)
	}
	if buf == nil {
		return ENOATTR
	}
	*vbuff = buf
	return 0
}

func (m *kvMeta) ListXattr(ctx Context, inode Ino, names *[]byte) syscall.Errno {
	defer m.timeit("ListXattr", time.Now())
	inode = m.checkRoot(inode)
	keys, err := m.scanKeys(ctx, m.xattrKey(inode, ""))
	if err != nil {
		return errno(err)
	}
	*names = nil
	prefix := len(m.xattrKey(inode, ""))
	for _, name := range keys {
		*names = append(*names, name[prefix:]...)
		*names = append(*names, 0)
	}

	val, err := m.get(m.inodeKey(inode))
	if err != nil {
		return errno(err)
	}
	if val == nil {
		return syscall.ENOENT
	}
	attr := &Attr{}
	m.parseAttr(val, attr)
	setXAttrACL(names, attr.AccessACL, attr.DefaultACL)
	return 0
}

func (m *kvMeta) doSetXattr(ctx Context, inode Ino, name string, value []byte, flags uint32) syscall.Errno {
	if len(value) == 0 && m.Name() == "tikv" {
		return syscall.EINVAL
	}
	key := m.xattrKey(inode, name)
	return errno(m.txn(ctx, func(tx *kvTxn) error {
		v := tx.get(key)
		switch flags {
		case XattrCreate:
			if v != nil {
				return syscall.EEXIST
			}
		case XattrReplace:
			if v == nil {
				return ENOATTR
			}
		}
		if v == nil || !bytes.Equal(v, value) {
			tx.set(key, value)
		}
		return nil
	}))
}

func (m *kvMeta) doRemoveXattr(ctx Context, inode Ino, name string) syscall.Errno {
	key := m.xattrKey(inode, name)
	return errno(m.txn(ctx, func(tx *kvTxn) error {
		value := tx.get(key)
		if value == nil {
			return ENOATTR
		}
		tx.delete(key)
		return nil
	}))
}

func (m *kvMeta) getQuotaKey(qtype uint32, key uint64) ([]byte, error) {
	switch qtype {
	case DirQuotaType:
		return m.dirQuotaKey(Ino(key)), nil
	case UserQuotaType:
		return m.userQuotaKey(key), nil
	case GroupQuotaType:
		return m.groupQuotaKey(key), nil
	default:
		return nil, fmt.Errorf("Invalid quota type: %d", qtype)
	}
}

func (m *kvMeta) doGetQuota(ctx Context, qtype uint32, key uint64) (*Quota, error) {
	quotaKey, err := m.getQuotaKey(qtype, key)
	if err != nil {
		return nil, err
	}

	buf, err := m.get(quotaKey)
	if err != nil {
		return nil, err
	}
	if buf == nil {
		return nil, nil
	}
	if len(buf) != 32 {
		return nil, fmt.Errorf("Invalid quota value: %v", buf)
	}

	return m.parseQuota(buf), nil
}

func (m *kvMeta) doSetQuota(ctx Context, qtype uint32, key uint64, quota *Quota) (bool, error) {
	quotaKey, err := m.getQuotaKey(qtype, key)
	if err != nil {
		return false, err
	}

	var created bool
	err = m.txn(ctx, func(tx *kvTxn) error {
		buf := tx.get(quotaKey)
		var origin *Quota
		var exists bool
		if len(buf) == 32 {
			origin = m.parseQuota(buf)
			exists = true
		} else if len(buf) != 0 {
			return fmt.Errorf("Invalid quota value: %v", buf)
		}

		if !exists {
			created = true
			origin = new(Quota)
			origin.MaxInodes, origin.MaxSpace = -1, -1
		} else {
			created = false
		}

		if quota.MaxSpace >= 0 {
			origin.MaxSpace = quota.MaxSpace
		}
		if quota.MaxInodes >= 0 {
			origin.MaxInodes = quota.MaxInodes
		}
		if quota.UsedSpace >= 0 {
			origin.UsedSpace = quota.UsedSpace
		} 
		if quota.UsedInodes >= 0 {
			origin.UsedInodes = quota.UsedInodes
		} 
		tx.set(quotaKey, m.packQuota(origin))
		return nil
	})
	return created, err
}



func (m *kvMeta) doDelQuota(ctx Context, qtype uint32, key uint64) error {
	quotaKey, err := m.getQuotaKey(qtype, key)
	if err != nil {
		return err
	}

	if qtype == UserQuotaType || qtype == GroupQuotaType {
		quota := &Quota{}
		val, err := m.get(quotaKey)
		if err != nil {
			return err
		}
		if len(val) > 0 {
			quota = m.parseQuota(val)
		}
		quota.MaxSpace = -1
		quota.MaxInodes = -1
		return m.txn(ctx, func(tx *kvTxn) error {
			tx.set(quotaKey, m.packQuota(quota))
			return nil
		})
	} else {
		// For dir quotas, remove all data
		return m.deleteKeys(quotaKey)
	}
}

func (m *kvMeta) doLoadQuotas(ctx Context) (map[uint64]*Quota, map[uint64]*Quota, map[uint64]*Quota, error) {
<<<<<<< HEAD
	quotaTypes := []struct {
		prefix string
		name   string
	}{
		{"QD", "dir"},
		{"QU", "user"},
		{"QG", "group"},
	}

	quotaMaps := make([]map[uint64]*Quota, 3)
	for i, qt := range quotaTypes {
		pairs, err := m.scanValues(m.fmtKey(qt.prefix), -1, nil)
		if err != nil {
			return nil, nil, nil, fmt.Errorf("failed to load %s quotas: %w", qt.name, err)
		}
		var quotas map[uint64]*Quota
		if len(pairs) == 0 {
			quotas = make(map[uint64]*Quota)
		} else {
			quotas = make(map[uint64]*Quota, len(pairs))
			for k, v := range pairs {
				id := binary.LittleEndian.Uint64([]byte(k[2:])) // skip prefix
				quota := m.parseQuota(v)
				quotas[id] = quota
			}
		}
		quotaMaps[i] = quotas
=======
	pairs, err := m.scanValues(ctx, m.fmtKey("QD"), -1, nil)
	if err != nil || len(pairs) == 0 {
		return nil, nil, nil, err
>>>>>>> 20ef2ea5
	}

	return quotaMaps[0], quotaMaps[1], quotaMaps[2], nil
}


func (m *kvMeta) doSyncVolumeStat(ctx Context) error {
	if m.conf.ReadOnly {
		return syscall.EROFS
	}
	var used, inodes int64
	if err := m.client.txn(ctx, func(tx *kvTxn) error {
		prefix := m.fmtKey("U")
		tx.scan(prefix, nextKey(prefix), false, func(k, v []byte) bool {
			stat := m.parseDirStat(v)
			used += stat.space
			inodes += stat.inodes
			return true
		})
		return nil
	}, 0); err != nil {
		return err
	}
	// need add sustained file size
	vals, err := m.scanKeys(ctx, m.fmtKey("SS"))
	if err != nil {
		return err
	}
	var attr Attr
	for _, k := range vals {
		b := utils.FromBuffer(k[2:])
		if b.Len() != 16 {
			logger.Warnf("Invalid sustainedKey: %v", k)
			continue
		}
		_ = b.Get64()
		inode := m.decodeInode(b.Get(8))
		if eno := m.doGetAttr(ctx, inode, &attr); eno != 0 {
			logger.Warnf("Get attr of inode %d: %s", inode, eno)
			continue
		}
		used += align4K(attr.Length)
		inodes += 1
	}

	if err := m.scanTrashEntry(ctx, func(_ Ino, length uint64) {
		used += align4K(length)
		inodes += 1
	}); err != nil {
		return err
	}
	logger.Debugf("Used space: %s, inodes: %d", humanize.IBytes(uint64(used)), inodes)
	err = m.setValue(m.counterKey(totalInodes), packCounter(inodes))
	if err != nil {
		return fmt.Errorf("set total inodes: %w", err)
	}
	return m.setValue(m.counterKey(usedSpace), packCounter(used))
}

func (m *kvMeta) doFlushQuotas(ctx Context, quotas []*iQuota) error {
	return m.txn(ctx, func(tx *kvTxn) error {
		keys := make([][]byte, 0, len(quotas))
		qs := make([]*Quota, 0, len(quotas))

		for _, q := range quotas {
			key, err := m.getQuotaKey(q.qtype, q.qkey)
			if err != nil {
				return err
			}
			keys = append(keys, key)
			qs = append(qs, q.quota)
		}

		for i, v := range tx.gets(keys...) {
			if len(v) == 0 {
				continue
			}
			if len(v) != 32 {
				logger.Errorf("Invalid quota value: %v", v)
				continue
			}

			q := m.parseQuota(v)
			q.UsedSpace += qs[i].newSpace
			q.UsedInodes += qs[i].newInodes
			tx.set(keys[i], m.packQuota(q))
		}
		return nil
	})
}


func (m *kvMeta) dumpEntry(inode Ino, e *DumpedEntry, showProgress func(totalIncr, currentIncr int64)) error {
	ctx := Background()
	return m.client.txn(ctx, func(tx *kvTxn) error {
		a := tx.get(m.inodeKey(inode))
		if a == nil {
			logger.Warnf("inode %d not found", inode)
		}

		attr := &Attr{Nlink: 1}
		m.parseAttr(a, attr)
		if a == nil && e.Attr != nil {
			attr.Typ = typeFromString(e.Attr.Type)
			if attr.Typ == TypeDirectory {
				attr.Nlink = 2
			}
		}
		dumpAttr(attr, e.Attr)
		e.Attr.Inode = inode

		var xattrs []*DumpedXattr
		tx.scan(m.xattrKey(inode, ""), nextKey(m.xattrKey(inode, "")), false, func(k, v []byte) bool {
			xattrs = append(xattrs, &DumpedXattr{string(k[10:]), string(v)}) // "A" + inode + "X"
			return true
		})
		if len(xattrs) > 0 {
			sort.Slice(xattrs, func(i, j int) bool { return xattrs[i].Name < xattrs[j].Name })
			e.Xattrs = xattrs
		}

		accessACl, err := m.getACL(tx, attr.AccessACL)
		if err != nil {
			return err
		}
		e.AccessACL = dumpACL(accessACl)
		defaultACL, err := m.getACL(tx, attr.DefaultACL)
		if err != nil {
			return err
		}
		e.DefaultACL = dumpACL(defaultACL)

		if attr.Typ == TypeFile {
			e.Chunks = e.Chunks[:0]
			vals := make(map[string][]byte)
			tx.scan(m.chunkKey(inode, 0), m.chunkKey(inode, uint32(attr.Length/ChunkSize)+1),
				false, func(k, v []byte) bool {
					vals[string(k)] = v
					return true
				})
			for indx := uint32(0); uint64(indx)*ChunkSize < attr.Length; indx++ {
				v, ok := vals[string(m.chunkKey(inode, indx))]
				if !ok {
					continue
				}
				ss := readSliceBuf(v)
				if ss == nil {
					logger.Errorf("Corrupt value for inode %d chunk index %d", inode, indx)
				}
				slices := make([]*DumpedSlice, 0, len(ss))
				for _, s := range ss {
					slices = append(slices, &DumpedSlice{Id: s.id, Pos: s.pos, Size: s.size, Off: s.off, Len: s.len})
				}
				e.Chunks = append(e.Chunks, &DumpedChunk{indx, slices})
			}
		} else if attr.Typ == TypeSymlink {
			l := tx.get(m.symKey(inode))
			if l == nil {
				logger.Warnf("no link target for inode %d", inode)
			}
			e.Symlink = string(l)
		} else if attr.Typ == TypeDirectory {
			vals, err := m.scanValues(ctx, m.entryKey(inode, ""), 10000, nil)
			if err != nil {
				return err
			}
			if showProgress != nil {
				showProgress(int64(len(e.Entries)), 0)
			}
			if len(vals) < 10000 {
				e.Entries = make(map[string]*DumpedEntry, len(vals))
				for k, value := range vals {
					name := k[10:]
					ce := entryPool.Get()
					ce.Name = name
					typ, inode := m.parseEntry(value)
					ce.Attr.Inode = inode
					ce.Attr.Type = typeToString(typ)
					e.Entries[name] = ce
				}
			}
		}
		return nil
	}, 0)
}

func (m *kvMeta) dumpDir(ctx Context, inode Ino, tree *DumpedEntry, bw *bufio.Writer, depth, threads int, showProgress func(totalIncr, currentIncr int64)) error {
	bwWrite := func(s string) {
		if _, err := bw.WriteString(s); err != nil {
			panic(err)
		}
	}
	if tree.Entries == nil {
		// retry for large directory
		vals, err := m.scanValues(ctx, m.entryKey(inode, ""), -1, nil)
		if err != nil {
			return err
		}
		tree.Entries = make(map[string]*DumpedEntry, len(vals))
		for k, value := range vals {
			name := k[10:]
			ce := entryPool.Get()
			ce.Name = name
			typ, inode := m.parseEntry(value)
			ce.Attr.Inode = inode
			ce.Attr.Type = typeToString(typ)
			tree.Entries[name] = ce
		}
		if showProgress != nil {
			showProgress(int64(len(tree.Entries))-10000, 0)
		}
	}
	var entries []*DumpedEntry
	for _, e := range tree.Entries {
		entries = append(entries, e)
	}
	sort.Slice(entries, func(i, j int) bool { return entries[i].Name < entries[j].Name })
	_ = tree.writeJsonWithOutEntry(bw, depth)

	ms := make([]sync.Mutex, threads)
	conds := make([]*sync.Cond, threads)
	ready := make([]bool, threads)
	var err error
	for c := 0; c < threads; c++ {
		conds[c] = sync.NewCond(&ms[c])
		if c < len(entries) {
			go func(c int) {
				for i := c; i < len(entries) && err == nil; i += threads {
					e := entries[i]
					er := m.dumpEntry(e.Attr.Inode, e, showProgress)
					ms[c].Lock()
					ready[c] = true
					if er != nil {
						err = er
					}
					conds[c].Signal()
					for ready[c] && err == nil {
						conds[c].Wait()
					}
					ms[c].Unlock()
				}
			}(c)
		}
	}

	for i, e := range entries {
		c := i % threads
		ms[c].Lock()
		for !ready[c] && err == nil {
			conds[c].Wait()
		}
		ready[c] = false
		conds[c].Signal()
		ms[c].Unlock()
		if err != nil {
			return err
		}
		if e.Attr.Type == "directory" {
			err = m.dumpDir(ctx, e.Attr.Inode, e, bw, depth+2, threads, showProgress)
		} else {
			err = e.writeJSON(bw, depth+2)
		}
		if err != nil {
			return err
		}
		entries[i] = nil
		entryPool.Put(e)
		if i != len(entries)-1 {
			bwWrite(",")
		}
		if showProgress != nil {
			showProgress(0, 1)
		}
	}
	bwWrite(fmt.Sprintf("\n%s}\n%s}", strings.Repeat(jsonIndent, depth+1), strings.Repeat(jsonIndent, depth)))
	return nil
}

func (m *kvMeta) dumpDirFast(inode Ino, tree *DumpedEntry, bw *bufio.Writer, depth int, showProgress func(totalIncr, currentIncr int64)) error {
	bwWrite := func(s string) {
		if _, err := bw.WriteString(s); err != nil {
			panic(err)
		}
	}
	var names []string
	entries := tree.Entries
	for n, de := range entries {
		if !de.Attr.full && de.Attr.Inode != TrashInode {
			logger.Warnf("Corrupt inode: %d, missing attribute", inode)
		}
		names = append(names, n)
	}
	sort.Slice(names, func(i, j int) bool { return names[i] < names[j] })
	_ = tree.writeJsonWithOutEntry(bw, depth)
	for i, name := range names {
		e := entries[name]
		e.Name = name
		inode := e.Attr.Inode
		if e.Attr.Type == "directory" {
			_ = m.dumpDirFast(inode, e, bw, depth+2, showProgress)
		} else {
			_ = e.writeJSON(bw, depth+2)
		}
		if i != len(entries)-1 {
			bwWrite(",")
		}
		if showProgress != nil {
			showProgress(0, 1)
		}
	}
	bwWrite(fmt.Sprintf("\n%s}\n%s}", strings.Repeat(jsonIndent, depth+1), strings.Repeat(jsonIndent, depth)))
	return nil
}

func (m *kvMeta) DumpMeta(w io.Writer, root Ino, threads int, keepSecret, fast, skipTrash bool) (err error) {
	defer func() {
		if p := recover(); p != nil {
			debug.PrintStack()
			if e, ok := p.(error); ok {
				err = e
			} else {
				err = errors.Errorf("DumpMeta error: %v", p)
			}
		}
	}()
	ctx := Background()
	vals, err := m.scanValues(ctx, m.fmtKey("D"), -1, nil)
	if err != nil {
		return err
	}
	dels := make([]*DumpedDelFile, 0, len(vals))
	for k, v := range vals {
		b := utils.FromBuffer([]byte(k[1:])) // "D"
		if b.Len() != 16 {
			logger.Warnf("invalid delfileKey: %s", k)
			continue
		}
		inode := m.decodeInode(b.Get(8))
		dels = append(dels, &DumpedDelFile{inode, b.Get64(), m.parseInt64(v)})
	}

	progress := utils.NewProgress(false)
	var tree, trash *DumpedEntry
	root = m.checkRoot(root)

	bInodes, _ := m.get(m.counterKey(totalInodes))
	inodeTotal := parseCounter(bInodes)
	if root == 1 && fast { // make snap
		m.snap = make(map[Ino]*DumpedEntry)
		defer func() {
			m.snap = nil
		}()
		bar := progress.AddCountBar("Scan keys", 0)
		bUsed, _ := m.get(m.counterKey(usedSpace))
		used := parseCounter(bUsed)
		var guessKeyTotal int64 = 3 // setting, nextInode, nextChunk
		if inodeTotal > 0 {
			guessKeyTotal += int64(math.Ceil((float64(used/inodeTotal/(64*1024*1024)) + float64(3)) * float64(inodeTotal)))
		}
		bar.SetCurrent(0) // Reset
		bar.SetTotal(guessKeyTotal)
		threshold := 0.1
		var cnt int

		if err = m.cacheACLs(Background()); err != nil {
			return err
		}

		err := m.client.scan(nil, func(key, value []byte) bool {
			if len(key) > 9 && key[0] == 'A' {
				ino := m.decodeInode(key[1:9])
				e := m.snap[ino]
				if e == nil {
					e = &DumpedEntry{Attr: &DumpedAttr{Inode: ino}}
					m.snap[ino] = e
				}
				switch key[9] {
				case 'I':
					attr := &Attr{Nlink: 1}
					m.parseAttr(value, attr)
					dumpAttr(attr, e.Attr)
					e.Attr.Inode = ino
					e.AccessACL = dumpACL(m.aclCache.Get(attr.AccessACL))
					e.DefaultACL = dumpACL(m.aclCache.Get(attr.DefaultACL))
				case 'C':
					indx := binary.BigEndian.Uint32(key[10:])
					ss := readSliceBuf(value)
					if ss == nil {
						logger.Errorf("Corrupt value for inode %d chunk index %d", ino, indx)
					}
					slices := make([]*DumpedSlice, 0, len(ss))
					for _, s := range ss {
						slices = append(slices, &DumpedSlice{Id: s.id, Pos: s.pos, Size: s.size, Off: s.off, Len: s.len})
					}
					e.Chunks = append(e.Chunks, &DumpedChunk{indx, slices})
				case 'D':
					name := string(key[10:])
					typ, inode := m.parseEntry(value)
					child := m.snap[inode]
					if child == nil {
						child = &DumpedEntry{Attr: &DumpedAttr{Inode: inode, Type: typeToString(typ)}}
						m.snap[inode] = child
					} else if child.Attr.Type == "" {
						child.Attr.Type = typeToString(typ)
					}
					if e.Entries == nil {
						e.Entries = map[string]*DumpedEntry{}
					}
					e.Entries[name] = child
				case 'X':
					e.Xattrs = append(e.Xattrs, &DumpedXattr{string(key[10:]), string(value)})
				case 'S':
					e.Symlink = string(value)
				}
			}
			cnt++
			if cnt%100 == 0 && bar.Current() > int64(math.Ceil(float64(guessKeyTotal)*(1-threshold))) {
				guessKeyTotal += int64(math.Ceil(float64(guessKeyTotal) * threshold))
				bar.SetTotal(guessKeyTotal)
			}
			bar.Increment()
			return true
		})
		if err != nil {
			return err
		}
		bar.Done()
		tree = m.snap[root]
		if !skipTrash {
			trash = m.snap[TrashInode]
			if trash == nil {
				trash = &DumpedEntry{
					Attr: &DumpedAttr{
						Inode: TrashInode,
						Type:  "directory",
						Nlink: 2,
					},
				}
				m.snap[TrashInode] = trash
			}
		}
	} else {
		tree = &DumpedEntry{
			Attr: &DumpedAttr{
				Inode: root,
				Type:  "directory",
			},
		}
		if err = m.dumpEntry(root, tree, nil); err != nil {
			return err
		}
		if root == 1 && !skipTrash {
			trash = &DumpedEntry{
				Attr: &DumpedAttr{
					Inode: TrashInode,
					Type:  "directory",
				},
			}
			if err = m.dumpEntry(TrashInode, trash, nil); err != nil {
				return err
			}
		}
	}

	if tree == nil || tree.Attr == nil {
		return errors.New("The entry of the root inode was not found")
	}
	tree.Name = "FSTree"

	var rs [][]byte
	err = m.txn(Background(), func(tx *kvTxn) error {
		rs = tx.gets(m.counterKey(usedSpace),
			m.counterKey(totalInodes),
			m.counterKey("nextInode"),
			m.counterKey("nextChunk"),
			m.counterKey("nextSession"),
			m.counterKey("nextTrash"))
		return nil
	})
	if err != nil {
		return err
	}
	cs := make([]int64, len(rs))
	for i, r := range rs {
		if r != nil {
			cs[i] = parseCounter(r)
		}
	}

	vals, err = m.scanValues(ctx, m.fmtKey("SS"), -1, nil)
	if err != nil {
		return err
	}
	ss := make(map[uint64][]Ino)
	for k := range vals {
		b := utils.FromBuffer([]byte(k[2:])) // "SS"
		if b.Len() != 16 {
			return fmt.Errorf("invalid sustainedKey: %s", k)
		}
		sid := b.Get64()
		inode := m.decodeInode(b.Get(8))
		ss[sid] = append(ss[sid], inode)
	}
	sessions := make([]*DumpedSustained, 0, len(ss))
	for k, v := range ss {
		sessions = append(sessions, &DumpedSustained{k, v})
	}

	pairs, err := m.scanValues(ctx, m.fmtKey("QD"), -1, func(k, v []byte) bool {
		return len(k) == 10 && len(v) == 32
	})
	if err != nil {
		return err
	}
	quotas := make(map[Ino]*DumpedQuota, len(pairs))
	for k, v := range pairs {
		inode := m.decodeInode([]byte(k[2:]))
		quota := m.parseQuota(v)
		quotas[inode] = &DumpedQuota{quota.MaxSpace, quota.MaxInodes, 0, 0}
	}

	dm := DumpedMeta{
		Setting: *m.getFormat(),
		Counters: &DumpedCounters{
			UsedSpace:   cs[0],
			UsedInodes:  cs[1],
			NextInode:   cs[2],
			NextChunk:   cs[3],
			NextSession: cs[4],
			NextTrash:   cs[5],
		},
		Sustained: sessions,
		DelFiles:  dels,
		Quotas:    quotas,
	}
	if !keepSecret && dm.Setting.SecretKey != "" {
		dm.Setting.SecretKey = "removed"
		logger.Warnf("Secret key is removed for the sake of safety")
	}
	if !keepSecret && dm.Setting.SessionToken != "" {
		dm.Setting.SessionToken = "removed"
		logger.Warnf("Session token is removed for the sake of safety")
	}
	bw, err := dm.writeJsonWithOutTree(w)
	if err != nil {
		return err
	}
	useTotal := root == RootInode && !skipTrash
	bar := progress.AddCountBar("Dumped entries", 1) // with root
	if useTotal {
		bar.SetTotal(inodeTotal)
	}
	bar.Increment()
	if trash != nil {
		trash.Name = "Trash"
		bar.IncrTotal(1)
		bar.Increment()
	}
	showProgress := func(totalIncr, currentIncr int64) {
		if !useTotal {
			bar.IncrTotal(totalIncr)
		}
		bar.IncrInt64(currentIncr)
	}
	if m.snap != nil {
		if err = m.dumpDirFast(root, tree, bw, 1, showProgress); err != nil {
			return err
		}
	} else {
		showProgress(int64(len(tree.Entries)), 0)
		if err = m.dumpDir(ctx, root, tree, bw, 1, threads, showProgress); err != nil {
			return err
		}
	}
	if trash != nil {
		if _, err = bw.WriteString(","); err != nil {
			return err
		}
		if m.snap != nil {
			if err = m.dumpDirFast(TrashInode, trash, bw, 1, showProgress); err != nil {
				return err
			}
		} else {
			showProgress(int64(len(tree.Entries)), 0)
			if err = m.dumpDir(ctx, TrashInode, trash, bw, 1, threads, showProgress); err != nil {
				return err
			}
		}
	}
	if _, err = bw.WriteString("\n}\n"); err != nil {
		return err
	}
	progress.Done()

	return bw.Flush()
}

type pair struct {
	key   []byte
	value []byte
}

func (m *kvMeta) loadEntry(e *DumpedEntry, kv chan *pair, aclMaxId *uint32) {
	inode := e.Attr.Inode
	attr := loadAttr(e.Attr)
	attr.Parent = e.Parents[0]
	if attr.Typ == TypeFile {
		attr.Length = e.Attr.Length
		for _, c := range e.Chunks {
			if len(c.Slices) == 0 {
				continue
			}
			slices := make([]byte, 0, sliceBytes*len(c.Slices))
			for _, s := range c.Slices {
				slices = append(slices, marshalSlice(s.Pos, s.Id, s.Size, s.Off, s.Len)...)
			}
			kv <- &pair{m.chunkKey(inode, c.Index), slices}
		}
	} else if attr.Typ == TypeDirectory {
		attr.Length = 4 << 10
		var stat dirStat
		for name, c := range e.Entries {
			length := uint64(0)
			if typeFromString(c.Attr.Type) == TypeFile {
				length = c.Attr.Length
			}
			stat.length += int64(length)
			stat.space += align4K(length)
			stat.inodes++

			kv <- &pair{m.entryKey(inode, string(unescape(name))), m.packEntry(typeFromString(c.Attr.Type), c.Attr.Inode)}
		}
		kv <- &pair{m.dirStatKey(inode), m.packDirStat(&stat)}
	} else if attr.Typ == TypeSymlink {
		symL := unescape(e.Symlink)
		attr.Length = uint64(len(symL))
		kv <- &pair{m.symKey(inode), []byte(symL)}
	}
	for _, x := range e.Xattrs {
		kv <- &pair{m.xattrKey(inode, x.Name), []byte(unescape(x.Value))}
	}

	attr.AccessACL = m.saveACL(loadACL(e.AccessACL), aclMaxId)
	attr.DefaultACL = m.saveACL(loadACL(e.DefaultACL), aclMaxId)
	kv <- &pair{m.inodeKey(inode), m.marshal(attr)}
}

func (m *kvMeta) LoadMeta(r io.Reader) error {
	var exist bool
	err := m.txn(Background(), func(tx *kvTxn) error {
		exist = tx.exist(m.fmtKey())
		return nil
	})
	if err != nil {
		return err
	}
	if exist {
		return fmt.Errorf("Database %s://%s is not empty", m.Name(), m.addr)
	}

	kv := make(chan *pair, 10000)
	batch := 10000
	if m.Name() == "etcd" {
		batch = 128
	}
	var wg sync.WaitGroup
	for i := 0; i < 10; i++ {
		wg.Add(1)
		go func() {
			defer wg.Done()
			var buffer []*pair
			var total int
			for p := range kv {
				buffer = append(buffer, p)
				total += len(p.key) + len(p.value)
				if len(buffer) >= batch || total > 5<<20 {
					err := m.txn(Background(), func(tx *kvTxn) error {
						for _, p := range buffer {
							tx.set(p.key, p.value)
						}
						return nil
					})
					if err != nil {
						logger.Fatalf("write %d pairs: %s", len(buffer), err)
					}
					buffer = buffer[:0]
					total = 0
				}
			}
			if len(buffer) > 0 {
				err := m.txn(Background(), func(tx *kvTxn) error {
					for _, p := range buffer {
						tx.set(p.key, p.value)
					}
					return nil
				})
				if err != nil {
					logger.Fatalf("write %d pairs: %s", len(buffer), err)
				}
			}
		}()
	}

	var aclMaxId uint32
	dm, counters, parents, refs, err := loadEntries(r, func(e *DumpedEntry) { m.loadEntry(e, kv, &aclMaxId) }, nil)
	if err != nil {
		return err
	}

	if err = m.loadDumpedACLs(Background()); err != nil {
		return err
	}

	format, _ := json.MarshalIndent(dm.Setting, "", "")
	kv <- &pair{m.fmtKey("setting"), format}
	kv <- &pair{m.counterKey(usedSpace), packCounter(counters.UsedSpace)}
	kv <- &pair{m.counterKey(totalInodes), packCounter(counters.UsedInodes)}
	kv <- &pair{m.counterKey("nextInode"), packCounter(counters.NextInode)}
	kv <- &pair{m.counterKey("nextChunk"), packCounter(counters.NextChunk)}
	kv <- &pair{m.counterKey("nextSession"), packCounter(counters.NextSession)}
	kv <- &pair{m.counterKey("nextTrash"), packCounter(counters.NextTrash)}
	for _, d := range dm.DelFiles {
		kv <- &pair{m.delfileKey(d.Inode, d.Length), m.packInt64(d.Expire)}
	}
	for k, v := range refs {
		if v > 1 {
			kv <- &pair{m.sliceKey(k.id, k.size), packCounter(v - 1)}
		}
	}
	close(kv)
	wg.Wait()

	// update nlinks and parents for hardlinks
	st := make(map[Ino]int64)
	defer m.loadDumpedQuotas(Background(), dm.Quotas)
	return m.txn(Background(), func(tx *kvTxn) error {
		for i, ps := range parents {
			if len(ps) > 1 {
				a := tx.get(m.inodeKey(i))
				// reset nlink and parent
				binary.BigEndian.PutUint32(a[47:51], uint32(len(ps))) // nlink
				binary.BigEndian.PutUint64(a[63:71], 0)
				tx.set(m.inodeKey(i), a)
				for k := range st {
					delete(st, k)
				}
				for _, p := range ps {
					st[p] = st[p] + 1
				}
				for p, c := range st {
					tx.set(m.parentKey(i, p), packCounter(c))
				}
			}
		}
		return nil
	})
}

func (m *kvMeta) doCloneEntry(ctx Context, srcIno Ino, parent Ino, name string, ino Ino, originAttr *Attr, cmode uint8, cumask uint16, top bool) syscall.Errno {
	return errno(m.txn(ctx, func(tx *kvTxn) error {
		a := tx.get(m.inodeKey(srcIno))
		if a == nil {
			return syscall.ENOENT
		}
		m.parseAttr(a, originAttr)
		attr := *originAttr
		if eno := m.Access(ctx, srcIno, MODE_MASK_R, &attr); eno != 0 {
			return eno
		}
		attr.Parent = parent
		now := time.Now()
		if cmode&CLONE_MODE_PRESERVE_ATTR == 0 {
			attr.Uid = ctx.Uid()
			attr.Gid = ctx.Gid()
			attr.Mode &= ^cumask
			attr.Atime = now.Unix()
			attr.Mtime = now.Unix()
			attr.Ctime = now.Unix()
			attr.Atimensec = uint32(now.Nanosecond())
			attr.Mtimensec = uint32(now.Nanosecond())
			attr.Ctimensec = uint32(now.Nanosecond())
		}
		// TODO: preserve hardlink
		if attr.Typ == TypeFile && attr.Nlink > 1 {
			attr.Nlink = 1
		}

		if top {
			var pattr Attr
			a = tx.get(m.inodeKey(parent))
			if a == nil {
				return syscall.ENOENT
			}
			m.parseAttr(a, &pattr)
			if pattr.Typ != TypeDirectory {
				return syscall.ENOTDIR
			}
			if (pattr.Flags & FlagImmutable) != 0 {
				return syscall.EPERM
			}
			if tx.get(m.entryKey(parent, name)) != nil {
				return syscall.EEXIST
			}
			if eno := m.Access(ctx, parent, MODE_MASK_W|MODE_MASK_X, &pattr); eno != 0 {
				return eno
			}
			if attr.Typ != TypeDirectory {
				now := time.Now()
				pattr.Mtime = now.Unix()
				pattr.Mtimensec = uint32(now.Nanosecond())
				pattr.Ctime = now.Unix()
				pattr.Ctimensec = uint32(now.Nanosecond())
				tx.set(m.inodeKey(parent), m.marshal(&pattr))
			}
		}

		tx.set(m.inodeKey(ino), m.marshal(&attr))
		prefix := m.xattrKey(srcIno, "")
		tx.scan(prefix, nextKey(prefix), false, func(k, v []byte) bool {
			tx.set(m.xattrKey(ino, string(k[len(prefix):])), v)
			return true
		})
		if top && attr.Typ == TypeDirectory {
			tx.set(m.detachedKey(ino), m.packInt64(time.Now().Unix()))
		} else {
			tx.set(m.entryKey(parent, name), m.packEntry(attr.Typ, ino))
		}

		switch attr.Typ {
		case TypeDirectory:
			tx.set(m.dirStatKey(ino), tx.get(m.dirStatKey(srcIno)))
		case TypeFile:
			if attr.Length != 0 {
				vals := make(map[string][]byte)
				tx.scan(m.chunkKey(srcIno, 0), m.chunkKey(srcIno, uint32(attr.Length/ChunkSize)+1),
					false, func(k, v []byte) bool {
						vals[string(k)] = v
						return true
					})

				refKeys := make([][]byte, 0, len(vals))
				for indx := uint32(0); indx <= uint32(attr.Length/ChunkSize); indx++ {
					if v, ok := vals[string(m.chunkKey(srcIno, indx))]; ok {
						tx.set(m.chunkKey(ino, indx), v)
						ss := readSliceBuf(v)
						for _, s := range ss {
							if s.id > 0 {
								refKeys = append(refKeys, m.sliceKey(s.id, s.size))
							}
						}
					}
				}
				refs := tx.gets(refKeys...)
				for i := range refKeys {
					tx.set(refKeys[i], packCounter(parseCounter(refs[i])+1))
				}
			}
		case TypeSymlink:
			tx.set(m.symKey(ino), tx.get(m.symKey(srcIno)))
		}
		return nil
	}, srcIno))
}

func (m *kvMeta) doFindDetachedNodes(t time.Time) []Ino {
	vals, err := m.scanValues(Background(), m.fmtKey("N"), -1, func(k, v []byte) bool {
		return len(k) == 9 && m.parseInt64(v) < t.Unix()
	})
	if err != nil {
		logger.Errorf("Scan detached nodes error: %s", err)
		return nil
	}
	var inodes []Ino
	for k := range vals {
		inodes = append(inodes, m.decodeInode([]byte(k)[1:]))
	}
	return inodes
}

func (m *kvMeta) doCleanupDetachedNode(ctx Context, ino Ino) syscall.Errno {
	buf, err := m.get(m.inodeKey(ino))
	if err != nil || buf == nil {
		return errno(err)
	}
	rmConcurrent := make(chan int, 10)
	if eno := m.emptyDir(ctx, ino, true, nil, rmConcurrent); eno != 0 {
		return eno
	}
	m.updateStats(-align4K(0), -1)
	return errno(m.txn(ctx, func(tx *kvTxn) error {
		tx.delete(m.inodeKey(ino))
		tx.deleteKeys(m.xattrKey(ino, ""))
		tx.delete(m.dirStatKey(ino))
		tx.delete(m.detachedKey(ino))
		return nil
	}, ino))
}

func (m *kvMeta) doAttachDirNode(ctx Context, parent Ino, inode Ino, name string) syscall.Errno {
	return errno(m.txn(ctx, func(tx *kvTxn) error {
		a := tx.get(m.inodeKey(parent))
		if a == nil {
			return syscall.ENOENT
		}
		var pattr Attr
		m.parseAttr(a, &pattr)
		if pattr.Typ != TypeDirectory {
			return syscall.ENOTDIR
		}
		if pattr.Parent > TrashInode {
			return syscall.ENOENT
		}
		if (pattr.Flags & FlagImmutable) != 0 {
			return syscall.EPERM
		}
		if tx.get(m.entryKey(parent, name)) != nil {
			return syscall.EEXIST
		}

		pattr.Nlink++
		now := time.Now()
		pattr.Mtime = now.Unix()
		pattr.Mtimensec = uint32(now.Nanosecond())
		pattr.Ctime = now.Unix()
		pattr.Ctimensec = uint32(now.Nanosecond())
		tx.set(m.inodeKey(parent), m.marshal(&pattr))
		tx.set(m.entryKey(parent, name), m.packEntry(TypeDirectory, inode))
		tx.delete(m.detachedKey(inode))
		return nil
	}, parent))
}

func (m *kvMeta) doTouchAtime(ctx Context, inode Ino, attr *Attr, now time.Time) (bool, error) {
	var updated bool
	err := m.txn(ctx, func(tx *kvTxn) error {
		a := tx.get(m.inodeKey(inode))
		if a == nil {
			return syscall.ENOENT
		}
		m.parseAttr(a, attr)
		if !m.atimeNeedsUpdate(attr, now) {
			return nil
		}
		attr.Atime = now.Unix()
		attr.Atimensec = uint32(now.Nanosecond())
		tx.set(m.inodeKey(inode), m.marshal(attr))
		updated = true
		return nil
	}, inode)
	return updated, err
}

func (m *kvMeta) doSetFacl(ctx Context, ino Ino, aclType uint8, rule *aclAPI.Rule) syscall.Errno {
	return errno(m.txn(ctx, func(tx *kvTxn) error {
		val := tx.get(m.inodeKey(ino))
		if val == nil {
			return syscall.ENOENT
		}
		attr := &Attr{}
		m.parseAttr(val, attr)

		if ctx.Uid() != 0 && ctx.Uid() != attr.Uid {
			return syscall.EPERM
		}

		if attr.Flags&FlagImmutable != 0 {
			return syscall.EPERM
		}

		oriACL, oriMode := getAttrACLId(attr, aclType), attr.Mode

		// https://github.com/torvalds/linux/blob/480e035fc4c714fb5536e64ab9db04fedc89e910/fs/fuse/acl.c#L143-L151
		// TODO: check linux capabilities
		if ctx.Uid() != 0 && !inGroup(ctx, attr.Gid) {
			// clear sgid
			attr.Mode &= 05777
		}

		if rule.IsEmpty() {
			// remove acl
			setAttrACLId(attr, aclType, aclAPI.None)
		} else if rule.IsMinimal() && aclType == aclAPI.TypeAccess {
			// remove acl
			setAttrACLId(attr, aclType, aclAPI.None)
			// set mode
			attr.Mode &= 07000
			attr.Mode |= ((rule.Owner & 7) << 6) | ((rule.Group & 7) << 3) | (rule.Other & 7)
		} else {
			// set acl
			rule.InheritPerms(attr.Mode)
			aclId, err := m.insertACL(tx, rule)
			if err != nil {
				return err
			}
			setAttrACLId(attr, aclType, aclId)

			// set mode
			if aclType == aclAPI.TypeAccess {
				attr.Mode &= 07000
				attr.Mode |= ((rule.Owner & 7) << 6) | ((rule.Mask & 7) << 3) | (rule.Other & 7)
			}
		}

		// update attr
		if oriACL != getAttrACLId(attr, aclType) || oriMode != attr.Mode {
			now := time.Now()
			attr.Ctime = now.Unix()
			attr.Ctimensec = uint32(now.Nanosecond())
			tx.set(m.inodeKey(ino), m.marshal(attr))
		}
		return nil
	}, ino))
}

func (m *kvMeta) doGetFacl(ctx Context, ino Ino, aclType uint8, aclId uint32, rule *aclAPI.Rule) syscall.Errno {
	return errno(m.client.txn(ctx, func(tx *kvTxn) error {
		if aclId == aclAPI.None {
			val := tx.get(m.inodeKey(ino))
			if val == nil {
				return syscall.ENOENT
			}
			attr := &Attr{}
			m.parseAttr(val, attr)
			m.of.Update(ino, attr)

			aclId = getAttrACLId(attr, aclType)
		}

		a, err := m.getACL(tx, aclId)
		if err != nil {
			return err
		}
		if a == nil {
			return ENOATTR
		}
		*rule = *a
		return nil
	}, 0))
}

func (m *kvMeta) insertACL(tx *kvTxn, rule *aclAPI.Rule) (uint32, error) {
	if rule == nil || rule.IsEmpty() {
		return aclAPI.None, nil
	}

	if err := m.tryLoadMissACLs(tx); err != nil {
		logger.Warnf("load miss acls error: %s", err)
	}

	var aclId uint32
	if aclId = m.aclCache.GetId(rule); aclId == aclAPI.None {
		newId, err := m.incrCounter(aclCounter, 1)
		if err != nil {
			return aclAPI.None, err
		}
		aclId = uint32(newId)

		tx.set(m.aclKey(aclId), rule.Encode())
		m.aclCache.Put(aclId, rule)
	}
	return aclId, nil
}

func (m *kvMeta) tryLoadMissACLs(tx *kvTxn) error {
	missIds := m.aclCache.GetMissIds()
	if len(missIds) > 0 {
		missKeys := make([][]byte, len(missIds))
		for i, id := range missIds {
			missKeys[i] = m.aclKey(id)
		}

		acls := tx.gets(missKeys...)
		for i, data := range acls {
			var rule aclAPI.Rule
			if len(data) > 0 {
				rule.Decode(data)
			}
			m.aclCache.Put(missIds[i], &rule)
		}
	}
	return nil
}

func (m *kvMeta) getACL(tx *kvTxn, id uint32) (*aclAPI.Rule, error) {
	if id == aclAPI.None {
		return nil, nil
	}
	if cRule := m.aclCache.Get(id); cRule != nil {
		return cRule, nil
	}

	val := tx.get(m.aclKey(id))
	if val == nil {
		return nil, syscall.EIO
	}

	rule := &aclAPI.Rule{}
	rule.Decode(val)
	m.aclCache.Put(id, rule)
	return rule, nil
}

func (m *kvMeta) loadDumpedACLs(ctx Context) error {
	id2Rule := m.aclCache.GetAll()
	if len(id2Rule) == 0 {
		return nil
	}

	return m.txn(ctx, func(tx *kvTxn) error {
		maxId := uint32(0)
		for id, rule := range id2Rule {
			if id > maxId {
				maxId = id
			}
			tx.set(m.aclKey(id), rule.Encode())
		}
		tx.set(m.counterKey(aclCounter), packCounter(int64(maxId)))
		return nil
	})
}

type kvDirHandler struct {
	dirHandler
}

func (m *kvMeta) newDirHandler(inode Ino, plus bool, entries []*Entry) DirHandler {
	s := &kvDirHandler{
		dirHandler: dirHandler{
			inode:       inode,
			plus:        plus,
			initEntries: entries,
			fetcher:     m.getDirFetcher(),
			batchNum:    DirBatchNum["kv"],
		},
	}
	s.batch, _ = s.fetch(Background(), 0)
	return s
}

func (m *kvMeta) getDirFetcher() dirFetcher {
	return func(ctx Context, inode Ino, cursor interface{}, offset, limit int, plus bool) (interface{}, []*Entry, error) {
		var startKey []byte
		sCursor := ""
		var total int
		if cursor == nil {
			if offset > 0 {
				total += offset
			}
		} else {
			limit += 1 // skip the cursor
			sCursor = string(cursor.([]byte))
		}
		total += limit
		startKey = m.entryKey(inode, sCursor)
		endKey := nextKey(m.entryKey(inode, ""))

		keys, vals, err := m.scan(startKey, endKey, total, nil)
		if err != nil {
			return nil, nil, err
		}

		if cursor != nil {
			keys, vals = keys[1:], vals[1:]
		}

		if total > limit && offset <= len(keys) {
			keys, vals = keys[offset:], vals[offset:]
		}

		prefix := len(m.entryKey(inode, ""))
		entries := make([]*Entry, 0, len(keys))
		var name []byte
		var typ uint8
		var ino Ino
		for i, buf := range vals {
			name = keys[i]
			typ, ino = m.parseEntry(buf)
			if len(name) == prefix {
				logger.Errorf("Corrupt entry with empty name: inode %d parent %d", ino, inode)
				continue
			}
			entries = append(entries, &Entry{
				Inode: ino,
				Name:  []byte(name)[prefix:],
				Attr:  &Attr{Typ: typ},
			})
		}

		if plus {
			if err = m.fillAttr(entries); err != nil {
				return nil, nil, err
			}
		}

		if len(entries) == 0 {
			return nil, nil, nil
		}
		return entries[len(entries)-1].Name, entries, nil
	}
}<|MERGE_RESOLUTION|>--- conflicted
+++ resolved
@@ -2857,7 +2857,6 @@
 }
 
 func (m *kvMeta) doLoadQuotas(ctx Context) (map[uint64]*Quota, map[uint64]*Quota, map[uint64]*Quota, error) {
-<<<<<<< HEAD
 	quotaTypes := []struct {
 		prefix string
 		name   string
@@ -2869,7 +2868,7 @@
 
 	quotaMaps := make([]map[uint64]*Quota, 3)
 	for i, qt := range quotaTypes {
-		pairs, err := m.scanValues(m.fmtKey(qt.prefix), -1, nil)
+		pairs, err := m.scanValues(ctx, m.fmtKey(qt.prefix), -1, nil)
 		if err != nil {
 			return nil, nil, nil, fmt.Errorf("failed to load %s quotas: %w", qt.name, err)
 		}
@@ -2885,11 +2884,6 @@
 			}
 		}
 		quotaMaps[i] = quotas
-=======
-	pairs, err := m.scanValues(ctx, m.fmtKey("QD"), -1, nil)
-	if err != nil || len(pairs) == 0 {
-		return nil, nil, nil, err
->>>>>>> 20ef2ea5
 	}
 
 	return quotaMaps[0], quotaMaps[1], quotaMaps[2], nil
