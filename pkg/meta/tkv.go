/*
 * JuiceFS, Copyright 2021 Juicedata, Inc.
 *
 * Licensed under the Apache License, Version 2.0 (the "License");
 * you may not use this file except in compliance with the License.
 * You may obtain a copy of the License at
 *
 *     http://www.apache.org/licenses/LICENSE-2.0
 *
 * Unless required by applicable law or agreed to in writing, software
 * distributed under the License is distributed on an "AS IS" BASIS,
 * WITHOUT WARRANTIES OR CONDITIONS OF ANY KIND, either express or implied.
 * See the License for the specific language governing permissions and
 * limitations under the License.
 */

package meta

import (
	"bufio"
	"bytes"
	"encoding/binary"
	"encoding/json"
	"fmt"
	"io"
	"math"
	"math/rand"
	"runtime"
	"runtime/debug"
	"sort"
	"strings"
	"sync"
	"sync/atomic"
	"syscall"
	"time"

	"github.com/pkg/errors"

	"github.com/juicedata/juicefs/pkg/utils"
)

type kvtxn interface {
	get(key []byte) []byte
	gets(keys ...[]byte) [][]byte
	// scan stops when handler returns false; begin and end must not be nil
	scan(begin, end []byte, keysOnly bool, handler func(k, v []byte) bool)
	exist(prefix []byte) bool
	set(key, value []byte)
	append(key []byte, value []byte) []byte
	incrBy(key []byte, value int64) int64
	delete(key []byte)
}

type tkvClient interface {
	name() string
	txn(f func(*kvTxn) error, retry int) error
	scan(prefix []byte, handler func(key, value []byte)) error
	reset(prefix []byte) error
	close() error
	shouldRetry(err error) bool
	gc()
}

type kvTxn struct {
	kvtxn
	retry int
}

func (tx *kvTxn) deleteKeys(prefix []byte) {
	tx.scan(prefix, nextKey(prefix), true, func(k, v []byte) bool {
		tx.delete(k)
		return true
	})
}

type kvMeta struct {
	*baseMeta
	client tkvClient
	snap   map[Ino]*DumpedEntry
}

var drivers = make(map[string]func(string) (tkvClient, error))

func newTkvClient(driver, addr string) (tkvClient, error) {
	fn, ok := drivers[driver]
	if !ok {
		return nil, fmt.Errorf("unsupported driver %s", driver)
	}
	return fn(addr)
}

func newKVMeta(driver, addr string, conf *Config) (Meta, error) {
	client, err := newTkvClient(driver, addr)
	if err != nil {
		return nil, fmt.Errorf("connect to addr %s: %s", addr, err)
	}
	// TODO: ping server and check latency > Millisecond
	// logger.Warnf("The latency to database is too high: %s", time.Since(start))
	m := &kvMeta{
		baseMeta: newBaseMeta(addr, conf),
		client:   client,
	}
	m.en = m
	return m, nil
}

func (m *kvMeta) Shutdown() error {
	return m.client.close()
}

func (m *kvMeta) Name() string {
	return m.client.name()
}

func (m *kvMeta) doDeleteSlice(id uint64, size uint32) error {
	return m.deleteKeys(m.sliceKey(id, size))
}

func (m *kvMeta) keyLen(args ...interface{}) int {
	var c int
	for _, a := range args {
		switch a := a.(type) {
		case byte:
			c++
		case uint32:
			c += 4
		case uint64:
			c += 8
		case Ino:
			c += 8
		case string:
			c += len(a)
		default:
			panic(fmt.Sprintf("invalid type %T, value %v", a, a))
		}
	}
	return c
}

func (m *kvMeta) fmtKey(args ...interface{}) []byte {
	b := utils.NewBuffer(uint32(m.keyLen(args...)))
	for _, a := range args {
		switch a := a.(type) {
		case byte:
			b.Put8(a)
		case uint32:
			b.Put32(a)
		case uint64:
			b.Put64(a)
		case Ino:
			m.encodeInode(a, b.Get(8))
		case string:
			b.Put([]byte(a))
		default:
			panic(fmt.Sprintf("invalid type %T, value %v", a, a))
		}
	}
	return b.Bytes()
}

/**
  Ino     iiiiiiii
  Length  llllllll
  Indx    nnnn
  name    ...
  sliceId cccccccc
  session ssssssss

All keys:
  setting            format
  C...               counter
  AiiiiiiiiI         inode attribute
  AiiiiiiiiD...      dentry
  AiiiiiiiiPiiiiiiii parents // for hard links
  AiiiiiiiiCnnnn     file chunks
  AiiiiiiiiS         symlink target
  AiiiiiiiiX...      extented attribute
  Diiiiiiiillllllll  delete inodes
  Fiiiiiiii          Flocks
  Piiiiiiii          POSIX locks
  Kccccccccnnnn      slice refs
  Lttttttttcccccccc  delayed slices
  SEssssssss         session expire time
  SHssssssss         session heartbeat // for legacy client
  SIssssssss         session info
  SSssssssssiiiiiiii sustained inode
<<<<<<< HEAD
  Uiiiiiiii	         data length, space and inodes usage in directory
  Niiiiiiii	         detached inodes
=======
  Uiiiiiiii          data length, space and inodes usage in directory
  Niiiiiiii          detached inde
>>>>>>> c159d9e5
  QDiiiiiiii         directory quota
*/

func (m *kvMeta) inodeKey(inode Ino) []byte {
	return m.fmtKey("A", inode, "I")
}

func (m *kvMeta) entryKey(parent Ino, name string) []byte {
	return m.fmtKey("A", parent, "D", name)
}

func (m *kvMeta) parentKey(inode, parent Ino) []byte {
	return m.fmtKey("A", inode, "P", parent)
}

func (m *kvMeta) chunkKey(inode Ino, indx uint32) []byte {
	return m.fmtKey("A", inode, "C", indx)
}

func (m *kvMeta) sliceKey(id uint64, size uint32) []byte {
	return m.fmtKey("K", id, size)
}

func (m *kvMeta) delSliceKey(ts int64, id uint64) []byte {
	return m.fmtKey("L", uint64(ts), id)
}

func (m *kvMeta) symKey(inode Ino) []byte {
	return m.fmtKey("A", inode, "S")
}

func (m *kvMeta) xattrKey(inode Ino, name string) []byte {
	return m.fmtKey("A", inode, "X", name)
}

func (m *kvMeta) flockKey(inode Ino) []byte {
	return m.fmtKey("F", inode)
}

func (m *kvMeta) plockKey(inode Ino) []byte {
	return m.fmtKey("P", inode)
}

func (m *kvMeta) sessionKey(sid uint64) []byte {
	return m.fmtKey("SE", sid)
}

func (m *kvMeta) legacySessionKey(sid uint64) []byte {
	return m.fmtKey("SH", sid)
}

func (m *kvMeta) dirStatKey(inode Ino) []byte {
	return m.fmtKey("U", inode)
}

func (m *kvMeta) detachedKey(inode Ino) []byte {
	return m.fmtKey("N", inode)
}

func (m *kvMeta) dirQuotaKey(inode Ino) []byte {
	return m.fmtKey("QD", inode)
}

func (m *kvMeta) parseSid(key string) uint64 {
	buf := []byte(key[2:]) // "SE" or "SH"
	if len(buf) != 8 {
		panic("invalid sid value")
	}
	return binary.BigEndian.Uint64(buf)
}

func (m *kvMeta) sessionInfoKey(sid uint64) []byte {
	return m.fmtKey("SI", sid)
}

func (m *kvMeta) sustainedKey(sid uint64, inode Ino) []byte {
	return m.fmtKey("SS", sid, inode)
}

func (m *kvMeta) encodeInode(ino Ino, buf []byte) {
	binary.LittleEndian.PutUint64(buf, uint64(ino))
}

func (m *kvMeta) decodeInode(buf []byte) Ino {
	return Ino(binary.LittleEndian.Uint64(buf))
}

func (m *kvMeta) delfileKey(inode Ino, length uint64) []byte {
	return m.fmtKey("D", inode, length)
}

func (m *kvMeta) counterKey(key string) []byte {
	return m.fmtKey("C", key)
}

// Used for values that are modified by directly set; mostly timestamps
func (m *kvMeta) packInt64(value int64) []byte {
	b := make([]byte, 8)
	binary.BigEndian.PutUint64(b, uint64(value))
	return b
}

func (m *kvMeta) parseInt64(buf []byte) int64 {
	if len(buf) == 0 {
		return 0
	}
	if len(buf) != 8 {
		panic("invalid value")
	}
	return int64(binary.BigEndian.Uint64(buf))
}

// Used for most counter values that are modified by incrBy
func packCounter(value int64) []byte {
	b := make([]byte, 8)
	binary.LittleEndian.PutUint64(b, uint64(value))
	return b
}

func parseCounter(buf []byte) int64 {
	if len(buf) == 0 {
		return 0
	}
	if len(buf) != 8 {
		panic("invalid counter value")
	}
	return int64(binary.LittleEndian.Uint64(buf))
}

func (m *kvMeta) packEntry(_type uint8, inode Ino) []byte {
	b := utils.NewBuffer(9)
	b.Put8(_type)
	b.Put64(uint64(inode))
	return b.Bytes()
}

func (m *kvMeta) parseEntry(buf []byte) (uint8, Ino) {
	b := utils.FromBuffer(buf)
	return b.Get8(), Ino(b.Get64())
}

func (m *kvMeta) packDirStat(st *dirStat) []byte {
	b := utils.NewBuffer(24)
	b.Put64(uint64(st.length))
	b.Put64(uint64(st.space))
	b.Put64(uint64(st.inodes))
	return b.Bytes()
}

func (m *kvMeta) parseDirStat(buf []byte) *dirStat {
	b := utils.FromBuffer(buf)
	return &dirStat{int64(b.Get64()), int64(b.Get64()), int64(b.Get64())}
}

func (m *kvMeta) packQuota(q *Quota) []byte {
	b := utils.NewBuffer(32)
	b.Put64(uint64(q.MaxSpace))
	b.Put64(uint64(q.MaxInodes))
	b.Put64(uint64(q.UsedSpace))
	b.Put64(uint64(q.UsedInodes))
	return b.Bytes()
}

func (m *kvMeta) parseQuota(buf []byte) *Quota {
	b := utils.FromBuffer(buf)
	return &Quota{
		MaxSpace:   int64(b.Get64()),
		MaxInodes:  int64(b.Get64()),
		UsedSpace:  int64(b.Get64()),
		UsedInodes: int64(b.Get64()),
	}
}

func (m *kvMeta) get(key []byte) ([]byte, error) {
	var value []byte
	err := m.client.txn(func(tx *kvTxn) error {
		value = tx.get(key)
		return nil
	}, 0)
	return value, err
}

func (m *kvMeta) scanKeys(prefix []byte) ([][]byte, error) {
	var keys [][]byte
	err := m.client.txn(func(tx *kvTxn) error {
		tx.scan(prefix, nextKey(prefix), true, func(k, v []byte) bool {
			keys = append(keys, k)
			return true
		})
		return nil
	}, 0)
	return keys, err
}

func (m *kvMeta) scanValues(prefix []byte, limit int, filter func(k, v []byte) bool) (map[string][]byte, error) {
	if limit == 0 {
		return nil, nil
	}
	values := make(map[string][]byte)
	err := m.client.txn(func(tx *kvTxn) error {
		var c int
		tx.scan(prefix, nextKey(prefix), false, func(k, v []byte) bool {
			if filter == nil || filter(k, v) {
				values[string(k)] = v
				c++
			}
			return limit < 0 || c < limit
		})
		return nil
	}, 0)
	return values, err
}

func (m *kvMeta) Init(format *Format, force bool) error {
	body, err := m.get(m.fmtKey("setting"))
	if err != nil {
		return err
	}

	if body != nil {
		var old Format
		err = json.Unmarshal(body, &old)
		if err != nil {
			return fmt.Errorf("json: %s", err)
		}
		if err = format.update(&old, force); err != nil {
			return err
		}
	}

	data, err := json.MarshalIndent(format, "", "")
	if err != nil {
		return fmt.Errorf("json: %s", err)
	}

	m.fmt = format
	ts := time.Now().Unix()
	attr := &Attr{
		Typ:    TypeDirectory,
		Atime:  ts,
		Mtime:  ts,
		Ctime:  ts,
		Nlink:  2,
		Length: 4 << 10,
		Parent: 1,
	}
	return m.txn(func(tx *kvTxn) error {
		if format.TrashDays > 0 {
			buf := tx.get(m.inodeKey(TrashInode))
			if buf == nil {
				attr.Mode = 0555
				tx.set(m.inodeKey(TrashInode), m.marshal(attr))
			}
		}
		tx.set(m.fmtKey("setting"), data)
		if body == nil || m.client.name() == "memkv" {
			attr.Mode = 0777
			tx.set(m.inodeKey(1), m.marshal(attr))
			tx.incrBy(m.counterKey("nextInode"), 2)
			tx.incrBy(m.counterKey("nextChunk"), 1)
		}
		return nil
	})
}

func (m *kvMeta) Reset() error {
	return m.client.reset(nil)
}

func (m *kvMeta) doLoad() ([]byte, error) {
	return m.get(m.fmtKey("setting"))
}

func (m *kvMeta) updateStats(space int64, inodes int64) {
	atomic.AddInt64(&m.newSpace, space)
	atomic.AddInt64(&m.newInodes, inodes)
}

func (m *kvMeta) flushStats() {
	for {
		if space := atomic.SwapInt64(&m.newSpace, 0); space != 0 {
			if v, err := m.incrCounter(usedSpace, space); err == nil {
				atomic.StoreInt64(&m.usedSpace, v)
			} else {
				logger.Warnf("Update space stats: %s", err)
				m.updateStats(space, 0)
			}
		}
		if inodes := atomic.SwapInt64(&m.newInodes, 0); inodes != 0 {
			if v, err := m.incrCounter(totalInodes, inodes); err == nil {
				atomic.StoreInt64(&m.usedInodes, v)
			} else {
				logger.Warnf("Update inodes stats: %s", err)
				m.updateStats(0, inodes)
			}
		}
		time.Sleep(time.Second)
	}
}

func (m *kvMeta) doNewSession(sinfo []byte) error {
	if err := m.setValue(m.sessionKey(m.sid), m.packInt64(m.expireTime())); err != nil {
		return fmt.Errorf("set session ID %d: %s", m.sid, err)
	}
	if err := m.setValue(m.sessionInfoKey(m.sid), sinfo); err != nil {
		return fmt.Errorf("set session info: %s", err)
	}
	return nil
}

func (m *kvMeta) doRefreshSession() error {
	return m.txn(func(tx *kvTxn) error {
		buf := tx.get(m.sessionKey(m.sid))
		if buf == nil {
			logger.Warnf("Session %d was stale and cleaned up, but now it comes back again", m.sid)
			tx.set(m.sessionInfoKey(m.sid), m.newSessionInfo())
		}
		tx.set(m.sessionKey(m.sid), m.packInt64(m.expireTime()))
		return nil
	})
}

func (m *kvMeta) doCleanStaleSession(sid uint64) error {
	var fail bool
	// release locks
	if flocks, err := m.scanValues(m.fmtKey("F"), -1, nil); err == nil {
		for k, v := range flocks {
			ls := unmarshalFlock(v)
			for o := range ls {
				if o.sid == sid {
					if err = m.txn(func(tx *kvTxn) error {
						v := tx.get([]byte(k))
						ls := unmarshalFlock(v)
						delete(ls, o)
						if len(ls) > 0 {
							tx.set([]byte(k), marshalFlock(ls))
						} else {
							tx.delete([]byte(k))
						}
						return nil
					}); err != nil {
						logger.Warnf("Delete flock with sid %d: %s", sid, err)
						fail = true
					}
				}
			}
		}
	} else {
		logger.Warnf("Scan flock with sid %d: %s", sid, err)
		fail = true
	}

	if plocks, err := m.scanValues(m.fmtKey("P"), -1, nil); err == nil {
		for k, v := range plocks {
			ls := unmarshalPlock(v)
			for o := range ls {
				if o.sid == sid {
					if err = m.txn(func(tx *kvTxn) error {
						v := tx.get([]byte(k))
						ls := unmarshalPlock(v)
						delete(ls, o)
						if len(ls) > 0 {
							tx.set([]byte(k), marshalPlock(ls))
						} else {
							tx.delete([]byte(k))
						}
						return nil
					}); err != nil {
						logger.Warnf("Delete plock with sid %d: %s", sid, err)
						fail = true
					}
				}
			}
		}
	} else {
		logger.Warnf("Scan plock with sid %d: %s", sid, err)
		fail = true
	}

	if keys, err := m.scanKeys(m.fmtKey("SS", sid)); err == nil {
		for _, key := range keys {
			inode := m.decodeInode(key[10:]) // "SS" + sid
			if err = m.doDeleteSustainedInode(sid, inode); err != nil {
				logger.Warnf("Delete sustained inode %d of sid %d: %s", inode, sid, err)
				fail = true
			}
		}
	} else {
		logger.Warnf("Scan sustained with sid %d: %s", sid, err)
		fail = true
	}

	if fail {
		return fmt.Errorf("failed to clean up sid %d", sid)
	} else {
		return m.deleteKeys(m.sessionKey(sid), m.legacySessionKey(sid), m.sessionInfoKey(sid))
	}
}

func (m *kvMeta) doFindStaleSessions(limit int) ([]uint64, error) {
	vals, err := m.scanValues(m.fmtKey("SE"), limit, func(k, v []byte) bool {
		return m.parseInt64(v) < time.Now().Unix()
	})
	if err != nil {
		return nil, err
	}
	sids := make([]uint64, 0, len(vals))
	for k := range vals {
		sids = append(sids, m.parseSid(k))
	}
	limit -= len(sids)
	if limit <= 0 {
		return sids, nil
	}

	// check clients with version before 1.0-beta3 as well
	vals, err = m.scanValues(m.fmtKey("SH"), limit, func(k, v []byte) bool {
		return m.parseInt64(v) < time.Now().Add(time.Minute*-5).Unix()
	})
	if err != nil {
		logger.Errorf("Scan stale legacy sessions: %s", err)
		return sids, nil
	}
	for k := range vals {
		sids = append(sids, m.parseSid(k))
	}
	return sids, nil
}

func (m *kvMeta) getSession(sid uint64, detail bool) (*Session, error) {
	info, err := m.get(m.sessionInfoKey(sid))
	if err != nil {
		return nil, err
	}
	if info == nil {
		info = []byte("{}")
	}
	var s Session
	if err = json.Unmarshal(info, &s); err != nil {
		return nil, fmt.Errorf("corrupted session info; json error: %s", err)
	}
	s.Sid = sid
	if detail {
		inodes, err := m.scanKeys(m.fmtKey("SS", sid))
		if err != nil {
			return nil, err
		}
		s.Sustained = make([]Ino, 0, len(inodes))
		for _, sinode := range inodes {
			inode := m.decodeInode(sinode[10:]) // "SS" + sid
			s.Sustained = append(s.Sustained, inode)
		}
		flocks, err := m.scanValues(m.fmtKey("F"), -1, nil)
		if err != nil {
			return nil, err
		}
		for k, v := range flocks {
			inode := m.decodeInode([]byte(k[1:])) // "F"
			ls := unmarshalFlock(v)
			for o, l := range ls {
				if o.sid == sid {
					s.Flocks = append(s.Flocks, Flock{inode, o.sid, string(l)})
				}
			}
		}
		plocks, err := m.scanValues(m.fmtKey("P"), -1, nil)
		if err != nil {
			return nil, err
		}
		for k, v := range plocks {
			inode := m.decodeInode([]byte(k[1:])) // "P"
			ls := unmarshalPlock(v)
			for o, l := range ls {
				if o.sid == sid {
					s.Plocks = append(s.Plocks, Plock{inode, o.sid, loadLocks(l)})
				}
			}
		}
	}
	return &s, nil
}

func (m *kvMeta) GetSession(sid uint64, detail bool) (*Session, error) {
	var legacy bool
	value, err := m.get(m.sessionKey(sid))
	if err == nil && value == nil {
		legacy = true
		value, err = m.get(m.legacySessionKey(sid))
	}
	if err != nil {
		return nil, err
	}
	if value == nil {
		return nil, fmt.Errorf("session not found: %d", sid)
	}
	s, err := m.getSession(sid, detail)
	if err != nil {
		return nil, err
	}
	s.Expire = time.Unix(m.parseInt64(value), 0)
	if legacy {
		s.Expire = s.Expire.Add(time.Minute * 5)
	}
	return s, nil
}

func (m *kvMeta) ListSessions() ([]*Session, error) {
	vals, err := m.scanValues(m.fmtKey("SE"), -1, nil)
	if err != nil {
		return nil, err
	}
	sessions := make([]*Session, 0, len(vals))
	for k, v := range vals {
		s, err := m.getSession(m.parseSid(k), false)
		if err != nil {
			logger.Errorf("get session: %s", err)
			continue
		}
		s.Expire = time.Unix(m.parseInt64(v), 0)
		sessions = append(sessions, s)
	}

	// add clients with version before 1.0-beta3 as well
	vals, err = m.scanValues(m.fmtKey("SH"), -1, nil)
	if err != nil {
		logger.Errorf("Scan legacy sessions: %s", err)
		return sessions, nil
	}
	for k, v := range vals {
		s, err := m.getSession(m.parseSid(k), false)
		if err != nil {
			logger.Errorf("Get legacy session: %s", err)
			continue
		}
		s.Expire = time.Unix(m.parseInt64(v), 0).Add(time.Minute * 5)
		sessions = append(sessions, s)
	}
	return sessions, nil
}

func (m *kvMeta) shouldRetry(err error) bool {
	return m.client.shouldRetry(err)
}

func (m *kvMeta) txn(f func(tx *kvTxn) error, inodes ...Ino) error {
	if m.conf.ReadOnly {
		return syscall.EROFS
	}
	start := time.Now()
	defer func() { m.txDist.Observe(time.Since(start).Seconds()) }()
	if len(inodes) > 0 {
		m.txLock(uint(inodes[0]))
		defer m.txUnlock(uint(inodes[0]))
	}
	var lastErr error
	for i := 0; i < 50; i++ {
		err := m.client.txn(f, i)
		if eno, ok := err.(syscall.Errno); ok && eno == 0 {
			err = nil
		}
		if err != nil && m.shouldRetry(err) {
			m.txRestart.Add(1)
			logger.Debugf("Transaction failed, restart it (tried %d): %s", i+1, err)
			lastErr = err
			time.Sleep(time.Millisecond * time.Duration(rand.Int()%((i+1)*(i+1))))
			continue
		} else if err == nil && i > 1 {
			logger.Warnf("Transaction succeeded after %d tries (%s), inodes: %v, error: %s", i+1, time.Since(start), inodes, lastErr)
		}
		return err
	}
	logger.Warnf("Already tried 50 times, returning: %s", lastErr)
	return lastErr
}

func (m *kvMeta) setValue(key, value []byte) error {
	return m.txn(func(tx *kvTxn) error {
		tx.set(key, value)
		return nil
	})
}

func (m *kvMeta) getCounter(name string) (int64, error) {
	buf, err := m.get(m.counterKey(name))
	return parseCounter(buf), err
}

func (m *kvMeta) incrCounter(name string, value int64) (int64, error) {
	var new int64
	key := m.counterKey(name)
	err := m.txn(func(tx *kvTxn) error {
		new = tx.incrBy(key, value)
		return nil
	})
	return new, err
}

func (m *kvMeta) setIfSmall(name string, value, diff int64) (bool, error) {
	var changed bool
	key := m.counterKey(name)
	err := m.txn(func(tx *kvTxn) error {
		changed = false
		if m.parseInt64(tx.get(key)) > value-diff {
			return nil
		} else {
			changed = true
			tx.set(key, m.packInt64(value))
			return nil
		}
	})

	return changed, err
}

func (m *kvMeta) deleteKeys(keys ...[]byte) error {
	if len(keys) == 0 {
		return nil
	}
	return m.txn(func(tx *kvTxn) error {
		for _, key := range keys {
			tx.delete(key)
		}
		return nil
	})
}

func (m *kvMeta) doLookup(ctx Context, parent Ino, name string, inode *Ino, attr *Attr) syscall.Errno {
	buf, err := m.get(m.entryKey(parent, name))
	if err != nil {
		return errno(err)
	}
	if buf == nil {
		return syscall.ENOENT
	}
	foundType, foundIno := m.parseEntry(buf)
	a, err := m.get(m.inodeKey(foundIno))
	if a != nil {
		m.parseAttr(a, attr)
	} else if err == nil {
		logger.Warnf("no attribute for inode %d (%d, %s)", foundIno, parent, name)
		*attr = Attr{Typ: foundType}
	}
	*inode = foundIno
	return errno(err)
}

func (m *kvMeta) doGetAttr(ctx Context, inode Ino, attr *Attr) syscall.Errno {
	a, err := m.get(m.inodeKey(inode))
	if a != nil {
		m.parseAttr(a, attr)
	} else if err == nil {
		err = syscall.ENOENT
	}
	return errno(err)
}

func (m *kvMeta) SetAttr(ctx Context, inode Ino, set uint16, sugidclearmode uint8, attr *Attr) syscall.Errno {
	defer m.timeit(time.Now())
	inode = m.checkRoot(inode)
	defer func() { m.of.InvalidateChunk(inode, invalidateAttrOnly) }()
	return errno(m.txn(func(tx *kvTxn) error {
		var cur Attr
		a := tx.get(m.inodeKey(inode))
		if a == nil {
			return syscall.ENOENT
		}
		m.parseAttr(a, &cur)
		if (set&(SetAttrUID|SetAttrGID)) != 0 && (set&SetAttrMode) != 0 {
			attr.Mode |= (cur.Mode & 06000)
		}
		var changed bool
		if (cur.Mode&06000) != 0 && (set&(SetAttrUID|SetAttrGID)) != 0 {
			clearSUGID(ctx, &cur, attr)
			changed = true
		}
		if set&SetAttrUID != 0 && cur.Uid != attr.Uid {
			cur.Uid = attr.Uid
			changed = true
		}
		if set&SetAttrGID != 0 && cur.Gid != attr.Gid {
			cur.Gid = attr.Gid
			changed = true
		}
		if set&SetAttrMode != 0 {
			if ctx.Uid() != 0 && (attr.Mode&02000) != 0 {
				if ctx.Gid() != cur.Gid {
					attr.Mode &= 05777
				}
			}
			if attr.Mode != cur.Mode {
				cur.Mode = attr.Mode
				changed = true
			}
		}
		now := time.Now()
		if set&SetAttrAtime != 0 && (cur.Atime != attr.Atime || cur.Atimensec != attr.Atimensec) {
			cur.Atime = attr.Atime
			cur.Atimensec = attr.Atimensec
			changed = true
		}
		if set&SetAttrAtimeNow != 0 {
			cur.Atime = now.Unix()
			cur.Atimensec = uint32(now.Nanosecond())
			changed = true
		}
		if set&SetAttrMtime != 0 && (cur.Mtime != attr.Mtime || cur.Mtimensec != attr.Mtimensec) {
			cur.Mtime = attr.Mtime
			cur.Mtimensec = attr.Mtimensec
			changed = true
		}
		if set&SetAttrMtimeNow != 0 {
			cur.Mtime = now.Unix()
			cur.Mtimensec = uint32(now.Nanosecond())
			changed = true
		}
		if set&SetAttrFlag != 0 {
			cur.Flags = attr.Flags
			changed = true
		}
		if !changed {
			*attr = cur
			return nil
		}
		cur.Ctime = now.Unix()
		cur.Ctimensec = uint32(now.Nanosecond())
		tx.set(m.inodeKey(inode), m.marshal(&cur))
		*attr = cur
		return nil
	}))
}

func (m *kvMeta) Truncate(ctx Context, inode Ino, flags uint8, length uint64, attr *Attr) syscall.Errno {
	defer m.timeit(time.Now())
	f := m.of.find(inode)
	if f != nil {
		f.Lock()
		defer f.Unlock()
	}
	defer func() { m.of.InvalidateChunk(inode, invalidateAllChunks) }()
	var newLength, newSpace int64
	var t Attr
	err := m.txn(func(tx *kvTxn) error {
		newLength, newSpace = 0, 0
		a := tx.get(m.inodeKey(inode))
		if a == nil {
			return syscall.ENOENT
		}
		t = Attr{}
		m.parseAttr(a, &t)
		if t.Typ != TypeFile {
			return syscall.EPERM
		}
		if length == t.Length {
			if attr != nil {
				*attr = t
			}
			return nil
		}
		newLength = int64(length) - int64(t.Length)
		newSpace = align4K(length) - align4K(t.Length)
		if newSpace > 0 && m.checkQuota(ctx, newSpace, 0, t.Parent) {
			return syscall.ENOSPC
		}
		var left, right = t.Length, length
		if left > right {
			right, left = left, right
		}
		if right/ChunkSize-left/ChunkSize > 1 {
			buf := marshalSlice(0, 0, 0, 0, ChunkSize)
			tx.scan(m.chunkKey(inode, uint32(left/ChunkSize)+1), m.chunkKey(inode, uint32(right/ChunkSize)),
				false, func(k, v []byte) bool {
					tx.set(k, append(v, buf...))
					return true
				})
		}
		l := uint32(right - left)
		if right > (left/ChunkSize+1)*ChunkSize {
			l = ChunkSize - uint32(left%ChunkSize)
		}
		tx.append(m.chunkKey(inode, uint32(left/ChunkSize)), marshalSlice(uint32(left%ChunkSize), 0, 0, 0, l))
		if right > (left/ChunkSize+1)*ChunkSize && right%ChunkSize > 0 {
			tx.append(m.chunkKey(inode, uint32(right/ChunkSize)), marshalSlice(0, 0, 0, 0, uint32(right%ChunkSize)))
		}
		t.Length = length
		now := time.Now()
		t.Mtime = now.Unix()
		t.Mtimensec = uint32(now.Nanosecond())
		t.Ctime = now.Unix()
		t.Ctimensec = uint32(now.Nanosecond())
		tx.set(m.inodeKey(inode), m.marshal(&t))
		if attr != nil {
			*attr = t
		}
		return nil
	})
	if err == nil {
		m.updateParentStat(ctx, inode, t.Parent, newLength, newSpace)
	}
	return errno(err)
}

func (m *kvMeta) Fallocate(ctx Context, inode Ino, mode uint8, off uint64, size uint64) syscall.Errno {
	if mode&fallocCollapesRange != 0 && mode != fallocCollapesRange {
		return syscall.EINVAL
	}
	if mode&fallocInsertRange != 0 && mode != fallocInsertRange {
		return syscall.EINVAL
	}
	if mode == fallocInsertRange || mode == fallocCollapesRange {
		return syscall.ENOTSUP
	}
	if mode&fallocPunchHole != 0 && mode&fallocKeepSize == 0 {
		return syscall.EINVAL
	}
	if size == 0 {
		return syscall.EINVAL
	}
	defer m.timeit(time.Now())
	f := m.of.find(inode)
	if f != nil {
		f.Lock()
		defer f.Unlock()
	}
	defer func() { m.of.InvalidateChunk(inode, invalidateAllChunks) }()
	var newLength, newSpace int64
	var t Attr
	err := m.txn(func(tx *kvTxn) error {
		newLength, newSpace = 0, 0
		a := tx.get(m.inodeKey(inode))
		if a == nil {
			return syscall.ENOENT
		}
		t = Attr{}
		m.parseAttr(a, &t)
		if t.Typ == TypeFIFO {
			return syscall.EPIPE
		}
		if t.Typ != TypeFile {
			return syscall.EPERM
		}
		if (t.Flags & FlagImmutable) != 0 {
			return syscall.EPERM
		}
		if (t.Flags&FlagAppend) != 0 && (mode&^fallocKeepSize) != 0 {
			return syscall.EPERM
		}
		length := t.Length
		if off+size > t.Length {
			if mode&fallocKeepSize == 0 {
				length = off + size
			}
		}

		old := t.Length
		newLength = int64(length) - int64(t.Length)
		newSpace = align4K(length) - align4K(t.Length)
		if newSpace > 0 && m.checkQuota(ctx, newSpace, 0, t.Parent) {
			return syscall.ENOSPC
		}
		t.Length = length
		now := time.Now()
		t.Mtime = now.Unix()
		t.Mtimensec = uint32(now.Nanosecond())
		t.Ctime = now.Unix()
		t.Ctimensec = uint32(now.Nanosecond())
		tx.set(m.inodeKey(inode), m.marshal(&t))
		if mode&(fallocZeroRange|fallocPunchHole) != 0 && off < old {
			off, size := off, size
			if off+size > old {
				size = old - off
			}
			for size > 0 {
				indx := uint32(off / ChunkSize)
				coff := off % ChunkSize
				l := size
				if coff+size > ChunkSize {
					l = ChunkSize - coff
				}
				tx.append(m.chunkKey(inode, indx), marshalSlice(uint32(coff), 0, 0, 0, uint32(l)))
				off += l
				size -= l
			}
		}
		return nil
	})
	if err == nil {
		m.updateParentStat(ctx, inode, t.Parent, newLength, newSpace)
	}
	return errno(err)
}

func (m *kvMeta) doReadlink(ctx Context, inode Ino) ([]byte, error) {
	return m.get(m.symKey(inode))
}

func (m *kvMeta) doMknod(ctx Context, parent Ino, name string, _type uint8, mode, cumask uint16, rdev uint32, path string, inode *Ino, attr *Attr) syscall.Errno {
	var ino Ino
	var err error
	if parent == TrashInode {
		var next int64
		next, err = m.incrCounter("nextTrash", 1)
		ino = TrashInode + Ino(next)
	} else {
		ino, err = m.nextInode()
	}
	if err != nil {
		return errno(err)
	}
	if attr == nil {
		attr = &Attr{}
	}
	attr.Typ = _type
	attr.Mode = mode & ^cumask
	attr.Uid = ctx.Uid()
	attr.Gid = ctx.Gid()
	if _type == TypeDirectory {
		attr.Nlink = 2
		attr.Length = 4 << 10
	} else {
		attr.Nlink = 1
		if _type == TypeSymlink {
			attr.Length = uint64(len(path))
		} else {
			attr.Length = 0
			attr.Rdev = rdev
		}
	}
	attr.Parent = parent
	attr.Full = true
	if inode != nil {
		*inode = ino
	}

	return errno(m.txn(func(tx *kvTxn) error {
		var pattr Attr
		a := tx.get(m.inodeKey(parent))
		if a == nil {
			return syscall.ENOENT
		}
		m.parseAttr(a, &pattr)
		if pattr.Typ != TypeDirectory {
			return syscall.ENOTDIR
		}
		if (pattr.Flags & FlagImmutable) != 0 {
			return syscall.EPERM
		}

		buf := tx.get(m.entryKey(parent, name))
		var foundIno Ino
		var foundType uint8
		if buf != nil {
			foundType, foundIno = m.parseEntry(buf)
		} else if m.conf.CaseInsensi {
			if entry := m.resolveCase(ctx, parent, name); entry != nil {
				foundType, foundIno = entry.Attr.Typ, entry.Inode
			}
		}
		if foundIno != 0 {
			if _type == TypeFile || _type == TypeDirectory {
				a = tx.get(m.inodeKey(foundIno))
				if a != nil {
					m.parseAttr(a, attr)
				} else {
					*attr = Attr{Typ: foundType, Parent: parent} // corrupt entry
				}
				if inode != nil {
					*inode = foundIno
				}
			}
			return syscall.EEXIST
		}

		var updateParent bool
		now := time.Now()
		if parent != TrashInode {
			if _type == TypeDirectory {
				pattr.Nlink++
				if m.conf.SkipDirNlink <= 0 || tx.retry < m.conf.SkipDirNlink {
					updateParent = true
				} else {
					logger.Warnf("Skip updating nlink of directory %d to reduce conflict", parent)
				}
			}
			if updateParent || now.Sub(time.Unix(pattr.Mtime, int64(pattr.Mtimensec))) >= minUpdateTime*time.Duration(tx.retry+1) {
				pattr.Mtime = now.Unix()
				pattr.Mtimensec = uint32(now.Nanosecond())
				pattr.Ctime = now.Unix()
				pattr.Ctimensec = uint32(now.Nanosecond())
				updateParent = true
			}
		}
		attr.Atime = now.Unix()
		attr.Atimensec = uint32(now.Nanosecond())
		attr.Mtime = now.Unix()
		attr.Mtimensec = uint32(now.Nanosecond())
		attr.Ctime = now.Unix()
		attr.Ctimensec = uint32(now.Nanosecond())
		if pattr.Mode&02000 != 0 || ctx.Value(CtxKey("behavior")) == "Hadoop" || runtime.GOOS == "darwin" {
			attr.Gid = pattr.Gid
			if _type == TypeDirectory && runtime.GOOS == "linux" {
				attr.Mode |= pattr.Mode & 02000
			}
		}

		tx.set(m.entryKey(parent, name), m.packEntry(_type, ino))
		if updateParent {
			tx.set(m.inodeKey(parent), m.marshal(&pattr))
		}
		tx.set(m.inodeKey(ino), m.marshal(attr))
		if _type == TypeSymlink {
			tx.set(m.symKey(ino), []byte(path))
		}
		if _type == TypeDirectory {
			tx.set(m.dirStatKey(ino), m.packDirStat(&dirStat{}))
		}
		return nil
	}, parent))
}

func (m *kvMeta) doUnlink(ctx Context, parent Ino, name string, attr *Attr, skipCheckTrash ...bool) syscall.Errno {
	var trash Ino
	if !(len(skipCheckTrash) == 1 && skipCheckTrash[0]) {
		if st := m.checkTrash(parent, &trash); st != 0 {
			return st
		}
	}

	if attr == nil {
		attr = &Attr{}
	}
	var _type uint8
	var inode Ino
	var opened bool
	var newSpace, newInode int64
	err := m.txn(func(tx *kvTxn) error {
		opened = false
		*attr = Attr{}
		newSpace, newInode = 0, 0
		buf := tx.get(m.entryKey(parent, name))
		if buf == nil && m.conf.CaseInsensi {
			if e := m.resolveCase(ctx, parent, name); e != nil {
				name = string(e.Name)
				buf = m.packEntry(e.Attr.Typ, e.Inode)
			}
		}
		if buf == nil {
			return syscall.ENOENT
		}
		_type, inode = m.parseEntry(buf)
		if _type == TypeDirectory {
			return syscall.EPERM
		}
		rs := tx.gets(m.inodeKey(parent), m.inodeKey(inode))
		if rs[0] == nil {
			return syscall.ENOENT
		}
		var pattr Attr
		m.parseAttr(rs[0], &pattr)
		if pattr.Typ != TypeDirectory {
			return syscall.ENOTDIR
		}
		if (pattr.Flags&FlagAppend) != 0 || (pattr.Flags&FlagImmutable) != 0 {
			return syscall.EPERM
		}
		opened = false
		now := time.Now()
		if rs[1] != nil {
			m.parseAttr(rs[1], attr)
			if ctx.Uid() != 0 && pattr.Mode&01000 != 0 && ctx.Uid() != pattr.Uid && ctx.Uid() != attr.Uid {
				return syscall.EACCES
			}
			if (attr.Flags&FlagAppend) != 0 || (attr.Flags&FlagImmutable) != 0 {
				return syscall.EPERM
			}
			attr.Ctime = now.Unix()
			attr.Ctimensec = uint32(now.Nanosecond())
			if trash == 0 {
				attr.Nlink--
				if _type == TypeFile && attr.Nlink == 0 {
					opened = m.of.IsOpen(inode)
				}
			} else if attr.Parent > 0 {
				attr.Parent = trash
			}
		} else {
			logger.Warnf("no attribute for inode %d (%d, %s)", inode, parent, name)
			trash = 0
		}

		defer func() { m.of.InvalidateChunk(inode, invalidateAttrOnly) }()
		var updateParent bool
		if !isTrash(parent) && now.Sub(time.Unix(pattr.Mtime, int64(pattr.Mtimensec))) >= minUpdateTime {
			pattr.Mtime = now.Unix()
			pattr.Mtimensec = uint32(now.Nanosecond())
			pattr.Ctime = now.Unix()
			pattr.Ctimensec = uint32(now.Nanosecond())
			updateParent = true
		}

		tx.delete(m.entryKey(parent, name))
		if updateParent {
			tx.set(m.inodeKey(parent), m.marshal(&pattr))
		}
		if attr.Nlink > 0 {
			tx.set(m.inodeKey(inode), m.marshal(attr))
			if trash > 0 {
				tx.set(m.entryKey(trash, m.trashEntry(parent, inode, name)), buf)
				if attr.Parent == 0 {
					tx.incrBy(m.parentKey(inode, trash), 1)
				}
			}
			if attr.Parent == 0 {
				tx.incrBy(m.parentKey(inode, parent), -1)
			}
		} else {
			switch _type {
			case TypeFile:
				if opened {
					tx.set(m.inodeKey(inode), m.marshal(attr))
					tx.set(m.sustainedKey(m.sid, inode), []byte{1})
				} else {
					tx.set(m.delfileKey(inode, attr.Length), m.packInt64(now.Unix()))
					tx.delete(m.inodeKey(inode))
					newSpace, newInode = -align4K(attr.Length), -1
				}
			case TypeSymlink:
				tx.delete(m.symKey(inode))
				fallthrough
			default:
				tx.delete(m.inodeKey(inode))
				newSpace, newInode = -align4K(0), -1
			}
			tx.deleteKeys(m.xattrKey(inode, ""))
			if attr.Parent == 0 {
				tx.deleteKeys(m.fmtKey("A", inode, "P"))
			}
		}
		return nil
	}, parent)
	if err == nil && trash == 0 {
		if _type == TypeFile && attr.Nlink == 0 {
			m.fileDeleted(opened, isTrash(parent), inode, attr.Length)
		}
		m.updateStats(newSpace, newInode)
	}
	return errno(err)
}

func (m *kvMeta) doRmdir(ctx Context, parent Ino, name string, pinode *Ino, skipCheckTrash ...bool) syscall.Errno {
	var trash Ino
	if !(len(skipCheckTrash) == 1 && skipCheckTrash[0]) {
		if st := m.checkTrash(parent, &trash); st != 0 {
			return st
		}
	}
	err := m.txn(func(tx *kvTxn) error {
		buf := tx.get(m.entryKey(parent, name))
		if buf == nil && m.conf.CaseInsensi {
			if e := m.resolveCase(ctx, parent, name); e != nil {
				name = string(e.Name)
				buf = m.packEntry(e.Attr.Typ, e.Inode)
			}
		}
		if buf == nil {
			return syscall.ENOENT
		}
		_type, inode := m.parseEntry(buf)
		if _type != TypeDirectory {
			return syscall.ENOTDIR
		}
		if pinode != nil {
			*pinode = inode
		}
		rs := tx.gets(m.inodeKey(parent), m.inodeKey(inode))
		if rs[0] == nil {
			return syscall.ENOENT
		}
		var pattr, attr Attr
		m.parseAttr(rs[0], &pattr)
		if pattr.Typ != TypeDirectory {
			return syscall.ENOTDIR
		}
		if (pattr.Flags&FlagAppend) != 0 || (pattr.Flags&FlagImmutable) != 0 {
			return syscall.EPERM
		}
		if tx.exist(m.entryKey(inode, "")) {
			return syscall.ENOTEMPTY
		}

		now := time.Now()
		if rs[1] != nil {
			m.parseAttr(rs[1], &attr)
			if ctx.Uid() != 0 && pattr.Mode&01000 != 0 && ctx.Uid() != pattr.Uid && ctx.Uid() != attr.Uid {
				return syscall.EACCES
			}
			if trash > 0 {
				attr.Ctime = now.Unix()
				attr.Ctimensec = uint32(now.Nanosecond())
				attr.Parent = trash
			}
		} else {
			logger.Warnf("no attribute for inode %d (%d, %s)", inode, parent, name)
			trash = 0
		}
		pattr.Nlink--
		pattr.Mtime = now.Unix()
		pattr.Mtimensec = uint32(now.Nanosecond())
		pattr.Ctime = now.Unix()
		pattr.Ctimensec = uint32(now.Nanosecond())

		if !isTrash(parent) {
			tx.set(m.inodeKey(parent), m.marshal(&pattr))
		}
		tx.delete(m.entryKey(parent, name))
		tx.delete(m.dirStatKey(inode))
		tx.delete(m.dirQuotaKey(inode))
		if trash > 0 {
			tx.set(m.inodeKey(inode), m.marshal(&attr))
			tx.set(m.entryKey(trash, m.trashEntry(parent, inode, name)), buf)
		} else {
			tx.delete(m.inodeKey(inode))
			tx.deleteKeys(m.xattrKey(inode, ""))
		}
		return nil
	}, parent)
	if err == nil && trash == 0 {
		m.updateStats(-align4K(0), -1)
	}
	return errno(err)
}

func (m *kvMeta) doRename(ctx Context, parentSrc Ino, nameSrc string, parentDst Ino, nameDst string, flags uint32, inode *Ino, attr *Attr) syscall.Errno {
	var trash Ino
	if st := m.checkTrash(parentDst, &trash); st != 0 {
		return st
	}
	exchange := flags == RenameExchange
	var opened bool
	var dino Ino
	var dtyp uint8
	var tattr Attr
	var newSpace, newInode int64
	err := m.txn(func(tx *kvTxn) error {
		opened = false
		dino, dtyp = 0, 0
		tattr = Attr{}
		newSpace, newInode = 0, 0
		buf := tx.get(m.entryKey(parentSrc, nameSrc))
		if buf == nil && m.conf.CaseInsensi {
			if e := m.resolveCase(ctx, parentSrc, nameSrc); e != nil {
				nameSrc = string(e.Name)
				buf = m.packEntry(e.Attr.Typ, e.Inode)
			}
		}
		if buf == nil {
			return syscall.ENOENT
		}
		typ, ino := m.parseEntry(buf)
		if parentSrc == parentDst && nameSrc == nameDst {
			if inode != nil {
				*inode = ino
			}
			return nil
		}
		rs := tx.gets(m.inodeKey(parentSrc), m.inodeKey(parentDst), m.inodeKey(ino))
		if rs[0] == nil || rs[1] == nil || rs[2] == nil {
			return syscall.ENOENT
		}
		var sattr, dattr, iattr Attr
		m.parseAttr(rs[0], &sattr)
		if sattr.Typ != TypeDirectory {
			return syscall.ENOTDIR
		}
		m.parseAttr(rs[1], &dattr)
		if dattr.Typ != TypeDirectory {
			return syscall.ENOTDIR
		}
		m.parseAttr(rs[2], &iattr)
		if (sattr.Flags&FlagAppend) != 0 || (sattr.Flags&FlagImmutable) != 0 || (dattr.Flags&FlagImmutable) != 0 || (iattr.Flags&FlagAppend) != 0 || (iattr.Flags&FlagImmutable) != 0 {
			return syscall.EPERM
		}

		dbuf := tx.get(m.entryKey(parentDst, nameDst))
		if dbuf == nil && m.conf.CaseInsensi {
			if e := m.resolveCase(ctx, parentDst, nameDst); e != nil {
				nameDst = string(e.Name)
				dbuf = m.packEntry(e.Attr.Typ, e.Inode)
			}
		}
		var supdate, dupdate bool
		now := time.Now()
		if dbuf != nil {
			if flags == RenameNoReplace {
				return syscall.EEXIST
			}
			dtyp, dino = m.parseEntry(dbuf)
			a := tx.get(m.inodeKey(dino))
			if a == nil { // corrupt entry
				logger.Warnf("no attribute for inode %d (%d, %s)", dino, parentDst, nameDst)
				trash = 0
			}
			m.parseAttr(a, &tattr)
			if (tattr.Flags&FlagAppend) != 0 || (tattr.Flags&FlagImmutable) != 0 {
				return syscall.EPERM
			}
			tattr.Ctime = now.Unix()
			tattr.Ctimensec = uint32(now.Nanosecond())
			if exchange {
				if parentSrc != parentDst {
					if dtyp == TypeDirectory {
						tattr.Parent = parentSrc
						dattr.Nlink--
						sattr.Nlink++
						supdate, dupdate = true, true
					} else if tattr.Parent > 0 {
						tattr.Parent = parentSrc
					}
				}
			} else {
				if dtyp == TypeDirectory {
					if tx.exist(m.entryKey(dino, "")) {
						return syscall.ENOTEMPTY
					}
					dattr.Nlink--
					dupdate = true
					if trash > 0 {
						tattr.Parent = trash
					}
				} else {
					if trash == 0 {
						tattr.Nlink--
						if dtyp == TypeFile && tattr.Nlink == 0 {
							opened = m.of.IsOpen(dino)
						}
						defer func() { m.of.InvalidateChunk(dino, invalidateAttrOnly) }()
					} else if tattr.Parent > 0 {
						tattr.Parent = trash
					}
				}
			}
			if ctx.Uid() != 0 && dattr.Mode&01000 != 0 && ctx.Uid() != dattr.Uid && ctx.Uid() != tattr.Uid {
				return syscall.EACCES
			}
		} else {
			if exchange {
				return syscall.ENOENT
			}
		}
		if ctx.Uid() != 0 && sattr.Mode&01000 != 0 && ctx.Uid() != sattr.Uid && ctx.Uid() != iattr.Uid {
			return syscall.EACCES
		}

		if parentSrc != parentDst {
			if typ == TypeDirectory {
				iattr.Parent = parentDst
				sattr.Nlink--
				dattr.Nlink++
				supdate, dupdate = true, true
			} else if iattr.Parent > 0 {
				iattr.Parent = parentDst
			}
		}
		if supdate || now.Sub(time.Unix(sattr.Mtime, int64(sattr.Mtimensec))) >= minUpdateTime {
			sattr.Mtime = now.Unix()
			sattr.Mtimensec = uint32(now.Nanosecond())
			sattr.Ctime = now.Unix()
			sattr.Ctimensec = uint32(now.Nanosecond())
			supdate = true
		}
		if dupdate || now.Sub(time.Unix(dattr.Mtime, int64(dattr.Mtimensec))) >= minUpdateTime {
			dattr.Mtime = now.Unix()
			dattr.Mtimensec = uint32(now.Nanosecond())
			dattr.Ctime = now.Unix()
			dattr.Ctimensec = uint32(now.Nanosecond())
			dupdate = true
		}
		iattr.Ctime = now.Unix()
		iattr.Ctimensec = uint32(now.Nanosecond())
		if inode != nil {
			*inode = ino
		}
		if attr != nil {
			*attr = iattr
		}

		if exchange { // dino > 0
			tx.set(m.entryKey(parentSrc, nameSrc), dbuf)
			tx.set(m.inodeKey(dino), m.marshal(&tattr))
			if parentSrc != parentDst && tattr.Parent == 0 {
				tx.incrBy(m.parentKey(dino, parentSrc), 1)
				tx.incrBy(m.parentKey(dino, parentDst), -1)
			}
		} else {
			tx.delete(m.entryKey(parentSrc, nameSrc))
			if dino > 0 {
				if trash > 0 {
					tx.set(m.inodeKey(dino), m.marshal(&tattr))
					tx.set(m.entryKey(trash, m.trashEntry(parentDst, dino, nameDst)), dbuf)
					if tattr.Parent == 0 {
						tx.incrBy(m.parentKey(dino, trash), 1)
						tx.incrBy(m.parentKey(dino, parentDst), -1)
					}
				} else if dtyp != TypeDirectory && tattr.Nlink > 0 {
					tx.set(m.inodeKey(dino), m.marshal(&tattr))
					if tattr.Parent == 0 {
						tx.incrBy(m.parentKey(dino, parentDst), -1)
					}
				} else {
					if dtyp == TypeFile {
						if opened {
							tx.set(m.inodeKey(dino), m.marshal(&tattr))
							tx.set(m.sustainedKey(m.sid, dino), []byte{1})
						} else {
							tx.set(m.delfileKey(dino, tattr.Length), m.packInt64(now.Unix()))
							tx.delete(m.inodeKey(dino))
							newSpace, newInode = -align4K(tattr.Length), -1
						}
					} else {
						if dtyp == TypeSymlink {
							tx.delete(m.symKey(dino))
						}
						tx.delete(m.inodeKey(dino))
						newSpace, newInode = -align4K(0), -1
					}
					tx.deleteKeys(m.xattrKey(dino, ""))
					if tattr.Parent == 0 {
						tx.deleteKeys(m.fmtKey("A", dino, "P"))
					}
				}
				if dtyp == TypeDirectory {
					tx.delete(m.dirQuotaKey(dino))
				}
			}
		}
		if parentDst != parentSrc {
			if !isTrash(parentSrc) && supdate {
				tx.set(m.inodeKey(parentSrc), m.marshal(&sattr))
			}
			if iattr.Parent == 0 {
				tx.incrBy(m.parentKey(ino, parentDst), 1)
				tx.incrBy(m.parentKey(ino, parentSrc), -1)
			}
		}
		tx.set(m.inodeKey(ino), m.marshal(&iattr))
		tx.set(m.entryKey(parentDst, nameDst), buf)
		if dupdate {
			tx.set(m.inodeKey(parentDst), m.marshal(&dattr))
		}
		return nil
	}, parentSrc)
	if err == nil && !exchange && trash == 0 {
		if dino > 0 && dtyp == TypeFile && tattr.Nlink == 0 {
			m.fileDeleted(opened, false, dino, tattr.Length)
		}
		m.updateStats(newSpace, newInode)
	}
	return errno(err)
}

func (m *kvMeta) doLink(ctx Context, inode, parent Ino, name string, attr *Attr) syscall.Errno {
	return errno(m.txn(func(tx *kvTxn) error {
		rs := tx.gets(m.inodeKey(parent), m.inodeKey(inode))
		if rs[0] == nil || rs[1] == nil {
			return syscall.ENOENT
		}
		var pattr, iattr Attr
		m.parseAttr(rs[0], &pattr)
		if pattr.Typ != TypeDirectory {
			return syscall.ENOTDIR
		}
		if pattr.Flags&FlagImmutable != 0 {
			return syscall.EPERM
		}
		m.parseAttr(rs[1], &iattr)
		if iattr.Typ == TypeDirectory {
			return syscall.EPERM
		}
		if (iattr.Flags&FlagAppend) != 0 || (iattr.Flags&FlagImmutable) != 0 {
			return syscall.EPERM
		}
		buf := tx.get(m.entryKey(parent, name))
		if buf != nil || buf == nil && m.conf.CaseInsensi && m.resolveCase(ctx, parent, name) != nil {
			return syscall.EEXIST
		}

		var updateParent bool
		now := time.Now()
		if now.Sub(time.Unix(pattr.Mtime, int64(pattr.Mtimensec))) >= minUpdateTime {
			pattr.Mtime = now.Unix()
			pattr.Mtimensec = uint32(now.Nanosecond())
			pattr.Ctime = now.Unix()
			pattr.Ctimensec = uint32(now.Nanosecond())
			updateParent = true
		}
		oldParent := iattr.Parent
		iattr.Parent = 0
		iattr.Ctime = now.Unix()
		iattr.Ctimensec = uint32(now.Nanosecond())
		iattr.Nlink++
		tx.set(m.entryKey(parent, name), m.packEntry(iattr.Typ, inode))
		if updateParent {
			tx.set(m.inodeKey(parent), m.marshal(&pattr))
		}
		tx.set(m.inodeKey(inode), m.marshal(&iattr))
		if oldParent > 0 {
			tx.incrBy(m.parentKey(inode, oldParent), 1)
		}
		tx.incrBy(m.parentKey(inode, parent), 1)
		if attr != nil {
			*attr = iattr
		}
		return nil
	}, parent))
}

func (m *kvMeta) doReaddir(ctx Context, inode Ino, plus uint8, entries *[]*Entry, limit int) syscall.Errno {
	// TODO: handle big directory
	vals, err := m.scanValues(m.entryKey(inode, ""), limit, nil)
	if err != nil {
		return errno(err)
	}
	prefix := len(m.entryKey(inode, ""))
	for name, buf := range vals {
		typ, ino := m.parseEntry(buf)
		if len(name) == prefix {
			logger.Errorf("Corrupt entry with empty name: inode %d parent %d", ino, inode)
			continue
		}
		*entries = append(*entries, &Entry{
			Inode: ino,
			Name:  []byte(name)[prefix:],
			Attr:  &Attr{Typ: typ},
		})
	}

	if plus != 0 && len(*entries) != 0 {
		fillAttr := func(es []*Entry) error {
			var keys = make([][]byte, len(es))
			for i, e := range es {
				keys[i] = m.inodeKey(e.Inode)
			}
			var rs [][]byte
			err := m.client.txn(func(tx *kvTxn) error {
				rs = tx.gets(keys...)
				return nil
			}, 0)
			if err != nil {
				return err
			}
			for j, re := range rs {
				if re != nil {
					m.parseAttr(re, es[j].Attr)
				}
			}
			return nil
		}
		batchSize := 4096
		nEntries := len(*entries)
		if nEntries <= batchSize {
			err = fillAttr(*entries)
		} else {
			indexCh := make(chan []*Entry, 10)
			var wg sync.WaitGroup
			for i := 0; i < 2; i++ {
				wg.Add(1)
				go func() {
					defer wg.Done()
					for es := range indexCh {
						if e := fillAttr(es); e != nil {
							err = e
							break
						}
					}
				}()
			}
			for i := 0; i < nEntries; i += batchSize {
				if i+batchSize > nEntries {
					indexCh <- (*entries)[i:]
				} else {
					indexCh <- (*entries)[i : i+batchSize]
				}
			}
			close(indexCh)
			wg.Wait()
		}
		if err != nil {
			return errno(err)
		}
	}
	return 0
}

func (m *kvMeta) doDeleteSustainedInode(sid uint64, inode Ino) error {
	var attr Attr
	err := m.txn(func(tx *kvTxn) error {
		a := tx.get(m.inodeKey(inode))
		if a == nil {
			return nil
		}
		m.parseAttr(a, &attr)
		tx.set(m.delfileKey(inode, attr.Length), m.packInt64(time.Now().Unix()))
		tx.delete(m.inodeKey(inode))
		tx.delete(m.sustainedKey(sid, inode))
		return nil
	})
	if err == nil {
		newSpace := -align4K(attr.Length)
		m.updateStats(newSpace, -1)
		m.tryDeleteFileData(inode, attr.Length, false)
		m.updateDirQuota(Background, attr.Parent, newSpace, -1)
	}
	return err
}

func (m *kvMeta) Read(ctx Context, inode Ino, indx uint32, slices *[]Slice) syscall.Errno {
	f := m.of.find(inode)
	if f != nil {
		f.RLock()
		defer f.RUnlock()
	}
	if ss, ok := m.of.ReadChunk(inode, indx); ok {
		*slices = ss
		return 0
	}
	defer m.timeit(time.Now())
	val, err := m.get(m.chunkKey(inode, indx))
	if err != nil {
		return errno(err)
	}
	ss := readSliceBuf(val)
	if ss == nil {
		return syscall.EIO
	}
	*slices = buildSlice(ss)
	m.of.CacheChunk(inode, indx, *slices)
	if !m.conf.ReadOnly && (len(val)/sliceBytes >= 5 || len(*slices) >= 5) {
		go m.compactChunk(inode, indx, false)
	}
	return 0
}

func (m *kvMeta) Write(ctx Context, inode Ino, indx uint32, off uint32, slice Slice) syscall.Errno {
	defer m.timeit(time.Now())
	f := m.of.find(inode)
	if f != nil {
		f.Lock()
		defer f.Unlock()
	}
	defer func() { m.of.InvalidateChunk(inode, indx) }()
	var newLength, newSpace int64
	var needCompact bool
	var attr Attr
	err := m.txn(func(tx *kvTxn) error {
		newLength, newSpace = 0, 0
		attr = Attr{}
		a := tx.get(m.inodeKey(inode))
		if a == nil {
			return syscall.ENOENT
		}
		m.parseAttr(a, &attr)
		if attr.Typ != TypeFile {
			return syscall.EPERM
		}
		newleng := uint64(indx)*ChunkSize + uint64(off) + uint64(slice.Len)
		if newleng > attr.Length {
			newLength = int64(newleng - attr.Length)
			newSpace = align4K(newleng) - align4K(attr.Length)
			attr.Length = newleng
		}
		if newSpace > 0 && m.checkQuota(ctx, newSpace, 0, attr.Parent) {
			return syscall.ENOSPC
		}
		now := time.Now()
		attr.Mtime = now.Unix()
		attr.Mtimensec = uint32(now.Nanosecond())
		attr.Ctime = now.Unix()
		attr.Ctimensec = uint32(now.Nanosecond())
		val := tx.append(m.chunkKey(inode, indx), marshalSlice(off, slice.Id, slice.Size, slice.Off, slice.Len))
		tx.set(m.inodeKey(inode), m.marshal(&attr))
		needCompact = (len(val)/sliceBytes)%100 == 99
		return nil
	}, inode)
	if err == nil {
		if needCompact {
			go m.compactChunk(inode, indx, false)
		}
		m.updateParentStat(ctx, inode, attr.Parent, newLength, newSpace)
	}
	return errno(err)
}

func (m *kvMeta) CopyFileRange(ctx Context, fin Ino, offIn uint64, fout Ino, offOut uint64, size uint64, flags uint32, copied *uint64) syscall.Errno {
	defer m.timeit(time.Now())
	var newLength, newSpace int64
	f := m.of.find(fout)
	if f != nil {
		f.Lock()
		defer f.Unlock()
	}
	defer func() { m.of.InvalidateChunk(fout, invalidateAllChunks) }()
	var sattr, attr Attr
	err := m.txn(func(tx *kvTxn) error {
		newLength, newSpace = 0, 0
		rs := tx.gets(m.inodeKey(fin), m.inodeKey(fout))
		if rs[0] == nil || rs[1] == nil {
			return syscall.ENOENT
		}
		sattr = Attr{}
		m.parseAttr(rs[0], &sattr)
		if sattr.Typ != TypeFile {
			return syscall.EINVAL
		}
		if offIn >= sattr.Length {
			*copied = 0
			return nil
		}
		size := size
		if offIn+size > sattr.Length {
			size = sattr.Length - offIn
		}
		attr = Attr{}
		m.parseAttr(rs[1], &attr)
		if attr.Typ != TypeFile {
			return syscall.EINVAL
		}
		if (attr.Flags&FlagImmutable) != 0 || (attr.Flags&FlagAppend) != 0 {
			return syscall.EPERM
		}

		newleng := offOut + size
		if newleng > attr.Length {
			newLength = int64(newleng - attr.Length)
			newSpace = align4K(newleng) - align4K(attr.Length)
			attr.Length = newleng
		}
		if newSpace > 0 && m.checkQuota(ctx, newSpace, 0, attr.Parent) {
			return syscall.ENOSPC
		}
		now := time.Now()
		attr.Mtime = now.Unix()
		attr.Mtimensec = uint32(now.Nanosecond())
		attr.Ctime = now.Unix()
		attr.Ctimensec = uint32(now.Nanosecond())

		vals := make(map[string][]byte)
		tx.scan(m.chunkKey(fin, uint32(offIn/ChunkSize)), m.chunkKey(fin, uint32(offIn+size/ChunkSize)+1),
			false, func(k, v []byte) bool {
				vals[string(k)] = v
				return true
			})
		chunks := make(map[uint32][]*slice)
		for indx := uint32(offIn / ChunkSize); indx <= uint32((offIn+size)/ChunkSize); indx++ {
			if v, ok := vals[string(m.chunkKey(fin, indx))]; ok {
				chunks[indx] = readSliceBuf(v)
				if chunks[indx] == nil {
					return syscall.EIO
				}
			}
		}

		coff := offIn / ChunkSize * ChunkSize
		for coff < offIn+size {
			if coff%ChunkSize != 0 {
				panic("coff")
			}
			// Add a zero chunk for hole
			ss := append([]*slice{{len: ChunkSize}}, chunks[uint32(coff/ChunkSize)]...)
			cs := buildSlice(ss)
			for _, s := range cs {
				pos := coff
				coff += uint64(s.Len)
				if pos < offIn+size && pos+uint64(s.Len) > offIn {
					if pos < offIn {
						dec := offIn - pos
						s.Off += uint32(dec)
						pos += dec
						s.Len -= uint32(dec)
					}
					if pos+uint64(s.Len) > offIn+size {
						dec := pos + uint64(s.Len) - (offIn + size)
						s.Len -= uint32(dec)
					}
					doff := pos - offIn + offOut
					indx := uint32(doff / ChunkSize)
					dpos := uint32(doff % ChunkSize)
					if dpos+s.Len > ChunkSize {
						tx.append(m.chunkKey(fout, indx), marshalSlice(dpos, s.Id, s.Size, s.Off, ChunkSize-dpos))
						if s.Id > 0 {
							tx.incrBy(m.sliceKey(s.Id, s.Size), 1)
						}
						skip := ChunkSize - dpos
						tx.append(m.chunkKey(fout, indx+1), marshalSlice(0, s.Id, s.Size, s.Off+skip, s.Len-skip))
						if s.Id > 0 {
							tx.incrBy(m.sliceKey(s.Id, s.Size), 1)
						}
					} else {
						tx.append(m.chunkKey(fout, indx), marshalSlice(dpos, s.Id, s.Size, s.Off, s.Len))
						if s.Id > 0 {
							tx.incrBy(m.sliceKey(s.Id, s.Size), 1)
						}
					}
				}
			}
		}
		tx.set(m.inodeKey(fout), m.marshal(&attr))
		*copied = size
		return nil
	})
	if err == nil {
		m.updateParentStat(ctx, fout, attr.Parent, newLength, newSpace)
	}
	return errno(err)
}

func (m *kvMeta) doGetParents(ctx Context, inode Ino) map[Ino]int {
	vals, err := m.scanValues(m.fmtKey("A", inode, "P"), -1, func(k, v []byte) bool {
		// parents: AiiiiiiiiPiiiiiiii
		return len(k) == 1+8+1+8 && parseCounter(v) > 0
	})
	if err != nil {
		logger.Warnf("Scan parent key of inode %d: %s", inode, err)
		return nil
	}
	ps := make(map[Ino]int)
	for k, v := range vals {
		ps[m.decodeInode([]byte(k[10:]))] = int(parseCounter(v))
	}
	return ps
}

func (m *kvMeta) doSyncDirStat(ctx Context, ino Ino) (*dirStat, syscall.Errno) {
	if m.conf.ReadOnly {
		return nil, syscall.EROFS
	}
	stat, st := m.calcDirStat(ctx, ino)
	if st != 0 {
		return nil, st
	}
	err := m.client.txn(func(tx *kvTxn) error {
		if tx.get(m.inodeKey(ino)) == nil {
			return syscall.ENOENT
		}
		tx.set(m.dirStatKey(ino), m.packDirStat(stat))
		return nil
	}, 0)
	if err != nil && m.shouldRetry(err) {
		// other clients have synced
		err = nil
	}
	return stat, errno(err)
}

func (m *kvMeta) doUpdateDirStat(ctx Context, batch map[Ino]dirStat) error {
	syncMap := make(map[Ino]bool, 0)
	for _, group := range m.groupBatch(batch, 20) {
		err := m.txn(func(tx *kvTxn) error {
			keys := make([][]byte, 0, len(group))
			for _, ino := range group {
				keys = append(keys, m.dirStatKey(ino))
			}
			for i, rawStat := range tx.gets(keys...) {
				ino := group[i]
				if rawStat == nil {
					syncMap[ino] = true
					continue
				}
				st := m.parseDirStat(rawStat)
				stat := batch[ino]
				st.length += stat.length
				st.space += stat.space
				st.inodes += stat.inodes
				if st.length < 0 || st.space < 0 || st.inodes < 0 {
					logger.Warnf("dir stat of inode %d is invalid: %+v, try to sync", ino, st)
					syncMap[ino] = true
					continue
				}
				tx.set(keys[i], m.packDirStat(st))
			}
			return nil
		})
		if err != nil {
			return err
		}
	}

	if len(syncMap) > 0 {
		m.parallelSyncDirStat(ctx, syncMap).Wait()
	}
	return nil
}

func (m *kvMeta) doGetDirStat(ctx Context, ino Ino, trySync bool) (*dirStat, syscall.Errno) {
	rawStat, err := m.get(m.dirStatKey(ino))
	if err != nil {
		return nil, errno(err)
	}
	if rawStat != nil {
		return m.parseDirStat(rawStat), 0
	}
	if trySync {
		return m.doSyncDirStat(ctx, ino)
	}
	return nil, 0
}

func (m *kvMeta) doFindDeletedFiles(ts int64, limit int) (map[Ino]uint64, error) {
	klen := 1 + 8 + 8
	vals, err := m.scanValues(m.fmtKey("D"), limit, func(k, v []byte) bool {
		// filter out invalid ones
		return len(k) == klen && len(v) == 8 && m.parseInt64(v) < ts
	})
	if err != nil {
		return nil, err
	}
	files := make(map[Ino]uint64, len(vals))
	for k := range vals {
		rb := utils.FromBuffer([]byte(k)[1:])
		files[m.decodeInode(rb.Get(8))] = rb.Get64()
	}
	return files, nil
}

func (m *kvMeta) doCleanupSlices() {
	if m.Name() == "tikv" {
		m.client.gc()
	}
	klen := 1 + 8 + 4
	vals, _ := m.scanValues(m.fmtKey("K"), -1, func(k, v []byte) bool {
		// filter out invalid ones
		return len(k) == klen && len(v) == 8 && parseCounter(v) <= 0
	})
	for k, v := range vals {
		rb := utils.FromBuffer([]byte(k)[1:])
		id := rb.Get64()
		size := rb.Get32()
		refs := parseCounter(v)
		if refs < 0 {
			m.deleteSlice(id, size)
		} else {
			m.cleanupZeroRef(id, size)
		}
	}
}

func (m *kvMeta) deleteChunk(inode Ino, indx uint32) error {
	key := m.chunkKey(inode, indx)
	var todel []*slice
	err := m.txn(func(tx *kvTxn) error {
		todel = todel[:0]
		buf := tx.get(key)
		slices := readSliceBuf(buf)
		if slices == nil {
			logger.Errorf("Corrupt value for inode %d chunk index %d, use `gc` to clean up leaked slices", inode, indx)
		}
		tx.delete(key)
		for _, s := range slices {
			if s.id > 0 && tx.incrBy(m.sliceKey(s.id, s.size), -1) < 0 {
				todel = append(todel, s)
			}
		}
		return nil
	}, inode)
	if err != nil {
		return err
	}
	for _, s := range todel {
		m.deleteSlice(s.id, s.size)
	}
	return nil
}

func (r *kvMeta) cleanupZeroRef(id uint64, size uint32) {
	_ = r.txn(func(tx *kvTxn) error {
		v := tx.incrBy(r.sliceKey(id, size), 0)
		if v != 0 {
			return syscall.EINVAL
		}
		tx.delete(r.sliceKey(id, size))
		return nil
	})
}

func (m *kvMeta) doDeleteFileData(inode Ino, length uint64) {
	keys, err := m.scanKeys(m.fmtKey("A", inode, "C"))
	if err != nil {
		logger.Warnf("delete chunks of inode %d: %s", inode, err)
		return
	}
	for i := range keys {
		idx := binary.BigEndian.Uint32(keys[i][10:])
		err := m.deleteChunk(inode, idx)
		if err != nil {
			logger.Warnf("delete chunk %d:%d: %s", inode, idx, err)
			return
		}
	}
	_ = m.deleteKeys(m.delfileKey(inode, length))
}

func (m *kvMeta) doCleanupDelayedSlices(edge int64) (int, error) {
	start := time.Now()
	var count int
	var ss []Slice
	var rs []int64
	var keys [][]byte
	var batch int = 1e5
	for {
		if err := m.client.txn(func(tx *kvTxn) error {
			keys = keys[:0]
			var c int
			tx.scan(m.delSliceKey(0, 0), m.delSliceKey(edge, 0),
				true, func(k, v []byte) bool {
					if len(k) == 1+8+8 { // delayed slices: Lttttttttcccccccc
						keys = append(keys, k)
						c++
					}
					return c < batch
				})
			return nil
		}, 0); err != nil {
			logger.Warnf("Scan delayed slices: %s", err)
			return count, err
		}

		for _, key := range keys {
			if err := m.txn(func(tx *kvTxn) error {
				ss, rs = ss[:0], rs[:0]
				buf := tx.get(key)
				if len(buf) == 0 {
					return nil
				}
				m.decodeDelayedSlices(buf, &ss)
				if len(ss) == 0 {
					return fmt.Errorf("invalid value for delayed slices %s: %v", key, buf)
				}
				for _, s := range ss {
					rs = append(rs, tx.incrBy(m.sliceKey(s.Id, s.Size), -1))
				}
				tx.delete(key)
				return nil
			}); err != nil {
				logger.Warnf("Cleanup delayed slices %s: %s", key, err)
				continue
			}
			for i, s := range ss {
				if rs[i] < 0 {
					m.deleteSlice(s.Id, s.Size)
					count++
				}
			}
		}
		if len(keys) < batch || time.Since(start) > 50*time.Minute {
			break
		}
	}
	return count, nil
}

func (m *kvMeta) compactChunk(inode Ino, indx uint32, force bool) {
	if !force {
		// avoid too many or duplicated compaction
		m.Lock()
		k := uint64(inode) + (uint64(indx) << 32)
		if len(m.compacting) > 10 || m.compacting[k] {
			m.Unlock()
			return
		}
		m.compacting[k] = true
		m.Unlock()
		defer func() {
			m.Lock()
			delete(m.compacting, k)
			m.Unlock()
		}()
	}

	buf, err := m.get(m.chunkKey(inode, indx))
	if err != nil {
		return
	}

	if len(buf) > sliceBytes*100 {
		buf = buf[:sliceBytes*100]
	}
	ss := readSliceBuf(buf)
	if ss == nil {
		logger.Errorf("Corrupt value for inode %d chunk indx %d", inode, indx)
		return
	}
	skipped := skipSome(ss)
	ss = ss[skipped:]
	pos, size, slices := compactChunk(ss)
	if len(ss) < 2 || size == 0 {
		return
	}

	var id uint64
	st := m.NewSlice(Background, &id)
	if st != 0 {
		return
	}
	logger.Debugf("compact %d:%d: skipped %d slices (%d bytes) %d slices (%d bytes)", inode, indx, skipped, pos, len(ss), size)
	err = m.newMsg(CompactChunk, slices, id)
	if err != nil {
		if !strings.Contains(err.Error(), "not exist") && !strings.Contains(err.Error(), "not found") {
			logger.Warnf("compact %d %d with %d slices: %s", inode, indx, len(ss), err)
		}
		return
	}
	var dsbuf []byte
	trash := m.toTrash(0)
	if trash {
		for _, s := range ss {
			if s.id > 0 {
				dsbuf = append(dsbuf, m.encodeDelayedSlice(s.id, s.size)...)
			}
		}
	}
	err = m.txn(func(tx *kvTxn) error {
		buf2 := tx.get(m.chunkKey(inode, indx))
		if len(buf2) < len(buf) || !bytes.Equal(buf, buf2[:len(buf)]) {
			logger.Infof("chunk %d:%d was changed %d -> %d", inode, indx, len(buf), len(buf2))
			return syscall.EINVAL
		}

		buf2 = append(append(buf2[:skipped*sliceBytes], marshalSlice(pos, id, size, 0, size)...), buf2[len(buf):]...)
		tx.set(m.chunkKey(inode, indx), buf2)
		// create the key to tracking it
		tx.set(m.sliceKey(id, size), make([]byte, 8))
		if trash {
			if len(dsbuf) > 0 {
				tx.set(m.delSliceKey(time.Now().Unix(), id), dsbuf)
			}
		} else {
			for _, s := range ss {
				if s.id > 0 {
					tx.incrBy(m.sliceKey(s.id, s.size), -1)
				}
			}
		}
		return nil
	})
	// there could be false-negative that the compaction is successful, double-check
	if err != nil {
		logger.Warnf("compact %d:%d failed: %s", inode, indx, err)
		refs, e := m.get(m.sliceKey(id, size))
		if e == nil {
			if len(refs) > 0 {
				err = nil
			} else {
				logger.Infof("compacted chunk %d was not used", id)
				err = syscall.EINVAL
			}
		}
	}

	if errno, ok := err.(syscall.Errno); ok && errno == syscall.EINVAL {
		logger.Infof("compaction for %d:%d is wasted, delete slice %d (%d bytes)", inode, indx, id, size)
		m.deleteSlice(id, size)
	} else if err == nil {
		m.of.InvalidateChunk(inode, indx)
		m.cleanupZeroRef(id, size)
		if !trash {
			var refs int64
			for _, s := range ss {
				if s.id > 0 && m.client.txn(func(tx *kvTxn) error {
					refs = tx.incrBy(m.sliceKey(s.id, s.size), 0)
					return nil
				}, 0) == nil && refs < 0 {
					m.deleteSlice(s.id, s.size)
				}
			}
		}
	} else {
		logger.Warnf("compact %d %d: %s", inode, indx, err)
	}

	if force {
		m.compactChunk(inode, indx, force)
	} else {
		go func() {
			// wait for the current compaction to finish
			time.Sleep(time.Millisecond * 10)
			m.compactChunk(inode, indx, force)
		}()
	}
}

func (m *kvMeta) scanAllChunks(ctx Context, ch chan<- cchunk, bar *utils.Bar) error {
	// AiiiiiiiiCnnnn     file chunks
	klen := 1 + 8 + 1 + 4
	return m.client.scan(m.fmtKey("A"), func(k, v []byte) {
		if len(k) == klen && k[1+8] == 'C' && len(v) > sliceBytes {
			bar.IncrTotal(1)
			ch <- cchunk{
				inode:  m.decodeInode(k[1:9]),
				indx:   binary.BigEndian.Uint32(k[10:]),
				slices: len(v) / sliceBytes,
			}
		}
	})
}

func (m *kvMeta) ListSlices(ctx Context, slices map[Ino][]Slice, delete bool, showProgress func()) syscall.Errno {
	if delete {
		m.doCleanupSlices()
	}
	// AiiiiiiiiCnnnn     file chunks
	klen := 1 + 8 + 1 + 4
	result, err := m.scanValues(m.fmtKey("A"), -1, func(k, v []byte) bool {
		return len(k) == klen && k[1+8] == 'C'
	})
	if err != nil {
		logger.Warnf("scan chunks: %s", err)
		return errno(err)
	}
	for key, value := range result {
		inode := m.decodeInode([]byte(key)[1:9])
		ss := readSliceBuf(value)
		if ss == nil {
			logger.Errorf("Corrupt value for inode %d chunk key %s", inode, key)
			continue
		}
		for _, s := range ss {
			if s.id > 0 {
				slices[inode] = append(slices[inode], Slice{Id: s.id, Size: s.size})
				if showProgress != nil {
					showProgress()
				}
			}
		}
	}
	if m.fmt.TrashDays == 0 {
		return 0
	}

	return errno(m.scanTrashSlices(ctx, func(ss []Slice, _ int64) (bool, error) {
		slices[1] = append(slices[1], ss...)
		if showProgress != nil {
			for range ss {
				showProgress()
			}
		}
		return false, nil
	}))
}

func (m *kvMeta) scanTrashSlices(ctx Context, scan trashSliceScan) error {
	if scan == nil {
		return nil
	}

	// delayed slices: Lttttttttcccccccc
	klen := 1 + 8 + 8
	keys, err := m.scanKeys(m.fmtKey("L"))
	if err != nil {
		return err
	}

	var ss []Slice
	var rs []int64
	for _, key := range keys {
		if len(key) != klen {
			continue
		}
		var clean bool
		err = m.txn(func(tx *kvTxn) error {
			ss := ss[:0]
			rs := rs[:0]
			v := tx.get(key)
			if len(v) == 0 {
				return nil
			}
			b := utils.ReadBuffer([]byte(key)[1:])
			ts := b.Get64()
			m.decodeDelayedSlices(v, &ss)
			clean, err = scan(ss, int64(ts))
			if err != nil {
				return err
			}
			if clean {
				for _, s := range ss {
					rs = append(rs, tx.incrBy(m.sliceKey(s.Id, s.Size), -1))
				}
				tx.delete(key)
			}
			return nil
		})
		if err != nil {
			return err
		}
		if clean && len(rs) == len(ss) {
			for i, s := range ss {
				if rs[i] < 0 {
					m.deleteSlice(s.Id, s.Size)
				}
			}
		}

	}
	return nil
}

func (m *kvMeta) scanPendingSlices(ctx Context, scan pendingSliceScan) error {
	if scan == nil {
		return nil
	}

	// slice refs: Kiiiiiiiissss
	klen := 1 + 8 + 4
	pairs, err := m.scanValues(m.fmtKey("K"), -1, func(k, v []byte) bool {
		refs := parseCounter(v)
		return len(k) == klen && refs < 0
	})
	if err != nil {
		return err
	}

	for key := range pairs {
		b := utils.ReadBuffer([]byte(key)[1:])
		id := b.Get64()
		size := b.Get32()
		clean, err := scan(id, size)
		if err != nil {
			return errors.Wrap(err, "scan pending deleted slices")
		}
		if clean {
			// TODO: m.deleteSlice(id, size)
			// avoid lint warning
			_ = clean
		}
	}
	return nil
}

func (m *kvMeta) scanPendingFiles(ctx Context, scan pendingFileScan) error {
	if scan == nil {
		return nil
	}
	// deleted files: Diiiiiiiissssssss
	klen := 1 + 8 + 8
	pairs, err := m.scanValues(m.fmtKey("D"), -1, func(k, v []byte) bool {
		return len(k) == klen
	})
	if err != nil {
		return err
	}

	for key, value := range pairs {
		if len(key) != klen {
			return fmt.Errorf("invalid key %x", key)
		}
		ino := m.decodeInode([]byte(key)[1:9])
		size := binary.BigEndian.Uint64([]byte(key)[9:])
		ts := m.parseInt64(value)
		clean, err := scan(ino, size, ts)
		if err != nil {
			return err
		}
		if clean {
			m.doDeleteFileData(ino, size)
		}
	}
	return nil
}

func (m *kvMeta) doRepair(ctx Context, inode Ino, attr *Attr) syscall.Errno {
	prefix := m.entryKey(inode, "")
	return errno(m.txn(func(tx *kvTxn) error {
		attr.Nlink = 2
		tx.scan(prefix, nextKey(prefix), false, func(k, v []byte) bool {
			typ, _ := m.parseEntry(v)
			if typ == TypeDirectory {
				attr.Nlink++
			}
			return true
		})
		tx.set(m.inodeKey(inode), m.marshal(attr))
		return nil
	}, inode))
}

func (m *kvMeta) GetXattr(ctx Context, inode Ino, name string, vbuff *[]byte) syscall.Errno {
	defer m.timeit(time.Now())
	inode = m.checkRoot(inode)
	buf, err := m.get(m.xattrKey(inode, name))
	if err != nil {
		return errno(err)
	}
	if buf == nil {
		return ENOATTR
	}
	*vbuff = buf
	return 0
}

func (m *kvMeta) ListXattr(ctx Context, inode Ino, names *[]byte) syscall.Errno {
	defer m.timeit(time.Now())
	inode = m.checkRoot(inode)
	keys, err := m.scanKeys(m.xattrKey(inode, ""))
	if err != nil {
		return errno(err)
	}
	*names = nil
	prefix := len(m.xattrKey(inode, ""))
	for _, name := range keys {
		*names = append(*names, name[prefix:]...)
		*names = append(*names, 0)
	}
	return 0
}

func (m *kvMeta) doSetXattr(ctx Context, inode Ino, name string, value []byte, flags uint32) syscall.Errno {
	key := m.xattrKey(inode, name)
	return errno(m.txn(func(tx *kvTxn) error {
		switch flags {
		case XattrCreate:
			v := tx.get(key)
			if v != nil {
				return syscall.EEXIST
			}
		case XattrReplace:
			v := tx.get(key)
			if v == nil {
				return ENOATTR
			}
		}
		tx.set(key, value)
		return nil
	}))
}

func (m *kvMeta) doRemoveXattr(ctx Context, inode Ino, name string) syscall.Errno {
	key := m.xattrKey(inode, name)
	return errno(m.txn(func(tx *kvTxn) error {
		value := tx.get(key)
		if value == nil {
			return ENOATTR
		}
		tx.delete(key)
		return nil
	}))
}

func (m *kvMeta) doGetQuota(ctx Context, inode Ino) (*Quota, error) {
	buf, err := m.get(m.dirQuotaKey(inode))
	if err != nil {
		return nil, err
	} else if buf == nil {
		return nil, nil
	} else if len(buf) != 32 {
		return nil, fmt.Errorf("invalid quota value: %v", buf)
	}
	return m.parseQuota(buf), nil
}

func (m *kvMeta) doSetQuota(ctx Context, inode Ino, quota *Quota, create bool) error {
	return m.txn(func(tx *kvTxn) error {
		if create {
			tx.set(m.dirQuotaKey(inode), m.packQuota(quota))
		} else {
			buf := tx.get(m.dirQuotaKey(inode))
			if len(buf) == 32 {
				q := m.parseQuota(buf)
				quota.UsedSpace, quota.UsedInodes = q.UsedSpace, q.UsedInodes
			}
			tx.set(m.dirQuotaKey(inode), m.packQuota(quota))
		}
		return nil
	})
}
func (m *kvMeta) doDelQuota(ctx Context, inode Ino) error {
	return m.deleteKeys(m.dirQuotaKey(inode))
}

func (m *kvMeta) doLoadQuotas(ctx Context) (map[Ino]*Quota, error) {
	pairs, err := m.scanValues(m.fmtKey("QD"), -1, nil)
	if err != nil || len(pairs) == 0 {
		return nil, err
	}

	quotas := make(map[Ino]*Quota, len(pairs))
	for k, v := range pairs {
		inode := m.decodeInode([]byte(k[2:])) // skip "QD"
		quota := m.parseQuota(v)
		quotas[inode] = quota
	}
	return quotas, nil
}

func (m *kvMeta) doFlushQuota(ctx Context, inode Ino, space, inodes int64) error {
	key := m.dirQuotaKey(inode)
	return m.txn(func(tx *kvTxn) error {
		rawQ := tx.get(key)
		if len(rawQ) == 0 {
			logger.Warnf("No quota for inode %d, skip flushing", inode)
			return nil
		}
		if len(rawQ) != 32 {
			return fmt.Errorf("invalid quota value: %v", rawQ)
		}
		q := m.parseQuota(rawQ)
		q.UsedSpace += space
		q.UsedInodes += inodes
		tx.set(key, m.packQuota(q))
		return nil
	}, inode)
}

func (m *kvMeta) dumpEntry(inode Ino, e *DumpedEntry) error {
	if m.snap != nil {
		return nil
	}
	return m.client.txn(func(tx *kvTxn) error {
		a := tx.get(m.inodeKey(inode))
		if a == nil {
			logger.Warnf("inode %d not found", inode)
		}

		attr := &Attr{Nlink: 1}
		m.parseAttr(a, attr)
		if a == nil && e.Attr != nil {
			attr.Typ = typeFromString(e.Attr.Type)
		}
		dumpAttr(attr, e.Attr)
		e.Attr.Inode = inode

		var xattrs []*DumpedXattr
		tx.scan(m.xattrKey(inode, ""), nextKey(m.xattrKey(inode, "")), false, func(k, v []byte) bool {
			xattrs = append(xattrs, &DumpedXattr{string(k[10:]), string(v)}) // "A" + inode + "X"
			return true
		})
		if len(xattrs) > 0 {
			sort.Slice(xattrs, func(i, j int) bool { return xattrs[i].Name < xattrs[j].Name })
			e.Xattrs = xattrs
		}

		if attr.Typ == TypeFile {
			e.Chunks = e.Chunks[:0]
			vals := make(map[string][]byte)
			tx.scan(m.chunkKey(inode, 0), m.chunkKey(inode, uint32(attr.Length/ChunkSize)+1),
				false, func(k, v []byte) bool {
					vals[string(k)] = v
					return true
				})
			for indx := uint32(0); uint64(indx)*ChunkSize < attr.Length; indx++ {
				v, ok := vals[string(m.chunkKey(inode, indx))]
				if !ok {
					continue
				}
				ss := readSliceBuf(v)
				if ss == nil {
					logger.Errorf("Corrupt value for inode %d chunk index %d", inode, indx)
				}
				slices := make([]*DumpedSlice, 0, len(ss))
				for _, s := range ss {
					slices = append(slices, &DumpedSlice{Id: s.id, Pos: s.pos, Size: s.size, Off: s.off, Len: s.len})
				}
				e.Chunks = append(e.Chunks, &DumpedChunk{indx, slices})
			}
		} else if attr.Typ == TypeSymlink {
			l := tx.get(m.symKey(inode))
			if l == nil {
				logger.Warnf("no link target for inode %d", inode)
			}
			e.Symlink = string(l)
		}
		return nil
	}, 0)
}

func (m *kvMeta) dumpDir(inode Ino, tree *DumpedEntry, bw *bufio.Writer, depth int, showProgress func(totalIncr, currentIncr int64)) error {
	bwWrite := func(s string) {
		if _, err := bw.WriteString(s); err != nil {
			panic(err)
		}
	}
	var entries map[string]*DumpedEntry
	var err error
	var sortedName []string
	if m.snap != nil {
		e := m.snap[inode]
		entries = e.Entries
		for n := range e.Entries {
			sortedName = append(sortedName, n)
		}
	} else {
		vals, err := m.scanValues(m.entryKey(inode, ""), -1, nil)
		if err != nil {
			return err
		}
		entries = map[string]*DumpedEntry{}
		for k, value := range vals {
			name := k[10:]
			typ, inode := m.parseEntry(value)
			sortedName = append(sortedName, name)
			entries[name] = &DumpedEntry{Name: name, Attr: &DumpedAttr{Inode: inode, Type: typeToString(typ)}}
		}
	}
	sort.Slice(sortedName, func(i, j int) bool { return sortedName[i] < sortedName[j] })
	if showProgress != nil && m.snap == nil {
		showProgress(int64(len(entries)), 0)
	}

	if err = tree.writeJsonWithOutEntry(bw, depth); err != nil {
		return err
	}

	for idx, name := range sortedName {
		entry := entries[name]
		entry.Name = name
		inode := entry.Attr.Inode
		err = m.dumpEntry(inode, entry)
		if err != nil {
			return err
		}
		if entry.Attr.Type == "directory" {
			err = m.dumpDir(inode, entry, bw, depth+2, showProgress)
		} else {
			err = entry.writeJSON(bw, depth+2)
		}
		if err != nil {
			return err
		}
		if idx != len(entries)-1 {
			bwWrite(",")
		}
		if showProgress != nil {
			showProgress(0, 1)
		}
	}
	bwWrite(fmt.Sprintf("\n%s}\n%s}", strings.Repeat(jsonIndent, depth+1), strings.Repeat(jsonIndent, depth)))
	return nil
}

func (m *kvMeta) DumpMeta(w io.Writer, root Ino, keepSecret bool) (err error) {
	defer func() {
		if p := recover(); p != nil {
			debug.PrintStack()
			if e, ok := p.(error); ok {
				err = e
			} else {
				err = errors.Errorf("DumpMeta error: %v", p)
			}
		}
	}()
	vals, err := m.scanValues(m.fmtKey("D"), -1, nil)
	if err != nil {
		return err
	}
	dels := make([]*DumpedDelFile, 0, len(vals))
	for k, v := range vals {
		b := utils.FromBuffer([]byte(k[1:])) // "D"
		if b.Len() != 16 {
			logger.Warnf("invalid delfileKey: %s", k)
			continue
		}
		inode := m.decodeInode(b.Get(8))
		dels = append(dels, &DumpedDelFile{inode, b.Get64(), m.parseInt64(v)})
	}

	progress := utils.NewProgress(false)
	var tree, trash *DumpedEntry
	root = m.checkRoot(root)

	if root == 1 { // make snap
		m.snap = make(map[Ino]*DumpedEntry)
		defer func() {
			m.snap = nil
		}()
		bar := progress.AddCountBar("Scan keys", 0)
		bUsed, _ := m.get(m.counterKey(usedSpace))
		bInodes, _ := m.get(m.counterKey(totalInodes))
		used := parseCounter(bUsed)
		inodeTotal := parseCounter(bInodes)
		var guessKeyTotal int64 = 3 // setting, nextInode, nextChunk
		if inodeTotal > 0 {
			guessKeyTotal += int64(math.Ceil((float64(used/inodeTotal/(64*1024*1024)) + float64(3)) * float64(inodeTotal)))
		}
		bar.SetCurrent(0) // Reset
		bar.SetTotal(guessKeyTotal)
		threshold := 0.1
		var cnt int
		err := m.client.scan(nil, func(key, value []byte) {
			if len(key) > 9 && key[0] == 'A' {
				ino := m.decodeInode(key[1:9])
				e := m.snap[ino]
				if e == nil {
					e = &DumpedEntry{}
					m.snap[ino] = e
				}
				switch key[9] {
				case 'I':
					attr := &Attr{Nlink: 1}
					m.parseAttr(value, attr)
					e.Attr = &DumpedAttr{}
					dumpAttr(attr, e.Attr)
					e.Attr.Inode = ino
				case 'C':
					indx := binary.BigEndian.Uint32(key[10:])
					ss := readSliceBuf(value)
					if ss == nil {
						logger.Errorf("Corrupt value for inode %d chunk index %d", ino, indx)
					}
					slices := make([]*DumpedSlice, 0, len(ss))
					for _, s := range ss {
						slices = append(slices, &DumpedSlice{Id: s.id, Pos: s.pos, Size: s.size, Off: s.off, Len: s.len})
					}
					e.Chunks = append(e.Chunks, &DumpedChunk{indx, slices})
				case 'D':
					name := string(key[10:])
					_, inode := m.parseEntry(value)
					child := m.snap[inode]
					if child == nil {
						child = &DumpedEntry{}
						m.snap[inode] = child
					}
					if e.Entries == nil {
						e.Entries = map[string]*DumpedEntry{}
					}
					e.Entries[name] = child
				case 'X':
					e.Xattrs = append(e.Xattrs, &DumpedXattr{string(key[10:]), string(value)})
				case 'S':
					e.Symlink = string(value)
				}
			}
			cnt++
			if cnt%100 == 0 && bar.Current() > int64(math.Ceil(float64(guessKeyTotal)*(1-threshold))) {
				guessKeyTotal += int64(math.Ceil(float64(guessKeyTotal) * threshold))
				bar.SetTotal(guessKeyTotal)
			}
			bar.Increment()
		})
		if err != nil {
			return err
		}
		bar.Done()
		tree = m.snap[root]
		trash = m.snap[TrashInode]
	} else {
		tree = &DumpedEntry{
			Attr: &DumpedAttr{
				Inode: root,
				Type:  "directory",
			},
		}
		if err = m.dumpEntry(root, tree); err != nil {
			return err
		}
	}

	if tree == nil || tree.Attr == nil {
		return errors.New("The entry of the root inode was not found")
	}
	tree.Name = "FSTree"

	var rs [][]byte
	err = m.txn(func(tx *kvTxn) error {
		rs = tx.gets(m.counterKey(usedSpace),
			m.counterKey(totalInodes),
			m.counterKey("nextInode"),
			m.counterKey("nextChunk"),
			m.counterKey("nextSession"),
			m.counterKey("nextTrash"))
		return nil
	})
	if err != nil {
		return err
	}
	cs := make([]int64, len(rs))
	for i, r := range rs {
		if r != nil {
			cs[i] = parseCounter(r)
		}
	}

	vals, err = m.scanValues(m.fmtKey("SS"), -1, nil)
	if err != nil {
		return err
	}
	ss := make(map[uint64][]Ino)
	for k := range vals {
		b := utils.FromBuffer([]byte(k[2:])) // "SS"
		if b.Len() != 16 {
			return fmt.Errorf("invalid sustainedKey: %s", k)
		}
		sid := b.Get64()
		inode := m.decodeInode(b.Get(8))
		ss[sid] = append(ss[sid], inode)
	}
	sessions := make([]*DumpedSustained, 0, len(ss))
	for k, v := range ss {
		sessions = append(sessions, &DumpedSustained{k, v})
	}

	dm := DumpedMeta{
		Setting: *m.fmt,
		Counters: &DumpedCounters{
			UsedSpace:   cs[0],
			UsedInodes:  cs[1],
			NextInode:   cs[2],
			NextChunk:   cs[3],
			NextSession: cs[4],
			NextTrash:   cs[5],
		},
		Sustained: sessions,
		DelFiles:  dels,
	}
	if !keepSecret && dm.Setting.SecretKey != "" {
		dm.Setting.SecretKey = "removed"
		logger.Warnf("Secret key is removed for the sake of safety")
	}
	if !keepSecret && dm.Setting.SessionToken != "" {
		dm.Setting.SessionToken = "removed"
		logger.Warnf("Session token is removed for the sake of safety")
	}
	bw, err := dm.writeJsonWithOutTree(w)
	if err != nil {
		return err
	}

	bar := progress.AddCountBar("Dumped entries", 1) // with root
	bar.Increment()
	bar.SetTotal(int64(len(m.snap)))
	if trash != nil {
		trash.Name = "Trash"
		bar.IncrTotal(1)
		bar.Increment()
	}
	showProgress := func(totalIncr, currentIncr int64) {
		bar.IncrTotal(totalIncr)
		bar.IncrInt64(currentIncr)
	}
	if err = m.dumpDir(root, tree, bw, 1, showProgress); err != nil {
		return err
	}
	if trash != nil {
		if _, err = bw.WriteString(","); err != nil {
			return err
		}
		if err = m.dumpDir(TrashInode, trash, bw, 1, showProgress); err != nil {
			return err
		}
	}
	if _, err = bw.WriteString("\n}\n"); err != nil {
		return err
	}
	progress.Done()

	return bw.Flush()
}

type pair struct {
	key   []byte
	value []byte
}

func (m *kvMeta) loadEntry(e *DumpedEntry, kv chan *pair) {
	inode := e.Attr.Inode
	attr := loadAttr(e.Attr)
	attr.Parent = e.Parents[0]
	if attr.Typ == TypeFile {
		attr.Length = e.Attr.Length
		for _, c := range e.Chunks {
			if len(c.Slices) == 0 {
				continue
			}
			slices := make([]byte, 0, sliceBytes*len(c.Slices))
			for _, s := range c.Slices {
				slices = append(slices, marshalSlice(s.Pos, s.Id, s.Size, s.Off, s.Len)...)
			}
			kv <- &pair{m.chunkKey(inode, c.Index), slices}
		}
	} else if attr.Typ == TypeDirectory {
		attr.Length = 4 << 10
		var stat dirStat
		for name, c := range e.Entries {
			length := uint64(0)
			if typeFromString(c.Attr.Type) == TypeFile {
				length = c.Attr.Length
			}
			stat.length += int64(length)
			stat.space += align4K(length)
			stat.inodes++

			kv <- &pair{m.entryKey(inode, string(unescape(name))), m.packEntry(typeFromString(c.Attr.Type), c.Attr.Inode)}
		}
		kv <- &pair{m.dirStatKey(inode), m.packDirStat(&stat)}
	} else if attr.Typ == TypeSymlink {
		symL := unescape(e.Symlink)
		attr.Length = uint64(len(symL))
		kv <- &pair{m.symKey(inode), []byte(symL)}
	}
	for _, x := range e.Xattrs {
		kv <- &pair{m.xattrKey(inode, x.Name), []byte(unescape(x.Value))}
	}
	kv <- &pair{m.inodeKey(inode), m.marshal(attr)}
}

func (m *kvMeta) LoadMeta(r io.Reader) error {
	var exist bool
	err := m.txn(func(tx *kvTxn) error {
		exist = tx.exist(m.fmtKey())
		return nil
	})
	if err != nil {
		return err
	}
	if exist {
		return fmt.Errorf("Database %s://%s is not empty", m.Name(), m.addr)
	}

	kv := make(chan *pair, 10000)
	batch := 10000
	if m.Name() == "etcd" {
		batch = 128
	}
	var wg sync.WaitGroup
	for i := 0; i < 10; i++ {
		wg.Add(1)
		go func() {
			defer wg.Done()
			var buffer []*pair
			for p := range kv {
				buffer = append(buffer, p)
				if len(buffer) >= batch {
					err := m.txn(func(tx *kvTxn) error {
						for _, p := range buffer {
							tx.set(p.key, p.value)
						}
						return nil
					})
					if err != nil {
						logger.Fatalf("write %d pairs: %s", len(buffer), err)
					}
					buffer = buffer[:0]
				}
			}
			if len(buffer) > 0 {
				err := m.txn(func(tx *kvTxn) error {
					for _, p := range buffer {
						tx.set(p.key, p.value)
					}
					return nil
				})
				if err != nil {
					logger.Fatalf("write %d pairs: %s", len(buffer), err)
				}
			}
		}()
	}

	dm, counters, parents, refs, err := loadEntries(r, func(e *DumpedEntry) { m.loadEntry(e, kv) }, nil)
	if err != nil {
		return err
	}
	format, _ := json.MarshalIndent(dm.Setting, "", "")
	kv <- &pair{m.fmtKey("setting"), format}
	kv <- &pair{m.counterKey(usedSpace), packCounter(counters.UsedSpace)}
	kv <- &pair{m.counterKey(totalInodes), packCounter(counters.UsedInodes)}
	kv <- &pair{m.counterKey("nextInode"), packCounter(counters.NextInode)}
	kv <- &pair{m.counterKey("nextChunk"), packCounter(counters.NextChunk)}
	kv <- &pair{m.counterKey("nextSession"), packCounter(counters.NextSession)}
	kv <- &pair{m.counterKey("nextTrash"), packCounter(counters.NextTrash)}
	for _, d := range dm.DelFiles {
		kv <- &pair{m.delfileKey(d.Inode, d.Length), m.packInt64(d.Expire)}
	}
	for k, v := range refs {
		if v > 1 {
			kv <- &pair{m.sliceKey(k.id, k.size), packCounter(v - 1)}
		}
	}
	close(kv)
	wg.Wait()

	// update nlinks and parents for hardlinks
	st := make(map[Ino]int64)
	return m.txn(func(tx *kvTxn) error {
		for i, ps := range parents {
			if len(ps) > 1 {
				a := tx.get(m.inodeKey(i))
				// reset nlink and parent
				binary.BigEndian.PutUint32(a[47:51], uint32(len(ps))) // nlink
				binary.BigEndian.PutUint64(a[63:71], 0)
				tx.set(m.inodeKey(i), a)
				for k := range st {
					delete(st, k)
				}
				for _, p := range ps {
					st[p] = st[p] + 1
				}
				for p, c := range st {
					tx.set(m.parentKey(i, p), packCounter(c))
				}
			}
		}
		return nil
	})
}

<<<<<<< HEAD
func (m *kvMeta) doCloneEntry(ctx Context, srcIno Ino, srcType uint8, dstParentIno Ino, dstName string, dstIno *Ino, cmode uint8, cumask uint16, count, total *uint64, attach bool, concurrent chan struct{}) syscall.Errno {
=======
func (m *kvMeta) Clone(ctx Context, srcIno, dstParentIno Ino, dstName string, cmode uint8, cumask uint16, count, total *uint64) syscall.Errno {
	srcAttr := &Attr{}
	var eno syscall.Errno
	if eno = m.doGetAttr(ctx, srcIno, srcAttr); eno != 0 {
		return eno
	}
	// total should start from 1
	*total = 1
	var dstIno Ino
	var err error
	var cloneEno syscall.Errno
	concurrent := make(chan struct{}, 4)
	if srcAttr.Typ == TypeDirectory {
		// check dst edge
		if err := m.txn(func(tx *kvTxn) error {
			if buf := tx.get(m.entryKey(dstParentIno, dstName)); buf != nil {
				if _, foundIno := m.parseEntry(buf); foundIno != 0 {
					return syscall.EEXIST
				}
			}
			return nil
		}); err != nil {
			return errno(err)
		}

		eno = m.cloneEntry(ctx, srcIno, TypeDirectory, dstParentIno, dstName, &dstIno, cmode, cumask, count, total, false, concurrent)
		if eno != 0 {
			cloneEno = eno
		}
		if eno == 0 {
			err = m.txn(func(tx *kvTxn) error {
				// check dst edge again
				if buf := tx.get(m.entryKey(dstParentIno, dstName)); buf != nil {
					if _, foundIno := m.parseEntry(buf); foundIno != 0 {
						return syscall.EEXIST
					}
				}
				tx.set(m.entryKey(dstParentIno, dstName), m.packEntry(TypeDirectory, dstIno))
				// update parent nlink
				dstParentAttr := &Attr{}
				if eno := m.doGetAttr(ctx, dstParentIno, dstParentAttr); eno != 0 {
					return eno
				}
				dstParentAttr.Nlink++
				tx.set(m.inodeKey(dstParentIno), m.marshal(dstParentAttr))
				tx.delete(m.detachedKey(dstIno))
				return nil
			}, dstParentIno)
			if err != nil {
				cloneEno = errno(err)
			} else {
				newSpace := align4K(0)
				m.updateStats(newSpace, 1)
				m.updateDirStat(ctx, dstParentIno, 0, newSpace, 1)
			}
		}
		// delete the dst tree if clone failed
		if cloneEno != 0 {
			if eno := m.doCleanupDetachedNode(ctx, dstIno); eno != 0 {
				logger.Errorf("doCleanupDetachedNode: remove detached tree (%d) error: %s", dstIno, eno)
			}
		}
	} else {
		cloneEno = m.cloneEntry(ctx, srcIno, srcAttr.Typ, dstParentIno, dstName, &dstIno, cmode, cumask, count, total, true, concurrent)
	}
	return cloneEno
}

func (m *kvMeta) cloneEntry(ctx Context, srcIno Ino, srcType uint8, dstParentIno Ino, dstName string, dstIno *Ino, cmode uint8, cumask uint16, count, total *uint64, attach bool, concurrent chan struct{}) syscall.Errno {
>>>>>>> c159d9e5
	var err error
	switch srcType {
	case TypeDirectory:
		var srcAttr Attr
		if err = m.txn(func(tx *kvTxn) error {
			if eno := m.doGetAttr(ctx, srcIno, &srcAttr); eno != 0 {
				return eno
			}
			if err := m.mkNodeWithAttr(ctx, tx, srcIno, &srcAttr, dstParentIno, dstName, dstIno, cmode, cumask, attach); err != nil {
				return err
			}
			tx.set(m.dirStatKey(*dstIno), m.packDirStat(&dirStat{
				length: int64(srcAttr.Length),
				space:  int64(srcAttr.Length),
				inodes: int64(1),
			}))
			return nil
		}, srcIno); err != nil {
			return errno(err)
		}
		var entries []*Entry
		eno := m.doReaddir(ctx, srcIno, 0, &entries, -1)
		if eno != 0 {
			return eno
		}
		atomic.AddUint64(total, uint64(len(entries)))
		// try directories first to increase parallel
		var dirs int
		for i, e := range entries {
			if e.Attr.Typ == TypeDirectory {
				entries[dirs], entries[i] = entries[i], entries[dirs]
				dirs++
			}
		}

		var wg sync.WaitGroup
		var countDir uint32
		var errCh = make(chan syscall.Errno, cap(concurrent))
		for i, entry := range entries {
			select {
			case eno := <-errCh:
				errCh <- eno
				return eno
			default:

			}
			if entry.Attr.Typ == TypeDirectory {
				select {
				case concurrent <- struct{}{}:
					wg.Add(1)
					go func(srcIno Ino, dstName string) {
						defer wg.Done()
						var dstIno2 Ino
						eno := m.en.doCloneEntry(ctx, srcIno, TypeDirectory, *dstIno, dstName, &dstIno2, cmode, cumask, count, total, true, concurrent)
						if eno == 0 {
							atomic.AddUint32(&countDir, 1)
						}
						if eno != 0 && eno != syscall.ENOENT {
							errCh <- eno
						}
						<-concurrent
					}(entry.Inode, string(entry.Name))
				default:
					var dstIno2 Ino
					if eno := m.doCloneEntry(ctx, entry.Inode, TypeDirectory, *dstIno, string(entry.Name), &dstIno2, cmode, cumask, count, total, true, concurrent); eno != 0 {
						return eno
					} else {
						atomic.AddUint32(&countDir, 1)
					}
				}

			} else {
				var dstIno2 Ino
				if eno := m.en.doCloneEntry(ctx, entry.Inode, entry.Attr.Typ, *dstIno, string(entry.Name), &dstIno2, cmode, cumask, count, total, true, concurrent); eno != 0 {
					return eno
				}
			}
			if ctx.Canceled() {
				return syscall.EINTR
			}
			entries[i] = nil // release memory
		}
		wg.Wait()
		// reset nlink
		if attach && countDir+2 != srcAttr.Nlink {
			err = m.txn(func(tx *kvTxn) error {
				srcAttr.Nlink = countDir + 2
				tx.set(m.inodeKey(*dstIno), m.marshal(&srcAttr))
				return nil
			}, *dstIno)
		}
	case TypeFile:
		err = m.txn(func(tx *kvTxn) error {
			var srcAttr Attr
			if eno := m.doGetAttr(ctx, srcIno, &srcAttr); eno != 0 {
				return eno
			}
			if err := m.mkNodeWithAttr(ctx, tx, srcIno, &srcAttr, dstParentIno, dstName, dstIno, cmode, cumask, true); err != nil {
				return err
			}
			// copy chunks
			if srcAttr.Length != 0 {
				if m.checkQuota(ctx, align4K(srcAttr.Length), 0, dstParentIno) {
					return syscall.ENOSPC
				}
				vals := make(map[string][]byte)
				tx.scan(m.chunkKey(srcIno, 0), m.chunkKey(srcIno, uint32(srcAttr.Length/ChunkSize)+1),
					false, func(k, v []byte) bool {
						vals[string(k)] = v
						return true
					})

				for indx := uint32(0); indx <= uint32(srcAttr.Length/ChunkSize); indx++ {
					if v, ok := vals[string(m.chunkKey(srcIno, indx))]; ok {
						ss := readSliceBuf(v)
						tx.set(m.chunkKey(*dstIno, indx), v)
						sliIds := make([]uint64, 0, len(ss))
						sliKeys := make([][]byte, 0, len(ss))
						for _, s := range ss {
							if s.id > 0 {
								sliIds = append(sliIds, s.id)
								sliKeys = append(sliKeys, m.sliceKey(s.id, s.size))
							}
						}
						sliVal := tx.gets(sliKeys...)
						for i := range sliIds {
							tx.set(sliKeys[i], packCounter(parseCounter(sliVal[i])+1))
						}
					}
				}
			}
			m.updateParentStat(ctx, *dstIno, srcAttr.Parent, int64(srcAttr.Length), align4K(srcAttr.Length))
			return nil
		}, srcIno)
	case TypeSymlink:
		err = m.txn(func(tx *kvTxn) error {
			var srcAttr Attr
			if eno := m.doGetAttr(ctx, srcIno, &srcAttr); eno != 0 {
				return eno
			}
			if err := m.mkNodeWithAttr(ctx, tx, srcIno, &srcAttr, dstParentIno, dstName, dstIno, cmode, cumask, true); err != nil {
				return err
			}
			path := tx.get(m.symKey(srcIno))
			tx.set(m.symKey(*dstIno), path)
			return nil
		}, srcIno)

	default:
		err = m.txn(func(tx *kvTxn) error {
			var srcAttr Attr
			if eno := m.doGetAttr(ctx, srcIno, &srcAttr); eno != 0 {
				return eno
			}
			return m.mkNodeWithAttr(ctx, tx, srcIno, &srcAttr, dstParentIno, dstName, dstIno, cmode, cumask, true)
		}, srcIno)
	}
	atomic.AddUint64(count, 1)
	return errno(err)
}

func (m *kvMeta) mkNodeWithAttr(ctx Context, tx *kvTxn, srcIno Ino, srcAttr *Attr, dstParentIno Ino, dstName string, dstIno *Ino, cmode uint8, cumask uint16, attach bool) error {
	if m.checkQuota(ctx, align4K(0), 1, dstParentIno) {
		return syscall.ENOSPC
	}
	srcAttr.Parent = dstParentIno
	if cmode&CLONE_MODE_PRESERVE_ATTR == 0 {
		srcAttr.Uid = ctx.Uid()
		srcAttr.Gid = ctx.Gid()
		srcAttr.Mode &= ^cumask
	}

	// hardlink: update nlink and parent
	if srcAttr.Typ == TypeFile && srcAttr.Nlink > 1 {
		srcAttr.Nlink = 1
	}

	var ino Ino
	ino, err := m.nextInode()
	if err != nil {
		return err
	}
	if dstIno != nil {
		*dstIno = ino
	}

	var pattr Attr
	a := tx.get(m.inodeKey(dstParentIno))
	m.parseAttr(a, &pattr)
	if pattr.Typ != TypeDirectory {
		return syscall.ENOTDIR
	}
	if (pattr.Flags & FlagImmutable) != 0 {
		return syscall.EPERM
	}

	if buf := tx.get(m.entryKey(dstParentIno, dstName)); buf != nil {
		if _, foundIno := m.parseEntry(buf); foundIno != 0 {
			return syscall.EEXIST
		}
	}

	tx.set(m.detachedKey(*dstIno), m.packInt64(time.Now().Unix()))
	tx.set(m.inodeKey(*dstIno), m.marshal(srcAttr))

	// copy xattr
	tx.scan(m.xattrKey(srcIno, ""), nextKey(m.xattrKey(srcIno, "")), false, func(k, v []byte) bool {
		tx.set(m.xattrKey(*dstIno, string(k[10:])), v)
		return true
	})

	if attach {
		// set edge
		tx.set(m.entryKey(dstParentIno, dstName), m.packEntry(srcAttr.Typ, *dstIno))
		newSpace := align4K(0)
		m.updateStats(newSpace, 1)
		m.updateDirStat(ctx, srcAttr.Parent, 0, newSpace, 1)
	}
	if !attach {
		tx.set(m.detachedKey(*dstIno), m.packInt64(time.Now().Unix()))
	}
	return nil
}

<<<<<<< HEAD
func (m *kvMeta) doCheckEdgeExist(ctx Context, parent Ino, name string) (exist bool, err error) {
	err = m.txn(func(tx *kvTxn) error {
		if buf := tx.get(m.entryKey(parent, name)); buf != nil {
			if _, foundIno := m.parseEntry(buf); foundIno != 0 {
				exist = true
			}
		}
		return nil
	})
	return
}

func (m *kvMeta) doAttachDirNode(ctx Context, dstParentIno Ino, dstIno Ino, dstName string) syscall.Errno {
	return errno(m.txn(func(tx *kvTxn) error {
		tx.set(m.entryKey(dstParentIno, dstName), m.packEntry(TypeDirectory, dstIno))
		// update parent nlink
		dstParentAttr := &Attr{}
		if eno := m.doGetAttr(ctx, dstParentIno, dstParentAttr); eno != 0 {
			return eno
		}
		dstParentAttr.Nlink++
		tx.set(m.inodeKey(dstParentIno), m.marshal(dstParentAttr))
		return nil
	}, dstParentIno))
}

func (m *kvMeta) doFindDetachedNodes(t time.Time) []Ino {
	var detachedNodes []Ino
	klen := 1 + 8 + 8
	vals, err := m.scanValues(m.fmtKey("N"), -1, func(k, v []byte) bool {
		// filter out invalid ones
		return len(k) == klen && len(v) == 8 && m.parseInt64(v) < t.Unix()
=======
func (m *kvMeta) doFindDetachedNodes(t time.Time) []Ino {
	var detachedNodes []Ino
	vals, err := m.scanValues(m.fmtKey("N"), -1, func(k, v []byte) bool {
		return m.parseInt64(v) < t.Unix()
>>>>>>> c159d9e5
	})
	if err != nil {
		logger.Errorf("Scan detached nodes error: %s", err)
		return detachedNodes
	}
	for k := range vals {
		detachedNodes = append(detachedNodes, m.decodeInode(utils.FromBuffer([]byte(k)[1:]).Get(8)))
	}
	return detachedNodes
}

func (m *kvMeta) doCleanupDetachedNode(ctx Context, detachedNode Ino) syscall.Errno {
	buf, err := m.get(m.inodeKey(detachedNode))
	if err != nil {
		return errno(err)
	}
	if buf != nil {
		rmConcurrent := make(chan int, 10)
		if eno := m.emptyDir(ctx, detachedNode, true, nil, rmConcurrent); eno != 0 {
			logger.Errorf("clone: remove tree error rootInode %v", detachedNode)
			return eno
		}
		if err := m.txn(func(tx *kvTxn) error {
			tx.delete(m.inodeKey(detachedNode))
			tx.deleteKeys(m.xattrKey(detachedNode, ""))
			return nil
		}); err != nil {
			return errno(err)
		}
	}
	return errno(m.deleteKeys(m.detachedKey(detachedNode)))
}<|MERGE_RESOLUTION|>--- conflicted
+++ resolved
@@ -184,13 +184,8 @@
   SHssssssss         session heartbeat // for legacy client
   SIssssssss         session info
   SSssssssssiiiiiiii sustained inode
-<<<<<<< HEAD
-  Uiiiiiiii	         data length, space and inodes usage in directory
-  Niiiiiiii	         detached inodes
-=======
   Uiiiiiiii          data length, space and inodes usage in directory
   Niiiiiiii          detached inde
->>>>>>> c159d9e5
   QDiiiiiiii         directory quota
 */
 
@@ -3192,79 +3187,7 @@
 	})
 }
 
-<<<<<<< HEAD
 func (m *kvMeta) doCloneEntry(ctx Context, srcIno Ino, srcType uint8, dstParentIno Ino, dstName string, dstIno *Ino, cmode uint8, cumask uint16, count, total *uint64, attach bool, concurrent chan struct{}) syscall.Errno {
-=======
-func (m *kvMeta) Clone(ctx Context, srcIno, dstParentIno Ino, dstName string, cmode uint8, cumask uint16, count, total *uint64) syscall.Errno {
-	srcAttr := &Attr{}
-	var eno syscall.Errno
-	if eno = m.doGetAttr(ctx, srcIno, srcAttr); eno != 0 {
-		return eno
-	}
-	// total should start from 1
-	*total = 1
-	var dstIno Ino
-	var err error
-	var cloneEno syscall.Errno
-	concurrent := make(chan struct{}, 4)
-	if srcAttr.Typ == TypeDirectory {
-		// check dst edge
-		if err := m.txn(func(tx *kvTxn) error {
-			if buf := tx.get(m.entryKey(dstParentIno, dstName)); buf != nil {
-				if _, foundIno := m.parseEntry(buf); foundIno != 0 {
-					return syscall.EEXIST
-				}
-			}
-			return nil
-		}); err != nil {
-			return errno(err)
-		}
-
-		eno = m.cloneEntry(ctx, srcIno, TypeDirectory, dstParentIno, dstName, &dstIno, cmode, cumask, count, total, false, concurrent)
-		if eno != 0 {
-			cloneEno = eno
-		}
-		if eno == 0 {
-			err = m.txn(func(tx *kvTxn) error {
-				// check dst edge again
-				if buf := tx.get(m.entryKey(dstParentIno, dstName)); buf != nil {
-					if _, foundIno := m.parseEntry(buf); foundIno != 0 {
-						return syscall.EEXIST
-					}
-				}
-				tx.set(m.entryKey(dstParentIno, dstName), m.packEntry(TypeDirectory, dstIno))
-				// update parent nlink
-				dstParentAttr := &Attr{}
-				if eno := m.doGetAttr(ctx, dstParentIno, dstParentAttr); eno != 0 {
-					return eno
-				}
-				dstParentAttr.Nlink++
-				tx.set(m.inodeKey(dstParentIno), m.marshal(dstParentAttr))
-				tx.delete(m.detachedKey(dstIno))
-				return nil
-			}, dstParentIno)
-			if err != nil {
-				cloneEno = errno(err)
-			} else {
-				newSpace := align4K(0)
-				m.updateStats(newSpace, 1)
-				m.updateDirStat(ctx, dstParentIno, 0, newSpace, 1)
-			}
-		}
-		// delete the dst tree if clone failed
-		if cloneEno != 0 {
-			if eno := m.doCleanupDetachedNode(ctx, dstIno); eno != 0 {
-				logger.Errorf("doCleanupDetachedNode: remove detached tree (%d) error: %s", dstIno, eno)
-			}
-		}
-	} else {
-		cloneEno = m.cloneEntry(ctx, srcIno, srcAttr.Typ, dstParentIno, dstName, &dstIno, cmode, cumask, count, total, true, concurrent)
-	}
-	return cloneEno
-}
-
-func (m *kvMeta) cloneEntry(ctx Context, srcIno Ino, srcType uint8, dstParentIno Ino, dstName string, dstIno *Ino, cmode uint8, cumask uint16, count, total *uint64, attach bool, concurrent chan struct{}) syscall.Errno {
->>>>>>> c159d9e5
 	var err error
 	switch srcType {
 	case TypeDirectory:
@@ -3467,7 +3390,6 @@
 		}
 	}
 
-	tx.set(m.detachedKey(*dstIno), m.packInt64(time.Now().Unix()))
 	tx.set(m.inodeKey(*dstIno), m.marshal(srcAttr))
 
 	// copy xattr
@@ -3489,7 +3411,43 @@
 	return nil
 }
 
-<<<<<<< HEAD
+func (m *kvMeta) doFindDetachedNodes(t time.Time) []Ino {
+	var detachedNodes []Ino
+	vals, err := m.scanValues(m.fmtKey("N"), -1, func(k, v []byte) bool {
+		return m.parseInt64(v) < t.Unix()
+	})
+	if err != nil {
+		logger.Errorf("Scan detached nodes error: %s", err)
+		return detachedNodes
+	}
+	for k := range vals {
+		detachedNodes = append(detachedNodes, m.decodeInode(utils.FromBuffer([]byte(k)[1:]).Get(8)))
+	}
+	return detachedNodes
+}
+
+func (m *kvMeta) doCleanupDetachedNode(ctx Context, detachedNode Ino) syscall.Errno {
+	buf, err := m.get(m.inodeKey(detachedNode))
+	if err != nil {
+		return errno(err)
+	}
+	if buf != nil {
+		rmConcurrent := make(chan int, 10)
+		if eno := m.emptyDir(ctx, detachedNode, true, nil, rmConcurrent); eno != 0 {
+			logger.Errorf("clone: remove tree error rootInode %v", detachedNode)
+			return eno
+		}
+		if err := m.txn(func(tx *kvTxn) error {
+			tx.delete(m.inodeKey(detachedNode))
+			tx.deleteKeys(m.xattrKey(detachedNode, ""))
+			return nil
+		}); err != nil {
+			return errno(err)
+		}
+	}
+	return errno(m.deleteKeys(m.detachedKey(detachedNode)))
+}
+
 func (m *kvMeta) doCheckEdgeExist(ctx Context, parent Ino, name string) (exist bool, err error) {
 	err = m.txn(func(tx *kvTxn) error {
 		if buf := tx.get(m.entryKey(parent, name)); buf != nil {
@@ -3522,12 +3480,6 @@
 	vals, err := m.scanValues(m.fmtKey("N"), -1, func(k, v []byte) bool {
 		// filter out invalid ones
 		return len(k) == klen && len(v) == 8 && m.parseInt64(v) < t.Unix()
-=======
-func (m *kvMeta) doFindDetachedNodes(t time.Time) []Ino {
-	var detachedNodes []Ino
-	vals, err := m.scanValues(m.fmtKey("N"), -1, func(k, v []byte) bool {
-		return m.parseInt64(v) < t.Unix()
->>>>>>> c159d9e5
 	})
 	if err != nil {
 		logger.Errorf("Scan detached nodes error: %s", err)
