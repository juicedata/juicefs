--- conflicted
+++ resolved
@@ -184,12 +184,8 @@
   SHssssssss         session heartbeat // for legacy client
   SIssssssss         session info
   SSssssssssiiiiiiii sustained inode
-<<<<<<< HEAD
-  Uiiiiiiii          space and inodes usage in directory
+  Uiiiiiiii          data length, space and inodes usage in directory
   QDiiiiiiii         directory quota
-=======
-  Uiiiiiiii	         data length, space and inodes usage in directory
->>>>>>> a09070cd
 */
 
 func (m *kvMeta) inodeKey(inode Ino) []byte {
@@ -1340,11 +1336,7 @@
 	return errno(err)
 }
 
-<<<<<<< HEAD
-func (m *kvMeta) doRmdir(ctx Context, parent Ino, name string, pinode *Ino) syscall.Errno {
-=======
-func (m *kvMeta) doRmdir(ctx Context, parent Ino, name string, skipCheckTrash ...bool) syscall.Errno {
->>>>>>> a09070cd
+func (m *kvMeta) doRmdir(ctx Context, parent Ino, name string, pinode *Ino, skipCheckTrash ...bool) syscall.Errno {
 	var trash Ino
 	if !(len(skipCheckTrash) == 1 && skipCheckTrash[0]) {
 		if st := m.checkTrash(parent, &trash); st != 0 {
