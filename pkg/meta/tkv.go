--- conflicted
+++ resolved
@@ -184,13 +184,9 @@
   SHssssssss         session heartbeat // for legacy client
   SIssssssss         session info
   SSssssssssiiiiiiii sustained inode
-<<<<<<< HEAD
-  Uiiiiiiii	         data length, space and inodes usage in directory
   Niiiiiiii	         detached inodes
-=======
   Uiiiiiiii          data length, space and inodes usage in directory
   QDiiiiiiii         directory quota
->>>>>>> 75643f72
 */
 
 func (m *kvMeta) inodeKey(inode Ino) []byte {
@@ -245,13 +241,12 @@
 	return m.fmtKey("U", inode)
 }
 
-<<<<<<< HEAD
 func (m *kvMeta) detachedKey(inode Ino) []byte {
 	return m.fmtKey("N", inode)
-=======
+}
+
 func (m *kvMeta) dirQuotaKey(inode Ino) []byte {
 	return m.fmtKey("QD", inode)
->>>>>>> 75643f72
 }
 
 func (m *kvMeta) parseSid(key string) uint64 {
