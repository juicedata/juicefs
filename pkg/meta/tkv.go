/*
 * JuiceFS, Copyright 2021 Juicedata, Inc.
 *
 * Licensed under the Apache License, Version 2.0 (the "License");
 * you may not use this file except in compliance with the License.
 * You may obtain a copy of the License at
 *
 *     http://www.apache.org/licenses/LICENSE-2.0
 *
 * Unless required by applicable law or agreed to in writing, software
 * distributed under the License is distributed on an "AS IS" BASIS,
 * WITHOUT WARRANTIES OR CONDITIONS OF ANY KIND, either express or implied.
 * See the License for the specific language governing permissions and
 * limitations under the License.
 */

package meta

import (
	"bufio"
	"bytes"
	"encoding/binary"
	"encoding/json"
	"fmt"
	"io"
	"math"
	"math/rand"
	"runtime"
	"runtime/debug"
	"sort"
	"strings"
	"sync"
	"syscall"
	"time"

	"github.com/pkg/errors"

	"github.com/juicedata/juicefs/pkg/utils"
)

type kvtxn interface {
	get(key []byte) []byte
	gets(keys ...[]byte) [][]byte
	// scan stops when handler returns false; begin and end must not be nil
	scan(begin, end []byte, keysOnly bool, handler func(k, v []byte) bool)
	exist(prefix []byte) bool
	set(key, value []byte)
	append(key []byte, value []byte) []byte
	incrBy(key []byte, value int64) int64
	delete(key []byte)
}

type tkvClient interface {
	name() string
	txn(f func(*kvTxn) error, retry int) error
	scan(prefix []byte, handler func(key, value []byte)) error
	reset(prefix []byte) error
	close() error
	shouldRetry(err error) bool
	gc()
}

type kvTxn struct {
	kvtxn
	retry int
}

func (tx *kvTxn) deleteKeys(prefix []byte) {
	tx.scan(prefix, nextKey(prefix), true, func(k, v []byte) bool {
		tx.delete(k)
		return true
	})
}

type kvMeta struct {
	*baseMeta
	client tkvClient
	snap   map[Ino]*DumpedEntry
}

var drivers = make(map[string]func(string) (tkvClient, error))

func newTkvClient(driver, addr string) (tkvClient, error) {
	fn, ok := drivers[driver]
	if !ok {
		return nil, fmt.Errorf("unsupported driver %s", driver)
	}
	return fn(addr)
}

func newKVMeta(driver, addr string, conf *Config) (Meta, error) {
	client, err := newTkvClient(driver, addr)
	if err != nil {
		return nil, fmt.Errorf("connect to addr %s: %s", addr, err)
	}
	// TODO: ping server and check latency > Millisecond
	// logger.Warnf("The latency to database is too high: %s", time.Since(start))
	m := &kvMeta{
		baseMeta: newBaseMeta(addr, conf),
		client:   client,
	}
	m.en = m
	return m, nil
}

func (m *kvMeta) Shutdown() error {
	return m.client.close()
}

func (m *kvMeta) Name() string {
	return m.client.name()
}

func (m *kvMeta) doDeleteSlice(id uint64, size uint32) error {
	return m.deleteKeys(m.sliceKey(id, size))
}

func (m *kvMeta) keyLen(args ...interface{}) int {
	var c int
	for _, a := range args {
		switch a := a.(type) {
		case byte:
			c++
		case uint32:
			c += 4
		case uint64:
			c += 8
		case Ino:
			c += 8
		case string:
			c += len(a)
		default:
			panic(fmt.Sprintf("invalid type %T, value %v", a, a))
		}
	}
	return c
}

func (m *kvMeta) fmtKey(args ...interface{}) []byte {
	b := utils.NewBuffer(uint32(m.keyLen(args...)))
	for _, a := range args {
		switch a := a.(type) {
		case byte:
			b.Put8(a)
		case uint32:
			b.Put32(a)
		case uint64:
			b.Put64(a)
		case Ino:
			m.encodeInode(a, b.Get(8))
		case string:
			b.Put([]byte(a))
		default:
			panic(fmt.Sprintf("invalid type %T, value %v", a, a))
		}
	}
	return b.Bytes()
}

/**
  Ino     iiiiiiii
  Length  llllllll
  Indx    nnnn
  name    ...
  sliceId cccccccc
  session ssssssss

All keys:
  setting            format
  C...               counter
  AiiiiiiiiI         inode attribute
  AiiiiiiiiD...      dentry
  AiiiiiiiiPiiiiiiii parents // for hard links
  AiiiiiiiiCnnnn     file chunks
  AiiiiiiiiS         symlink target
  AiiiiiiiiX...      extented attribute
  Diiiiiiiillllllll  delete inodes
  Fiiiiiiii          Flocks
  Piiiiiiii          POSIX locks
  Kccccccccnnnn      slice refs
  Lttttttttcccccccc  delayed slices
  SEssssssss         session expire time
  SHssssssss         session heartbeat // for legacy client
  SIssssssss         session info
  SSssssssssiiiiiiii sustained inode
  Uiiiiiiii	         space and inodes usage in directory
*/

func (m *kvMeta) inodeKey(inode Ino) []byte {
	return m.fmtKey("A", inode, "I")
}

func (m *kvMeta) entryKey(parent Ino, name string) []byte {
	return m.fmtKey("A", parent, "D", name)
}

func (m *kvMeta) parentKey(inode, parent Ino) []byte {
	return m.fmtKey("A", inode, "P", parent)
}

func (m *kvMeta) chunkKey(inode Ino, indx uint32) []byte {
	return m.fmtKey("A", inode, "C", indx)
}

func (m *kvMeta) sliceKey(id uint64, size uint32) []byte {
	return m.fmtKey("K", id, size)
}

func (m *kvMeta) delSliceKey(ts int64, id uint64) []byte {
	return m.fmtKey("L", uint64(ts), id)
}

func (m *kvMeta) symKey(inode Ino) []byte {
	return m.fmtKey("A", inode, "S")
}

func (m *kvMeta) xattrKey(inode Ino, name string) []byte {
	return m.fmtKey("A", inode, "X", name)
}

func (m *kvMeta) flockKey(inode Ino) []byte {
	return m.fmtKey("F", inode)
}

func (m *kvMeta) plockKey(inode Ino) []byte {
	return m.fmtKey("P", inode)
}

func (m *kvMeta) sessionKey(sid uint64) []byte {
	return m.fmtKey("SE", sid)
}

func (m *kvMeta) legacySessionKey(sid uint64) []byte {
	return m.fmtKey("SH", sid)
}

func (m *kvMeta) dirStatKey(inode Ino) []byte {
	return m.fmtKey("U", inode)
}

func (m *kvMeta) parseSid(key string) uint64 {
	buf := []byte(key[2:]) // "SE" or "SH"
	if len(buf) != 8 {
		panic("invalid sid value")
	}
	return binary.BigEndian.Uint64(buf)
}

func (m *kvMeta) sessionInfoKey(sid uint64) []byte {
	return m.fmtKey("SI", sid)
}

func (m *kvMeta) sustainedKey(sid uint64, inode Ino) []byte {
	return m.fmtKey("SS", sid, inode)
}

func (m *kvMeta) encodeInode(ino Ino, buf []byte) {
	binary.LittleEndian.PutUint64(buf, uint64(ino))
}

func (m *kvMeta) decodeInode(buf []byte) Ino {
	return Ino(binary.LittleEndian.Uint64(buf))
}

func (m *kvMeta) delfileKey(inode Ino, length uint64) []byte {
	return m.fmtKey("D", inode, length)
}

func (m *kvMeta) counterKey(key string) []byte {
	return m.fmtKey("C", key)
}

// Used for values that are modified by directly set; mostly timestamps
func (m *kvMeta) packInt64(value int64) []byte {
	b := make([]byte, 8)
	binary.BigEndian.PutUint64(b, uint64(value))
	return b
}

func (m *kvMeta) parseInt64(buf []byte) int64 {
	if len(buf) == 0 {
		return 0
	}
	if len(buf) != 8 {
		panic("invalid value")
	}
	return int64(binary.BigEndian.Uint64(buf))
}

// Used for most counter values that are modified by incrBy
func packCounter(value int64) []byte {
	b := make([]byte, 8)
	binary.LittleEndian.PutUint64(b, uint64(value))
	return b
}

func parseCounter(buf []byte) int64 {
	if len(buf) == 0 {
		return 0
	}
	if len(buf) != 8 {
		panic("invalid counter value")
	}
	return int64(binary.LittleEndian.Uint64(buf))
}

func (m *kvMeta) packEntry(_type uint8, inode Ino) []byte {
	b := utils.NewBuffer(9)
	b.Put8(_type)
	b.Put64(uint64(inode))
	return b.Bytes()
}

func (m *kvMeta) parseEntry(buf []byte) (uint8, Ino) {
	b := utils.FromBuffer(buf)
	return b.Get8(), Ino(b.Get64())
}

func (m *kvMeta) packDirStat(usedSpace, usedInodes uint64) []byte {
	b := utils.NewBuffer(16)
	b.Put64(usedSpace)
	b.Put64(usedInodes)
	return b.Bytes()
}

func (m *kvMeta) parseDirStat(buf []byte) (space uint64, inodes uint64) {
	b := utils.FromBuffer(buf)
	return b.Get64(), b.Get64()
}

func (m *kvMeta) get(key []byte) ([]byte, error) {
	var value []byte
	err := m.client.txn(func(tx *kvTxn) error {
		value = tx.get(key)
		return nil
	}, 0)
	return value, err
}

func (m *kvMeta) scanKeys(prefix []byte) ([][]byte, error) {
	var keys [][]byte
	err := m.client.txn(func(tx *kvTxn) error {
		tx.scan(prefix, nextKey(prefix), true, func(k, v []byte) bool {
			keys = append(keys, k)
			return true
		})
		return nil
	}, 0)
	return keys, err
}

func (m *kvMeta) scanValues(prefix []byte, limit int, filter func(k, v []byte) bool) (map[string][]byte, error) {
	if limit == 0 {
		return nil, nil
	}
	values := make(map[string][]byte)
	err := m.client.txn(func(tx *kvTxn) error {
		var c int
		tx.scan(prefix, nextKey(prefix), false, func(k, v []byte) bool {
			if filter == nil || filter(k, v) {
				values[string(k)] = v
				c++
			}
			return limit < 0 || c < limit
		})
		return nil
	}, 0)
	return values, err
}

func (m *kvMeta) Init(format *Format, force bool) error {
	body, err := m.get(m.fmtKey("setting"))
	if err != nil {
		return err
	}

	if body != nil {
		var old Format
		err = json.Unmarshal(body, &old)
		if err != nil {
			return fmt.Errorf("json: %s", err)
		}
		if err = format.update(&old, force); err != nil {
			return err
		}
	}

	data, err := json.MarshalIndent(format, "", "")
	if err != nil {
		return fmt.Errorf("json: %s", err)
	}

	m.fmt = format
	ts := time.Now().Unix()
	attr := &Attr{
		Typ:    TypeDirectory,
		Atime:  ts,
		Mtime:  ts,
		Ctime:  ts,
		Nlink:  2,
		Length: 4 << 10,
		Parent: 1,
	}
	return m.txn(func(tx *kvTxn) error {
		if format.TrashDays > 0 {
			buf := tx.get(m.inodeKey(TrashInode))
			if buf == nil {
				attr.Mode = 0555
				tx.set(m.inodeKey(TrashInode), m.marshal(attr))
			}
		}
		tx.set(m.fmtKey("setting"), data)
		if body == nil || m.client.name() == "memkv" {
			attr.Mode = 0777
			tx.set(m.inodeKey(1), m.marshal(attr))
			tx.incrBy(m.counterKey("nextInode"), 2)
			tx.incrBy(m.counterKey("nextChunk"), 1)
		}
		return nil
	})
}

func (m *kvMeta) Reset() error {
	return m.client.reset(nil)
}

func (m *kvMeta) doLoad() ([]byte, error) {
	return m.get(m.fmtKey("setting"))
}

func (m *kvMeta) doNewSession(sinfo []byte) error {
	if err := m.setValue(m.sessionKey(m.sid), m.packInt64(m.expireTime())); err != nil {
		return fmt.Errorf("set session ID %d: %s", m.sid, err)
	}
	if err := m.setValue(m.sessionInfoKey(m.sid), sinfo); err != nil {
		return fmt.Errorf("set session info: %s", err)
	}

	go m.flushStats()
	return nil
}

func (m *kvMeta) doRefreshSession() error {
	return m.txn(func(tx *kvTxn) error {
		buf := tx.get(m.sessionKey(m.sid))
		if buf == nil {
			logger.Warnf("Session %d was stale and cleaned up, but now it comes back again", m.sid)
			tx.set(m.sessionInfoKey(m.sid), m.newSessionInfo())
		}
		tx.set(m.sessionKey(m.sid), m.packInt64(m.expireTime()))
		return nil
	})
}

func (m *kvMeta) doCleanStaleSession(sid uint64) error {
	var fail bool
	// release locks
	if flocks, err := m.scanValues(m.fmtKey("F"), -1, nil); err == nil {
		for k, v := range flocks {
			ls := unmarshalFlock(v)
			for o := range ls {
				if o.sid == sid {
					if err = m.txn(func(tx *kvTxn) error {
						v := tx.get([]byte(k))
						ls := unmarshalFlock(v)
						delete(ls, o)
						if len(ls) > 0 {
							tx.set([]byte(k), marshalFlock(ls))
						} else {
							tx.delete([]byte(k))
						}
						return nil
					}); err != nil {
						logger.Warnf("Delete flock with sid %d: %s", sid, err)
						fail = true
					}
				}
			}
		}
	} else {
		logger.Warnf("Scan flock with sid %d: %s", sid, err)
		fail = true
	}

	if plocks, err := m.scanValues(m.fmtKey("P"), -1, nil); err == nil {
		for k, v := range plocks {
			ls := unmarshalPlock(v)
			for o := range ls {
				if o.sid == sid {
					if err = m.txn(func(tx *kvTxn) error {
						v := tx.get([]byte(k))
						ls := unmarshalPlock(v)
						delete(ls, o)
						if len(ls) > 0 {
							tx.set([]byte(k), marshalPlock(ls))
						} else {
							tx.delete([]byte(k))
						}
						return nil
					}); err != nil {
						logger.Warnf("Delete plock with sid %d: %s", sid, err)
						fail = true
					}
				}
			}
		}
	} else {
		logger.Warnf("Scan plock with sid %d: %s", sid, err)
		fail = true
	}

	if keys, err := m.scanKeys(m.fmtKey("SS", sid)); err == nil {
		for _, key := range keys {
			inode := m.decodeInode(key[10:]) // "SS" + sid
			if err = m.doDeleteSustainedInode(sid, inode); err != nil {
				logger.Warnf("Delete sustained inode %d of sid %d: %s", inode, sid, err)
				fail = true
			}
		}
	} else {
		logger.Warnf("Scan sustained with sid %d: %s", sid, err)
		fail = true
	}

	if fail {
		return fmt.Errorf("failed to clean up sid %d", sid)
	} else {
		return m.deleteKeys(m.sessionKey(sid), m.legacySessionKey(sid), m.sessionInfoKey(sid))
	}
}

func (m *kvMeta) doFindStaleSessions(limit int) ([]uint64, error) {
	vals, err := m.scanValues(m.fmtKey("SE"), limit, func(k, v []byte) bool {
		return m.parseInt64(v) < time.Now().Unix()
	})
	if err != nil {
		return nil, err
	}
	sids := make([]uint64, 0, len(vals))
	for k := range vals {
		sids = append(sids, m.parseSid(k))
	}
	limit -= len(sids)
	if limit <= 0 {
		return sids, nil
	}

	// check clients with version before 1.0-beta3 as well
	vals, err = m.scanValues(m.fmtKey("SH"), limit, func(k, v []byte) bool {
		return m.parseInt64(v) < time.Now().Add(time.Minute*-5).Unix()
	})
	if err != nil {
		logger.Errorf("Scan stale legacy sessions: %s", err)
		return sids, nil
	}
	for k := range vals {
		sids = append(sids, m.parseSid(k))
	}
	return sids, nil
}

func (m *kvMeta) getSession(sid uint64, detail bool) (*Session, error) {
	info, err := m.get(m.sessionInfoKey(sid))
	if err != nil {
		return nil, err
	}
	if info == nil {
		info = []byte("{}")
	}
	var s Session
	if err = json.Unmarshal(info, &s); err != nil {
		return nil, fmt.Errorf("corrupted session info; json error: %s", err)
	}
	s.Sid = sid
	if detail {
		inodes, err := m.scanKeys(m.fmtKey("SS", sid))
		if err != nil {
			return nil, err
		}
		s.Sustained = make([]Ino, 0, len(inodes))
		for _, sinode := range inodes {
			inode := m.decodeInode(sinode[10:]) // "SS" + sid
			s.Sustained = append(s.Sustained, inode)
		}
		flocks, err := m.scanValues(m.fmtKey("F"), -1, nil)
		if err != nil {
			return nil, err
		}
		for k, v := range flocks {
			inode := m.decodeInode([]byte(k[1:])) // "F"
			ls := unmarshalFlock(v)
			for o, l := range ls {
				if o.sid == sid {
					s.Flocks = append(s.Flocks, Flock{inode, o.sid, string(l)})
				}
			}
		}
		plocks, err := m.scanValues(m.fmtKey("P"), -1, nil)
		if err != nil {
			return nil, err
		}
		for k, v := range plocks {
			inode := m.decodeInode([]byte(k[1:])) // "P"
			ls := unmarshalPlock(v)
			for o, l := range ls {
				if o.sid == sid {
					s.Plocks = append(s.Plocks, Plock{inode, o.sid, loadLocks(l)})
				}
			}
		}
	}
	return &s, nil
}

func (m *kvMeta) GetSession(sid uint64, detail bool) (*Session, error) {
	var legacy bool
	value, err := m.get(m.sessionKey(sid))
	if err == nil && value == nil {
		legacy = true
		value, err = m.get(m.legacySessionKey(sid))
	}
	if err != nil {
		return nil, err
	}
	if value == nil {
		return nil, fmt.Errorf("session not found: %d", sid)
	}
	s, err := m.getSession(sid, detail)
	if err != nil {
		return nil, err
	}
	s.Expire = time.Unix(m.parseInt64(value), 0)
	if legacy {
		s.Expire = s.Expire.Add(time.Minute * 5)
	}
	return s, nil
}

func (m *kvMeta) ListSessions() ([]*Session, error) {
	vals, err := m.scanValues(m.fmtKey("SE"), -1, nil)
	if err != nil {
		return nil, err
	}
	sessions := make([]*Session, 0, len(vals))
	for k, v := range vals {
		s, err := m.getSession(m.parseSid(k), false)
		if err != nil {
			logger.Errorf("get session: %s", err)
			continue
		}
		s.Expire = time.Unix(m.parseInt64(v), 0)
		sessions = append(sessions, s)
	}

	// add clients with version before 1.0-beta3 as well
	vals, err = m.scanValues(m.fmtKey("SH"), -1, nil)
	if err != nil {
		logger.Errorf("Scan legacy sessions: %s", err)
		return sessions, nil
	}
	for k, v := range vals {
		s, err := m.getSession(m.parseSid(k), false)
		if err != nil {
			logger.Errorf("Get legacy session: %s", err)
			continue
		}
		s.Expire = time.Unix(m.parseInt64(v), 0).Add(time.Minute * 5)
		sessions = append(sessions, s)
	}
	return sessions, nil
}

func (m *kvMeta) shouldRetry(err error) bool {
	return m.client.shouldRetry(err)
}

func (m *kvMeta) txn(f func(tx *kvTxn) error, inodes ...Ino) error {
	if m.conf.ReadOnly {
		return syscall.EROFS
	}
	start := time.Now()
	defer func() { m.txDist.Observe(time.Since(start).Seconds()) }()
	if len(inodes) > 0 {
		m.txLock(uint(inodes[0]))
		defer m.txUnlock(uint(inodes[0]))
	}
	var lastErr error
	for i := 0; i < 50; i++ {
		err := m.client.txn(f, i)
		if eno, ok := err.(syscall.Errno); ok && eno == 0 {
			err = nil
		}
		if err != nil && m.shouldRetry(err) {
			m.txRestart.Add(1)
			logger.Debugf("Transaction failed, restart it (tried %d): %s", i+1, err)
			lastErr = err
			time.Sleep(time.Millisecond * time.Duration(rand.Int()%((i+1)*(i+1))))
			continue
		} else if err == nil && i > 1 {
			logger.Warnf("Transaction succeeded after %d tries (%s), inodes: %v, error: %s", i+1, time.Since(start), inodes, lastErr)
		}
		return err
	}
	logger.Warnf("Already tried 50 times, returning: %s", lastErr)
	return lastErr
}

func (m *kvMeta) setValue(key, value []byte) error {
	return m.txn(func(tx *kvTxn) error {
		tx.set(key, value)
		return nil
	})
}

func (m *kvMeta) getCounter(name string) (int64, error) {
	buf, err := m.get(m.counterKey(name))
	return parseCounter(buf), err
}

func (m *kvMeta) incrCounter(name string, value int64) (int64, error) {
	var new int64
	key := m.counterKey(name)
	err := m.txn(func(tx *kvTxn) error {
		new = tx.incrBy(key, value)
		return nil
	})
	return new, err
}

func (m *kvMeta) setIfSmall(name string, value, diff int64) (bool, error) {
	var changed bool
	key := m.counterKey(name)
	err := m.txn(func(tx *kvTxn) error {
		changed = false
		if m.parseInt64(tx.get(key)) > value-diff {
			return nil
		} else {
			changed = true
			tx.set(key, m.packInt64(value))
			return nil
		}
	})

	return changed, err
}

func (m *kvMeta) deleteKeys(keys ...[]byte) error {
	if len(keys) == 0 {
		return nil
	}
	return m.txn(func(tx *kvTxn) error {
		for _, key := range keys {
			tx.delete(key)
		}
		return nil
	})
}

func (m *kvMeta) doLookup(ctx Context, parent Ino, name string, inode *Ino, attr *Attr) syscall.Errno {
	buf, err := m.get(m.entryKey(parent, name))
	if err != nil {
		return errno(err)
	}
	if buf == nil {
		return syscall.ENOENT
	}
	foundType, foundIno := m.parseEntry(buf)
	a, err := m.get(m.inodeKey(foundIno))
	if a != nil {
		m.parseAttr(a, attr)
	} else if err == nil {
		logger.Warnf("no attribute for inode %d (%d, %s)", foundIno, parent, name)
		*attr = Attr{Typ: foundType}
	}
	*inode = foundIno
	return errno(err)
}

func (m *kvMeta) doGetAttr(ctx Context, inode Ino, attr *Attr) syscall.Errno {
	a, err := m.get(m.inodeKey(inode))
	if a != nil {
		m.parseAttr(a, attr)
	} else if err == nil {
		err = syscall.ENOENT
	}
	return errno(err)
}

func (m *kvMeta) SetAttr(ctx Context, inode Ino, set uint16, sugidclearmode uint8, attr *Attr) syscall.Errno {
	defer m.timeit(time.Now())
	inode = m.checkRoot(inode)
	defer func() { m.of.InvalidateChunk(inode, invalidateAttrOnly) }()
	return errno(m.txn(func(tx *kvTxn) error {
		var cur Attr
		a := tx.get(m.inodeKey(inode))
		if a == nil {
			return syscall.ENOENT
		}
		m.parseAttr(a, &cur)
		if (set&(SetAttrUID|SetAttrGID)) != 0 && (set&SetAttrMode) != 0 {
			attr.Mode |= (cur.Mode & 06000)
		}
		var changed bool
		if (cur.Mode&06000) != 0 && (set&(SetAttrUID|SetAttrGID)) != 0 {
			clearSUGID(ctx, &cur, attr)
			changed = true
		}
		if set&SetAttrUID != 0 && cur.Uid != attr.Uid {
			cur.Uid = attr.Uid
			changed = true
		}
		if set&SetAttrGID != 0 && cur.Gid != attr.Gid {
			cur.Gid = attr.Gid
			changed = true
		}
		if set&SetAttrMode != 0 {
			if ctx.Uid() != 0 && (attr.Mode&02000) != 0 {
				if ctx.Gid() != cur.Gid {
					attr.Mode &= 05777
				}
			}
			if attr.Mode != cur.Mode {
				cur.Mode = attr.Mode
				changed = true
			}
		}
		now := time.Now()
		if set&SetAttrAtime != 0 && (cur.Atime != attr.Atime || cur.Atimensec != attr.Atimensec) {
			cur.Atime = attr.Atime
			cur.Atimensec = attr.Atimensec
			changed = true
		}
		if set&SetAttrAtimeNow != 0 {
			cur.Atime = now.Unix()
			cur.Atimensec = uint32(now.Nanosecond())
			changed = true
		}
		if set&SetAttrMtime != 0 && (cur.Mtime != attr.Mtime || cur.Mtimensec != attr.Mtimensec) {
			cur.Mtime = attr.Mtime
			cur.Mtimensec = attr.Mtimensec
			changed = true
		}
		if set&SetAttrMtimeNow != 0 {
			cur.Mtime = now.Unix()
			cur.Mtimensec = uint32(now.Nanosecond())
			changed = true
		}
		if set&SetAttrFlag != 0 {
			cur.Flags = attr.Flags
			changed = true
		}
		if !changed {
			*attr = cur
			return nil
		}
		cur.Ctime = now.Unix()
		cur.Ctimensec = uint32(now.Nanosecond())
		tx.set(m.inodeKey(inode), m.marshal(&cur))
		*attr = cur
		return nil
	}))
}

func (m *kvMeta) Truncate(ctx Context, inode Ino, flags uint8, length uint64, attr *Attr) syscall.Errno {
	defer m.timeit(time.Now())
	f := m.of.find(inode)
	if f != nil {
		f.Lock()
		defer f.Unlock()
	}
	defer func() { m.of.InvalidateChunk(inode, invalidateAllChunks) }()
	var newSpace int64
	var t Attr
	err := m.txn(func(tx *kvTxn) error {
		newSpace = 0
		a := tx.get(m.inodeKey(inode))
		if a == nil {
			return syscall.ENOENT
		}
		t = Attr{}
		m.parseAttr(a, &t)
		if t.Typ != TypeFile {
			return syscall.EPERM
		}
		if length == t.Length {
			if attr != nil {
				*attr = t
			}
			return nil
		}
		newSpace = align4K(length) - align4K(t.Length)
		if newSpace > 0 && m.checkQuota(newSpace, 0) {
			return syscall.ENOSPC
		}
		var left, right = t.Length, length
		if left > right {
			right, left = left, right
		}
		if right/ChunkSize-left/ChunkSize > 1 {
			buf := marshalSlice(0, 0, 0, 0, ChunkSize)
			tx.scan(m.chunkKey(inode, uint32(left/ChunkSize)+1), m.chunkKey(inode, uint32(right/ChunkSize)),
				false, func(k, v []byte) bool {
					tx.set(k, append(v, buf...))
					return true
				})
		}
		l := uint32(right - left)
		if right > (left/ChunkSize+1)*ChunkSize {
			l = ChunkSize - uint32(left%ChunkSize)
		}
		tx.append(m.chunkKey(inode, uint32(left/ChunkSize)), marshalSlice(uint32(left%ChunkSize), 0, 0, 0, l))
		if right > (left/ChunkSize+1)*ChunkSize && right%ChunkSize > 0 {
			tx.append(m.chunkKey(inode, uint32(right/ChunkSize)), marshalSlice(0, 0, 0, 0, uint32(right%ChunkSize)))
		}
		t.Length = length
		now := time.Now()
		t.Mtime = now.Unix()
		t.Mtimensec = uint32(now.Nanosecond())
		t.Ctime = now.Unix()
		t.Ctimensec = uint32(now.Nanosecond())
		tx.set(m.inodeKey(inode), m.marshal(&t))
		if attr != nil {
			*attr = t
		}
		return nil
	})
	if err == nil {
		m.updateParentStat(ctx, inode, t.Parent, newSpace)
	}
	return errno(err)
}

func (m *kvMeta) Fallocate(ctx Context, inode Ino, mode uint8, off uint64, size uint64) syscall.Errno {
	if mode&fallocCollapesRange != 0 && mode != fallocCollapesRange {
		return syscall.EINVAL
	}
	if mode&fallocInsertRange != 0 && mode != fallocInsertRange {
		return syscall.EINVAL
	}
	if mode == fallocInsertRange || mode == fallocCollapesRange {
		return syscall.ENOTSUP
	}
	if mode&fallocPunchHole != 0 && mode&fallocKeepSize == 0 {
		return syscall.EINVAL
	}
	if size == 0 {
		return syscall.EINVAL
	}
	defer m.timeit(time.Now())
	f := m.of.find(inode)
	if f != nil {
		f.Lock()
		defer f.Unlock()
	}
	defer func() { m.of.InvalidateChunk(inode, invalidateAllChunks) }()
	var newSpace int64
	var t Attr
	err := m.txn(func(tx *kvTxn) error {
		newSpace = 0
		a := tx.get(m.inodeKey(inode))
		if a == nil {
			return syscall.ENOENT
		}
		t = Attr{}
		m.parseAttr(a, &t)
		if t.Typ == TypeFIFO {
			return syscall.EPIPE
		}
		if t.Typ != TypeFile {
			return syscall.EPERM
		}
		if (t.Flags & FlagImmutable) != 0 {
			return syscall.EPERM
		}
		if (t.Flags&FlagAppend) != 0 && (mode&^fallocKeepSize) != 0 {
			return syscall.EPERM
		}
		length := t.Length
		if off+size > t.Length {
			if mode&fallocKeepSize == 0 {
				length = off + size
			}
		}

		old := t.Length
		newSpace = align4K(length) - align4K(t.Length)
		if newSpace > 0 && m.checkQuota(newSpace, 0) {
			return syscall.ENOSPC
		}
		t.Length = length
		now := time.Now()
		t.Mtime = now.Unix()
		t.Mtimensec = uint32(now.Nanosecond())
		t.Ctime = now.Unix()
		t.Ctimensec = uint32(now.Nanosecond())
		tx.set(m.inodeKey(inode), m.marshal(&t))
		if mode&(fallocZeroRange|fallocPunchHole) != 0 && off < old {
			off, size := off, size
			if off+size > old {
				size = old - off
			}
			for size > 0 {
				indx := uint32(off / ChunkSize)
				coff := off % ChunkSize
				l := size
				if coff+size > ChunkSize {
					l = ChunkSize - coff
				}
				tx.append(m.chunkKey(inode, indx), marshalSlice(uint32(coff), 0, 0, 0, uint32(l)))
				off += l
				size -= l
			}
		}
		return nil
	})
	if err == nil {
		m.updateParentStat(ctx, inode, t.Parent, newSpace)
	}
	return errno(err)
}

func (m *kvMeta) doReadlink(ctx Context, inode Ino) ([]byte, error) {
	return m.get(m.symKey(inode))
}

func (m *kvMeta) doMknod(ctx Context, parent Ino, name string, _type uint8, mode, cumask uint16, rdev uint32, path string, inode *Ino, attr *Attr) syscall.Errno {
	var ino Ino
	var err error
	if parent == TrashInode {
		var next int64
		next, err = m.incrCounter("nextTrash", 1)
		ino = TrashInode + Ino(next)
	} else {
		ino, err = m.nextInode()
	}
	if err != nil {
		return errno(err)
	}
	if attr == nil {
		attr = &Attr{}
	}
	attr.Typ = _type
	attr.Mode = mode & ^cumask
	attr.Uid = ctx.Uid()
	attr.Gid = ctx.Gid()
	if _type == TypeDirectory {
		attr.Nlink = 2
		attr.Length = 4 << 10
	} else {
		attr.Nlink = 1
		if _type == TypeSymlink {
			attr.Length = uint64(len(path))
		} else {
			attr.Length = 0
			attr.Rdev = rdev
		}
	}
	attr.Parent = parent
	attr.Full = true
	if inode != nil {
		*inode = ino
	}

	err = m.txn(func(tx *kvTxn) error {
		var pattr Attr
		a := tx.get(m.inodeKey(parent))
		if a == nil {
			return syscall.ENOENT
		}
		m.parseAttr(a, &pattr)
		if pattr.Typ != TypeDirectory {
			return syscall.ENOTDIR
		}
		if (pattr.Flags & FlagImmutable) != 0 {
			return syscall.EPERM
		}

		buf := tx.get(m.entryKey(parent, name))
		var foundIno Ino
		var foundType uint8
		if buf != nil {
			foundType, foundIno = m.parseEntry(buf)
		} else if m.conf.CaseInsensi {
			if entry := m.resolveCase(ctx, parent, name); entry != nil {
				foundType, foundIno = entry.Attr.Typ, entry.Inode
			}
		}
		if foundIno != 0 {
			if _type == TypeFile || _type == TypeDirectory {
				a = tx.get(m.inodeKey(foundIno))
				if a != nil {
					m.parseAttr(a, attr)
				} else {
					*attr = Attr{Typ: foundType, Parent: parent} // corrupt entry
				}
				if inode != nil {
					*inode = foundIno
				}
			}
			return syscall.EEXIST
		}

		var updateParent bool
		now := time.Now()
		if parent != TrashInode {
			if _type == TypeDirectory {
				pattr.Nlink++
				if tx.retry < 10 {
					updateParent = true
				} else {
					logger.Warnf("Skip updating nlink of directory %d to reduce conflict", parent)
				}
			}
			if updateParent || now.Sub(time.Unix(pattr.Mtime, int64(pattr.Mtimensec))) >= minUpdateTime*time.Duration(tx.retry+1) {
				pattr.Mtime = now.Unix()
				pattr.Mtimensec = uint32(now.Nanosecond())
				pattr.Ctime = now.Unix()
				pattr.Ctimensec = uint32(now.Nanosecond())
				updateParent = true
			}
		}
		attr.Atime = now.Unix()
		attr.Atimensec = uint32(now.Nanosecond())
		attr.Mtime = now.Unix()
		attr.Mtimensec = uint32(now.Nanosecond())
		attr.Ctime = now.Unix()
		attr.Ctimensec = uint32(now.Nanosecond())
		if pattr.Mode&02000 != 0 || ctx.Value(CtxKey("behavior")) == "Hadoop" || runtime.GOOS == "darwin" {
			attr.Gid = pattr.Gid
			if _type == TypeDirectory && runtime.GOOS == "linux" {
				attr.Mode |= pattr.Mode & 02000
			}
		}

		tx.set(m.entryKey(parent, name), m.packEntry(_type, ino))
		if updateParent {
			tx.set(m.inodeKey(parent), m.marshal(&pattr))
		}
		tx.set(m.inodeKey(ino), m.marshal(attr))
		if _type == TypeSymlink {
			tx.set(m.symKey(ino), []byte(path))
		}
		if _type == TypeDirectory {
			tx.set(m.dirStatKey(ino), m.packDirStat(0, 0))
		}
		return nil
	}, parent)
	if err == nil {
		m.updateStats(align4K(0), 1)
	}
	return errno(err)
}

func (m *kvMeta) doUnlink(ctx Context, parent Ino, name string, attr *Attr) syscall.Errno {
	var trash Ino
	if st := m.checkTrash(parent, &trash); st != 0 {
		return st
	}
	if attr == nil {
		attr = &Attr{}
	}
	var _type uint8
	var inode Ino
	var opened bool
	var newSpace, newInode int64
	err := m.txn(func(tx *kvTxn) error {
		opened = false
		*attr = Attr{}
		newSpace, newInode = 0, 0
		buf := tx.get(m.entryKey(parent, name))
		if buf == nil && m.conf.CaseInsensi {
			if e := m.resolveCase(ctx, parent, name); e != nil {
				name = string(e.Name)
				buf = m.packEntry(e.Attr.Typ, e.Inode)
			}
		}
		if buf == nil {
			return syscall.ENOENT
		}
		_type, inode = m.parseEntry(buf)
		if _type == TypeDirectory {
			return syscall.EPERM
		}
		rs := tx.gets(m.inodeKey(parent), m.inodeKey(inode))
		if rs[0] == nil {
			return syscall.ENOENT
		}
		var pattr Attr
		m.parseAttr(rs[0], &pattr)
		if pattr.Typ != TypeDirectory {
			return syscall.ENOTDIR
		}
		if (pattr.Flags&FlagAppend) != 0 || (pattr.Flags&FlagImmutable) != 0 {
			return syscall.EPERM
		}
		opened = false
		now := time.Now()
		if rs[1] != nil {
			m.parseAttr(rs[1], attr)
			if ctx.Uid() != 0 && pattr.Mode&01000 != 0 && ctx.Uid() != pattr.Uid && ctx.Uid() != attr.Uid {
				return syscall.EACCES
			}
			if (attr.Flags&FlagAppend) != 0 || (attr.Flags&FlagImmutable) != 0 {
				return syscall.EPERM
			}
			attr.Ctime = now.Unix()
			attr.Ctimensec = uint32(now.Nanosecond())
			if trash == 0 {
				attr.Nlink--
				if _type == TypeFile && attr.Nlink == 0 {
					opened = m.of.IsOpen(inode)
				}
			} else if attr.Parent > 0 {
				attr.Parent = trash
			}
		} else {
			logger.Warnf("no attribute for inode %d (%d, %s)", inode, parent, name)
			trash = 0
		}

		defer func() { m.of.InvalidateChunk(inode, invalidateAttrOnly) }()
		var updateParent bool
		if !isTrash(parent) && now.Sub(time.Unix(pattr.Mtime, int64(pattr.Mtimensec))) >= minUpdateTime {
			pattr.Mtime = now.Unix()
			pattr.Mtimensec = uint32(now.Nanosecond())
			pattr.Ctime = now.Unix()
			pattr.Ctimensec = uint32(now.Nanosecond())
			updateParent = true
		}

		tx.delete(m.entryKey(parent, name))
		if updateParent {
			tx.set(m.inodeKey(parent), m.marshal(&pattr))
		}
		if attr.Nlink > 0 {
			tx.set(m.inodeKey(inode), m.marshal(attr))
			if trash > 0 {
				tx.set(m.entryKey(trash, m.trashEntry(parent, inode, name)), buf)
				if attr.Parent == 0 {
					tx.incrBy(m.parentKey(inode, trash), 1)
				}
			}
			if attr.Parent == 0 {
				tx.incrBy(m.parentKey(inode, parent), -1)
			}
		} else {
			switch _type {
			case TypeFile:
				if opened {
					tx.set(m.inodeKey(inode), m.marshal(attr))
					tx.set(m.sustainedKey(m.sid, inode), []byte{1})
				} else {
					tx.set(m.delfileKey(inode, attr.Length), m.packInt64(now.Unix()))
					tx.delete(m.inodeKey(inode))
					newSpace, newInode = -align4K(attr.Length), -1
				}
			case TypeSymlink:
				tx.delete(m.symKey(inode))
				fallthrough
			default:
				tx.delete(m.inodeKey(inode))
				newSpace, newInode = -align4K(0), -1
			}
			tx.deleteKeys(m.xattrKey(inode, ""))
			if attr.Parent == 0 {
				tx.deleteKeys(m.fmtKey("A", inode, "P"))
			}
		}
		return nil
	}, parent)
	if err == nil && trash == 0 {
		if _type == TypeFile && attr.Nlink == 0 {
			m.fileDeleted(opened, isTrash(parent), inode, attr.Length)
		}
		m.updateStats(newSpace, newInode)
	}
	return errno(err)
}

func (m *kvMeta) doRmdir(ctx Context, parent Ino, name string) syscall.Errno {
	var trash Ino
	if st := m.checkTrash(parent, &trash); st != 0 {
		return st
	}
	err := m.txn(func(tx *kvTxn) error {
		buf := tx.get(m.entryKey(parent, name))
		if buf == nil && m.conf.CaseInsensi {
			if e := m.resolveCase(ctx, parent, name); e != nil {
				name = string(e.Name)
				buf = m.packEntry(e.Attr.Typ, e.Inode)
			}
		}
		if buf == nil {
			return syscall.ENOENT
		}
		_type, inode := m.parseEntry(buf)
		if _type != TypeDirectory {
			return syscall.ENOTDIR
		}
		rs := tx.gets(m.inodeKey(parent), m.inodeKey(inode))
		if rs[0] == nil {
			return syscall.ENOENT
		}
		var pattr, attr Attr
		m.parseAttr(rs[0], &pattr)
		if pattr.Typ != TypeDirectory {
			return syscall.ENOTDIR
		}
		if (pattr.Flags&FlagAppend) != 0 || (pattr.Flags&FlagImmutable) != 0 {
			return syscall.EPERM
		}
		if tx.exist(m.entryKey(inode, "")) {
			return syscall.ENOTEMPTY
		}

		now := time.Now()
		if rs[1] != nil {
			m.parseAttr(rs[1], &attr)
			if ctx.Uid() != 0 && pattr.Mode&01000 != 0 && ctx.Uid() != pattr.Uid && ctx.Uid() != attr.Uid {
				return syscall.EACCES
			}
			if trash > 0 {
				attr.Ctime = now.Unix()
				attr.Ctimensec = uint32(now.Nanosecond())
				attr.Parent = trash
			}
		} else {
			logger.Warnf("no attribute for inode %d (%d, %s)", inode, parent, name)
			trash = 0
		}
		pattr.Nlink--
		pattr.Mtime = now.Unix()
		pattr.Mtimensec = uint32(now.Nanosecond())
		pattr.Ctime = now.Unix()
		pattr.Ctimensec = uint32(now.Nanosecond())

		if !isTrash(parent) {
			tx.set(m.inodeKey(parent), m.marshal(&pattr))
		}
		tx.delete(m.entryKey(parent, name))
		tx.delete(m.dirStatKey(inode))
		if trash > 0 {
			tx.set(m.inodeKey(inode), m.marshal(&attr))
			tx.set(m.entryKey(trash, m.trashEntry(parent, inode, name)), buf)
		} else {
			tx.delete(m.inodeKey(inode))
			tx.deleteKeys(m.xattrKey(inode, ""))
		}
		return nil
	}, parent)
	if err == nil && trash == 0 {
		m.updateStats(-align4K(0), -1)
	}
	return errno(err)
}

func (m *kvMeta) doRename(ctx Context, parentSrc Ino, nameSrc string, parentDst Ino, nameDst string, flags uint32, inode *Ino, attr *Attr) syscall.Errno {
	var trash Ino
	if st := m.checkTrash(parentDst, &trash); st != 0 {
		return st
	}
	exchange := flags == RenameExchange
	var opened bool
	var dino Ino
	var dtyp uint8
	var tattr Attr
	var newSpace, newInode int64
	err := m.txn(func(tx *kvTxn) error {
		opened = false
		dino, dtyp = 0, 0
		tattr = Attr{}
		newSpace, newInode = 0, 0
		buf := tx.get(m.entryKey(parentSrc, nameSrc))
		if buf == nil && m.conf.CaseInsensi {
			if e := m.resolveCase(ctx, parentSrc, nameSrc); e != nil {
				nameSrc = string(e.Name)
				buf = m.packEntry(e.Attr.Typ, e.Inode)
			}
		}
		if buf == nil {
			return syscall.ENOENT
		}
		typ, ino := m.parseEntry(buf)
		if parentSrc == parentDst && nameSrc == nameDst {
			if inode != nil {
				*inode = ino
			}
			return nil
		}
		rs := tx.gets(m.inodeKey(parentSrc), m.inodeKey(parentDst), m.inodeKey(ino))
		if rs[0] == nil || rs[1] == nil || rs[2] == nil {
			return syscall.ENOENT
		}
		var sattr, dattr, iattr Attr
		m.parseAttr(rs[0], &sattr)
		if sattr.Typ != TypeDirectory {
			return syscall.ENOTDIR
		}
		m.parseAttr(rs[1], &dattr)
		if dattr.Typ != TypeDirectory {
			return syscall.ENOTDIR
		}
		m.parseAttr(rs[2], &iattr)
		if (sattr.Flags&FlagAppend) != 0 || (sattr.Flags&FlagImmutable) != 0 || (dattr.Flags&FlagImmutable) != 0 || (iattr.Flags&FlagAppend) != 0 || (iattr.Flags&FlagImmutable) != 0 {
			return syscall.EPERM
		}

		dbuf := tx.get(m.entryKey(parentDst, nameDst))
		if dbuf == nil && m.conf.CaseInsensi {
			if e := m.resolveCase(ctx, parentDst, nameDst); e != nil {
				nameDst = string(e.Name)
				dbuf = m.packEntry(e.Attr.Typ, e.Inode)
			}
		}
		var supdate, dupdate bool
		now := time.Now()
		if dbuf != nil {
			if flags == RenameNoReplace {
				return syscall.EEXIST
			}
			dtyp, dino = m.parseEntry(dbuf)
			a := tx.get(m.inodeKey(dino))
			if a == nil { // corrupt entry
				logger.Warnf("no attribute for inode %d (%d, %s)", dino, parentDst, nameDst)
				trash = 0
			}
			m.parseAttr(a, &tattr)
			if (tattr.Flags&FlagAppend) != 0 || (tattr.Flags&FlagImmutable) != 0 {
				return syscall.EPERM
			}
			tattr.Ctime = now.Unix()
			tattr.Ctimensec = uint32(now.Nanosecond())
			if exchange {
				if parentSrc != parentDst {
					if dtyp == TypeDirectory {
						tattr.Parent = parentSrc
						dattr.Nlink--
						sattr.Nlink++
						supdate, dupdate = true, true
					} else if tattr.Parent > 0 {
						tattr.Parent = parentSrc
					}
				}
			} else {
				if dtyp == TypeDirectory {
					if tx.exist(m.entryKey(dino, "")) {
						return syscall.ENOTEMPTY
					}
					dattr.Nlink--
					dupdate = true
					if trash > 0 {
						tattr.Parent = trash
					}
				} else {
					if trash == 0 {
						tattr.Nlink--
						if dtyp == TypeFile && tattr.Nlink == 0 {
							opened = m.of.IsOpen(dino)
						}
						defer func() { m.of.InvalidateChunk(dino, invalidateAttrOnly) }()
					} else if tattr.Parent > 0 {
						tattr.Parent = trash
					}
				}
			}
			if ctx.Uid() != 0 && dattr.Mode&01000 != 0 && ctx.Uid() != dattr.Uid && ctx.Uid() != tattr.Uid {
				return syscall.EACCES
			}
		} else {
			if exchange {
				return syscall.ENOENT
			}
		}
		if ctx.Uid() != 0 && sattr.Mode&01000 != 0 && ctx.Uid() != sattr.Uid && ctx.Uid() != iattr.Uid {
			return syscall.EACCES
		}

		if parentSrc != parentDst {
			if typ == TypeDirectory {
				iattr.Parent = parentDst
				sattr.Nlink--
				dattr.Nlink++
				supdate, dupdate = true, true
			} else if iattr.Parent > 0 {
				iattr.Parent = parentDst
			}
		}
		if supdate || now.Sub(time.Unix(sattr.Mtime, int64(sattr.Mtimensec))) >= minUpdateTime {
			sattr.Mtime = now.Unix()
			sattr.Mtimensec = uint32(now.Nanosecond())
			sattr.Ctime = now.Unix()
			sattr.Ctimensec = uint32(now.Nanosecond())
			supdate = true
		}
		if dupdate || now.Sub(time.Unix(dattr.Mtime, int64(dattr.Mtimensec))) >= minUpdateTime {
			dattr.Mtime = now.Unix()
			dattr.Mtimensec = uint32(now.Nanosecond())
			dattr.Ctime = now.Unix()
			dattr.Ctimensec = uint32(now.Nanosecond())
			dupdate = true
		}
		iattr.Ctime = now.Unix()
		iattr.Ctimensec = uint32(now.Nanosecond())
		if inode != nil {
			*inode = ino
		}
		if attr != nil {
			*attr = iattr
		}

		if exchange { // dino > 0
			tx.set(m.entryKey(parentSrc, nameSrc), dbuf)
			tx.set(m.inodeKey(dino), m.marshal(&tattr))
			if parentSrc != parentDst && tattr.Parent == 0 {
				tx.incrBy(m.parentKey(dino, parentSrc), 1)
				tx.incrBy(m.parentKey(dino, parentDst), -1)
			}
		} else {
			tx.delete(m.entryKey(parentSrc, nameSrc))
			if dino > 0 {
				if trash > 0 {
					tx.set(m.inodeKey(dino), m.marshal(&tattr))
					tx.set(m.entryKey(trash, m.trashEntry(parentDst, dino, nameDst)), dbuf)
					if tattr.Parent == 0 {
						tx.incrBy(m.parentKey(dino, trash), 1)
						tx.incrBy(m.parentKey(dino, parentDst), -1)
					}
				} else if dtyp != TypeDirectory && tattr.Nlink > 0 {
					tx.set(m.inodeKey(dino), m.marshal(&tattr))
					if tattr.Parent == 0 {
						tx.incrBy(m.parentKey(dino, parentDst), -1)
					}
				} else {
					if dtyp == TypeFile {
						if opened {
							tx.set(m.inodeKey(dino), m.marshal(&tattr))
							tx.set(m.sustainedKey(m.sid, dino), []byte{1})
						} else {
							tx.set(m.delfileKey(dino, tattr.Length), m.packInt64(now.Unix()))
							tx.delete(m.inodeKey(dino))
							newSpace, newInode = -align4K(tattr.Length), -1
						}
					} else {
						if dtyp == TypeSymlink {
							tx.delete(m.symKey(dino))
						}
						tx.delete(m.inodeKey(dino))
						newSpace, newInode = -align4K(0), -1
					}
					tx.deleteKeys(m.xattrKey(dino, ""))
					if tattr.Parent == 0 {
						tx.deleteKeys(m.fmtKey("A", dino, "P"))
					}
				}
			}
		}
		if parentDst != parentSrc {
			if !isTrash(parentSrc) && supdate {
				tx.set(m.inodeKey(parentSrc), m.marshal(&sattr))
			}
			if iattr.Parent == 0 {
				tx.incrBy(m.parentKey(ino, parentDst), 1)
				tx.incrBy(m.parentKey(ino, parentSrc), -1)
			}
		}
		tx.set(m.inodeKey(ino), m.marshal(&iattr))
		tx.set(m.entryKey(parentDst, nameDst), buf)
		if dupdate {
			tx.set(m.inodeKey(parentDst), m.marshal(&dattr))
		}
		return nil
	}, parentSrc)
	if err == nil && !exchange && trash == 0 {
		if dino > 0 && dtyp == TypeFile && tattr.Nlink == 0 {
			m.fileDeleted(opened, false, dino, tattr.Length)
		}
		m.updateStats(newSpace, newInode)
	}
	return errno(err)
}

func (m *kvMeta) doLink(ctx Context, inode, parent Ino, name string, attr *Attr) syscall.Errno {
	return errno(m.txn(func(tx *kvTxn) error {
		rs := tx.gets(m.inodeKey(parent), m.inodeKey(inode))
		if rs[0] == nil || rs[1] == nil {
			return syscall.ENOENT
		}
		var pattr, iattr Attr
		m.parseAttr(rs[0], &pattr)
		if pattr.Typ != TypeDirectory {
			return syscall.ENOTDIR
		}
		if pattr.Flags&FlagImmutable != 0 {
			return syscall.EPERM
		}
		m.parseAttr(rs[1], &iattr)
		if iattr.Typ == TypeDirectory {
			return syscall.EPERM
		}
		if (iattr.Flags&FlagAppend) != 0 || (iattr.Flags&FlagImmutable) != 0 {
			return syscall.EPERM
		}
		buf := tx.get(m.entryKey(parent, name))
		if buf != nil || buf == nil && m.conf.CaseInsensi && m.resolveCase(ctx, parent, name) != nil {
			return syscall.EEXIST
		}

		var updateParent bool
		now := time.Now()
		if now.Sub(time.Unix(pattr.Mtime, int64(pattr.Mtimensec))) >= minUpdateTime {
			pattr.Mtime = now.Unix()
			pattr.Mtimensec = uint32(now.Nanosecond())
			pattr.Ctime = now.Unix()
			pattr.Ctimensec = uint32(now.Nanosecond())
			updateParent = true
		}
		oldParent := iattr.Parent
		iattr.Parent = 0
		iattr.Ctime = now.Unix()
		iattr.Ctimensec = uint32(now.Nanosecond())
		iattr.Nlink++
		tx.set(m.entryKey(parent, name), m.packEntry(iattr.Typ, inode))
		if updateParent {
			tx.set(m.inodeKey(parent), m.marshal(&pattr))
		}
		tx.set(m.inodeKey(inode), m.marshal(&iattr))
		if oldParent > 0 {
			tx.incrBy(m.parentKey(inode, oldParent), 1)
		}
		tx.incrBy(m.parentKey(inode, parent), 1)
		if attr != nil {
			*attr = iattr
		}
		return nil
	}, parent))
}

func (m *kvMeta) doReaddir(ctx Context, inode Ino, plus uint8, entries *[]*Entry, limit int) syscall.Errno {
	// TODO: handle big directory
	vals, err := m.scanValues(m.entryKey(inode, ""), limit, nil)
	if err != nil {
		return errno(err)
	}
	prefix := len(m.entryKey(inode, ""))
	for name, buf := range vals {
		typ, ino := m.parseEntry(buf)
		if len(name) == prefix {
			logger.Errorf("Corrupt entry with empty name: inode %d parent %d", ino, inode)
			continue
		}
		*entries = append(*entries, &Entry{
			Inode: ino,
			Name:  []byte(name)[prefix:],
			Attr:  &Attr{Typ: typ},
		})
	}

	if plus != 0 && len(*entries) != 0 {
		fillAttr := func(es []*Entry) error {
			var keys = make([][]byte, len(es))
			for i, e := range es {
				keys[i] = m.inodeKey(e.Inode)
			}
			var rs [][]byte
			err := m.client.txn(func(tx *kvTxn) error {
				rs = tx.gets(keys...)
				return nil
			}, 0)
			if err != nil {
				return err
			}
			for j, re := range rs {
				if re != nil {
					m.parseAttr(re, es[j].Attr)
				}
			}
			return nil
		}
		batchSize := 4096
		nEntries := len(*entries)
		if nEntries <= batchSize {
			err = fillAttr(*entries)
		} else {
			indexCh := make(chan []*Entry, 10)
			var wg sync.WaitGroup
			for i := 0; i < 2; i++ {
				wg.Add(1)
				go func() {
					defer wg.Done()
					for es := range indexCh {
						if e := fillAttr(es); e != nil {
							err = e
							break
						}
					}
				}()
			}
			for i := 0; i < nEntries; i += batchSize {
				if i+batchSize > nEntries {
					indexCh <- (*entries)[i:]
				} else {
					indexCh <- (*entries)[i : i+batchSize]
				}
			}
			close(indexCh)
			wg.Wait()
		}
		if err != nil {
			return errno(err)
		}
	}
	return 0
}

func (m *kvMeta) doDeleteSustainedInode(sid uint64, inode Ino) error {
	var attr Attr
	var newSpace int64
	err := m.txn(func(tx *kvTxn) error {
		newSpace = 0
		a := tx.get(m.inodeKey(inode))
		if a == nil {
			return nil
		}
		m.parseAttr(a, &attr)
		tx.set(m.delfileKey(inode, attr.Length), m.packInt64(time.Now().Unix()))
		tx.delete(m.inodeKey(inode))
		tx.delete(m.sustainedKey(sid, inode))
		newSpace = -align4K(attr.Length)
		return nil
	})
	if err == nil {
		m.updateStats(newSpace, -1)
		m.tryDeleteFileData(inode, attr.Length, false)
	}
	return err
}

func (m *kvMeta) Read(ctx Context, inode Ino, indx uint32, slices *[]Slice) syscall.Errno {
	f := m.of.find(inode)
	if f != nil {
		f.RLock()
		defer f.RUnlock()
	}
	if ss, ok := m.of.ReadChunk(inode, indx); ok {
		*slices = ss
		return 0
	}
	defer m.timeit(time.Now())
	val, err := m.get(m.chunkKey(inode, indx))
	if err != nil {
		return errno(err)
	}
	ss := readSliceBuf(val)
	if ss == nil {
		return syscall.EIO
	}
	*slices = buildSlice(ss)
	m.of.CacheChunk(inode, indx, *slices)
	if !m.conf.ReadOnly && (len(val)/sliceBytes >= 5 || len(*slices) >= 5) {
		go m.compactChunk(inode, indx, false)
	}
	return 0
}

func (m *kvMeta) Write(ctx Context, inode Ino, indx uint32, off uint32, slice Slice) syscall.Errno {
	defer m.timeit(time.Now())
	f := m.of.find(inode)
	if f != nil {
		f.Lock()
		defer f.Unlock()
	}
	defer func() { m.of.InvalidateChunk(inode, indx) }()
	var newSpace int64
	var needCompact bool
	var attr Attr
	err := m.txn(func(tx *kvTxn) error {
		newSpace = 0
		attr = Attr{}
		a := tx.get(m.inodeKey(inode))
		if a == nil {
			return syscall.ENOENT
		}
		m.parseAttr(a, &attr)
		if attr.Typ != TypeFile {
			return syscall.EPERM
		}
		newleng := uint64(indx)*ChunkSize + uint64(off) + uint64(slice.Len)
		if newleng > attr.Length {
			newSpace = align4K(newleng) - align4K(attr.Length)
			attr.Length = newleng
			if m.checkQuota(newSpace, 0) {
				return syscall.ENOSPC
			}
		}

		now := time.Now()
		attr.Mtime = now.Unix()
		attr.Mtimensec = uint32(now.Nanosecond())
		attr.Ctime = now.Unix()
		attr.Ctimensec = uint32(now.Nanosecond())
		val := tx.append(m.chunkKey(inode, indx), marshalSlice(off, slice.Id, slice.Size, slice.Off, slice.Len))
		tx.set(m.inodeKey(inode), m.marshal(&attr))
		needCompact = (len(val)/sliceBytes)%100 == 99
		return nil
	}, inode)
	if err == nil {
		if needCompact {
			go m.compactChunk(inode, indx, false)
		}
		m.updateParentStat(ctx, inode, attr.Parent, newSpace)
	}
	return errno(err)
}

func (m *kvMeta) CopyFileRange(ctx Context, fin Ino, offIn uint64, fout Ino, offOut uint64, size uint64, flags uint32, copied *uint64) syscall.Errno {
	defer m.timeit(time.Now())
	var newSpace int64
	f := m.of.find(fout)
	if f != nil {
		f.Lock()
		defer f.Unlock()
	}
	defer func() { m.of.InvalidateChunk(fout, invalidateAllChunks) }()
	var sattr, attr Attr
	err := m.txn(func(tx *kvTxn) error {
		newSpace = 0
		rs := tx.gets(m.inodeKey(fin), m.inodeKey(fout))
		if rs[0] == nil || rs[1] == nil {
			return syscall.ENOENT
		}
		sattr = Attr{}
		m.parseAttr(rs[0], &sattr)
		if sattr.Typ != TypeFile {
			return syscall.EINVAL
		}
		if offIn >= sattr.Length {
			*copied = 0
			return nil
		}
		size := size
		if offIn+size > sattr.Length {
			size = sattr.Length - offIn
		}
		attr = Attr{}
		m.parseAttr(rs[1], &attr)
		if attr.Typ != TypeFile {
			return syscall.EINVAL
		}
		if (attr.Flags&FlagImmutable) != 0 || (attr.Flags&FlagAppend) != 0 {
			return syscall.EPERM
		}

		newleng := offOut + size
		if newleng > attr.Length {
			newSpace = align4K(newleng) - align4K(attr.Length)
			attr.Length = newleng
		}
		if m.checkQuota(newSpace, 0) {
			return syscall.ENOSPC
		}
		now := time.Now()
		attr.Mtime = now.Unix()
		attr.Mtimensec = uint32(now.Nanosecond())
		attr.Ctime = now.Unix()
		attr.Ctimensec = uint32(now.Nanosecond())

		vals := make(map[string][]byte)
		tx.scan(m.chunkKey(fin, uint32(offIn/ChunkSize)), m.chunkKey(fin, uint32(offIn+size/ChunkSize)+1),
			false, func(k, v []byte) bool {
				vals[string(k)] = v
				return true
			})
		chunks := make(map[uint32][]*slice)
		for indx := uint32(offIn / ChunkSize); indx <= uint32((offIn+size)/ChunkSize); indx++ {
			if v, ok := vals[string(m.chunkKey(fin, indx))]; ok {
				chunks[indx] = readSliceBuf(v)
				if chunks[indx] == nil {
					return syscall.EIO
				}
			}
		}

		coff := offIn / ChunkSize * ChunkSize
		for coff < offIn+size {
			if coff%ChunkSize != 0 {
				panic("coff")
			}
			// Add a zero chunk for hole
			ss := append([]*slice{{len: ChunkSize}}, chunks[uint32(coff/ChunkSize)]...)
			cs := buildSlice(ss)
			for _, s := range cs {
				pos := coff
				coff += uint64(s.Len)
				if pos < offIn+size && pos+uint64(s.Len) > offIn {
					if pos < offIn {
						dec := offIn - pos
						s.Off += uint32(dec)
						pos += dec
						s.Len -= uint32(dec)
					}
					if pos+uint64(s.Len) > offIn+size {
						dec := pos + uint64(s.Len) - (offIn + size)
						s.Len -= uint32(dec)
					}
					doff := pos - offIn + offOut
					indx := uint32(doff / ChunkSize)
					dpos := uint32(doff % ChunkSize)
					if dpos+s.Len > ChunkSize {
						tx.append(m.chunkKey(fout, indx), marshalSlice(dpos, s.Id, s.Size, s.Off, ChunkSize-dpos))
						if s.Id > 0 {
							tx.incrBy(m.sliceKey(s.Id, s.Size), 1)
						}
						skip := ChunkSize - dpos
						tx.append(m.chunkKey(fout, indx+1), marshalSlice(0, s.Id, s.Size, s.Off+skip, s.Len-skip))
						if s.Id > 0 {
							tx.incrBy(m.sliceKey(s.Id, s.Size), 1)
						}
					} else {
						tx.append(m.chunkKey(fout, indx), marshalSlice(dpos, s.Id, s.Size, s.Off, s.Len))
						if s.Id > 0 {
							tx.incrBy(m.sliceKey(s.Id, s.Size), 1)
						}
					}
				}
			}
		}
		tx.set(m.inodeKey(fout), m.marshal(&attr))
		*copied = size
		return nil
	})
	if err == nil {
		m.updateParentStat(ctx, fout, attr.Parent, newSpace)
	}
	return errno(err)
}

func (m *kvMeta) doGetParents(ctx Context, inode Ino) map[Ino]int {
	vals, err := m.scanValues(m.fmtKey("A", inode, "P"), -1, func(k, v []byte) bool {
		// parents: AiiiiiiiiPiiiiiiii
		return len(k) == 1+8+1+8 && parseCounter(v) > 0
	})
	if err != nil {
		logger.Warnf("Scan parent key of inode %d: %s", inode, err)
		return nil
	}
	ps := make(map[Ino]int)
	for k, v := range vals {
		ps[m.decodeInode([]byte(k[10:]))] = int(parseCounter(v))
	}
	return ps
}

func (m *kvMeta) doSyncDirStat(ctx Context, ino Ino) (*dirStat, error) {
	space, inodes, err := m.calcDirStat(ctx, ino)
	if err != nil {
		return nil, err
	}

	if m.conf.ReadOnly {
		err = syscall.EROFS
		return
	}
	err = m.client.txn(func(tx *kvTxn) error {
		tx.set(m.dirStatKey(ino), m.packDirStat(space, inodes))
		return nil
<<<<<<< HEAD
	})
	return &dirStat{int64(space), int64(inodes)}, err
=======
	}, 0)
	if eno, ok := err.(syscall.Errno); ok && eno == 0 {
		err = nil
	}
	if err != nil && m.shouldRetry(err) {
		// other clients have synced
		err = nil
	}
	return
>>>>>>> f3e55381
}

func (m *kvMeta) doUpdateDirStat(ctx Context, batch map[Ino]dirStat) error {
	syncMap := make(map[Ino]bool, 0)
	for _, group := range m.groupBatch(batch, 20) {
		err := m.txn(func(tx *kvTxn) error {
			keys := make([][]byte, 0, len(group))
			for _, ino := range group {
				keys = append(keys, m.dirStatKey(ino))
			}
			for i, rawStat := range tx.gets(keys...) {
				ino := group[i]
				if rawStat == nil {
					syncMap[ino] = true
					continue
				}
				us, ui := m.parseDirStat(rawStat)
				usedSpace, usedInodes := int64(us), int64(ui)
				stat := batch[ino]
				usedSpace += stat.space
				usedInodes += stat.inodes
				if usedSpace < 0 || usedInodes < 0 {
					logger.Warnf("dir stat of inode %d is invalid: space %d, inodes %d, try to sync", ino, usedSpace, usedInodes)
					syncMap[ino] = true
					continue
				}
				tx.set(keys[i], m.packDirStat(uint64(usedSpace), uint64(usedInodes)))
			}
			return nil
		})
		if err != nil {
			return err
		}
	}

<<<<<<< HEAD
func (m *kvMeta) doUpdateDirStat(ctx Context, ino Ino, space int64, inodes int64) error {
	err := m.txn(func(tx *kvTxn) error {
		key := m.dirStatKey(ino)
		rawStat := tx.get(key)
		if rawStat == nil {
			return errEmptyStat
		}
		us, ui := m.parseDirStat(rawStat)
		usedSpace, usedInodes := int64(us), int64(ui)
		usedSpace += space
		usedInodes += inodes
		if usedSpace < 0 || usedInodes < 0 {
			logger.Warnf("dir stat of inode %d is invalid: space %d, inodes %d, try to sync", ino, usedSpace, usedInodes)
			return errEmptyStat
		}
		tx.set(key, m.packDirStat(uint64(usedSpace), uint64(usedInodes)))
		return nil
	})
	if err == errEmptyStat {
		_, err = m.doSyncDirStat(ctx, ino)
=======
	if len(syncMap) > 0 {
		m.parallelSyncDirStat(ctx, syncMap).Wait()
>>>>>>> f3e55381
	}
	return nil
}

func (m *kvMeta) doGetDirStat(ctx Context, ino Ino, trySync bool) (*dirStat, error) {
	rawStat, err := m.get(m.dirStatKey(ino))
	if err != nil {
		return nil, err
	}
	if rawStat != nil {
		space, inodes := m.parseDirStat(rawStat)
		return &dirStat{space: int64(space), inodes: int64(inodes)}, nil
	}
	if trySync {
		return m.doSyncDirStat(ctx, ino)
	}
	return nil, nil
}

func (m *kvMeta) doFindDeletedFiles(ts int64, limit int) (map[Ino]uint64, error) {
	klen := 1 + 8 + 8
	vals, err := m.scanValues(m.fmtKey("D"), limit, func(k, v []byte) bool {
		// filter out invalid ones
		return len(k) == klen && len(v) == 8 && m.parseInt64(v) < ts
	})
	if err != nil {
		return nil, err
	}
	files := make(map[Ino]uint64, len(vals))
	for k := range vals {
		rb := utils.FromBuffer([]byte(k)[1:])
		files[m.decodeInode(rb.Get(8))] = rb.Get64()
	}
	return files, nil
}

func (m *kvMeta) doCleanupSlices() {
	if m.Name() == "tikv" {
		m.client.gc()
	}
	klen := 1 + 8 + 4
	vals, _ := m.scanValues(m.fmtKey("K"), -1, func(k, v []byte) bool {
		// filter out invalid ones
		return len(k) == klen && len(v) == 8 && parseCounter(v) <= 0
	})
	for k, v := range vals {
		rb := utils.FromBuffer([]byte(k)[1:])
		id := rb.Get64()
		size := rb.Get32()
		refs := parseCounter(v)
		if refs < 0 {
			m.deleteSlice(id, size)
		} else {
			m.cleanupZeroRef(id, size)
		}
	}
}

func (m *kvMeta) deleteChunk(inode Ino, indx uint32) error {
	key := m.chunkKey(inode, indx)
	var todel []*slice
	err := m.txn(func(tx *kvTxn) error {
		todel = todel[:0]
		buf := tx.get(key)
		slices := readSliceBuf(buf)
		if slices == nil {
			logger.Errorf("Corrupt value for inode %d chunk index %d, use `gc` to clean up leaked slices", inode, indx)
		}
		tx.delete(key)
		for _, s := range slices {
			if s.id > 0 && tx.incrBy(m.sliceKey(s.id, s.size), -1) < 0 {
				todel = append(todel, s)
			}
		}
		return nil
	}, inode)
	if err != nil {
		return err
	}
	for _, s := range todel {
		m.deleteSlice(s.id, s.size)
	}
	return nil
}

func (r *kvMeta) cleanupZeroRef(id uint64, size uint32) {
	_ = r.txn(func(tx *kvTxn) error {
		v := tx.incrBy(r.sliceKey(id, size), 0)
		if v != 0 {
			return syscall.EINVAL
		}
		tx.delete(r.sliceKey(id, size))
		return nil
	})
}

func (m *kvMeta) doDeleteFileData(inode Ino, length uint64) {
	keys, err := m.scanKeys(m.fmtKey("A", inode, "C"))
	if err != nil {
		logger.Warnf("delete chunks of inode %d: %s", inode, err)
		return
	}
	for i := range keys {
		idx := binary.BigEndian.Uint32(keys[i][10:])
		err := m.deleteChunk(inode, idx)
		if err != nil {
			logger.Warnf("delete chunk %d:%d: %s", inode, idx, err)
			return
		}
	}
	_ = m.deleteKeys(m.delfileKey(inode, length))
}

func (m *kvMeta) doCleanupDelayedSlices(edge int64) (int, error) {
	start := time.Now()
	var count int
	var ss []Slice
	var rs []int64
	var keys [][]byte
	var batch int = 1e5
	for {
		if err := m.client.txn(func(tx *kvTxn) error {
			keys = keys[:0]
			var c int
			tx.scan(m.delSliceKey(0, 0), m.delSliceKey(edge, 0),
				true, func(k, v []byte) bool {
					if len(k) == 1+8+8 { // delayed slices: Lttttttttcccccccc
						keys = append(keys, k)
						c++
					}
					return c < batch
				})
			return nil
		}, 0); err != nil {
			logger.Warnf("Scan delayed slices: %s", err)
			return count, err
		}

		for _, key := range keys {
			if err := m.txn(func(tx *kvTxn) error {
				ss, rs = ss[:0], rs[:0]
				buf := tx.get(key)
				if len(buf) == 0 {
					return nil
				}
				m.decodeDelayedSlices(buf, &ss)
				if len(ss) == 0 {
					return fmt.Errorf("invalid value for delayed slices %s: %v", key, buf)
				}
				for _, s := range ss {
					rs = append(rs, tx.incrBy(m.sliceKey(s.Id, s.Size), -1))
				}
				tx.delete(key)
				return nil
			}); err != nil {
				logger.Warnf("Cleanup delayed slices %s: %s", key, err)
				continue
			}
			for i, s := range ss {
				if rs[i] < 0 {
					m.deleteSlice(s.Id, s.Size)
					count++
				}
			}
		}
		if len(keys) < batch || time.Since(start) > 50*time.Minute {
			break
		}
	}
	return count, nil
}

func (m *kvMeta) compactChunk(inode Ino, indx uint32, force bool) {
	if !force {
		// avoid too many or duplicated compaction
		m.Lock()
		k := uint64(inode) + (uint64(indx) << 32)
		if len(m.compacting) > 10 || m.compacting[k] {
			m.Unlock()
			return
		}
		m.compacting[k] = true
		m.Unlock()
		defer func() {
			m.Lock()
			delete(m.compacting, k)
			m.Unlock()
		}()
	}

	buf, err := m.get(m.chunkKey(inode, indx))
	if err != nil {
		return
	}

	if len(buf) > sliceBytes*100 {
		buf = buf[:sliceBytes*100]
	}
	ss := readSliceBuf(buf)
	if ss == nil {
		logger.Errorf("Corrupt value for inode %d chunk indx %d", inode, indx)
		return
	}
	skipped := skipSome(ss)
	ss = ss[skipped:]
	pos, size, slices := compactChunk(ss)
	if len(ss) < 2 || size == 0 {
		return
	}

	var id uint64
	st := m.NewSlice(Background, &id)
	if st != 0 {
		return
	}
	logger.Debugf("compact %d:%d: skipped %d slices (%d bytes) %d slices (%d bytes)", inode, indx, skipped, pos, len(ss), size)
	err = m.newMsg(CompactChunk, slices, id)
	if err != nil {
		if !strings.Contains(err.Error(), "not exist") && !strings.Contains(err.Error(), "not found") {
			logger.Warnf("compact %d %d with %d slices: %s", inode, indx, len(ss), err)
		}
		return
	}
	var dsbuf []byte
	trash := m.toTrash(0)
	if trash {
		for _, s := range ss {
			if s.id > 0 {
				dsbuf = append(dsbuf, m.encodeDelayedSlice(s.id, s.size)...)
			}
		}
	}
	err = m.txn(func(tx *kvTxn) error {
		buf2 := tx.get(m.chunkKey(inode, indx))
		if len(buf2) < len(buf) || !bytes.Equal(buf, buf2[:len(buf)]) {
			logger.Infof("chunk %d:%d was changed %d -> %d", inode, indx, len(buf), len(buf2))
			return syscall.EINVAL
		}

		buf2 = append(append(buf2[:skipped*sliceBytes], marshalSlice(pos, id, size, 0, size)...), buf2[len(buf):]...)
		tx.set(m.chunkKey(inode, indx), buf2)
		// create the key to tracking it
		tx.set(m.sliceKey(id, size), make([]byte, 8))
		if trash {
			if len(dsbuf) > 0 {
				tx.set(m.delSliceKey(time.Now().Unix(), id), dsbuf)
			}
		} else {
			for _, s := range ss {
				if s.id > 0 {
					tx.incrBy(m.sliceKey(s.id, s.size), -1)
				}
			}
		}
		return nil
	})
	// there could be false-negative that the compaction is successful, double-check
	if err != nil {
		logger.Warnf("compact %d:%d failed: %s", inode, indx, err)
		refs, e := m.get(m.sliceKey(id, size))
		if e == nil {
			if len(refs) > 0 {
				err = nil
			} else {
				logger.Infof("compacted chunk %d was not used", id)
				err = syscall.EINVAL
			}
		}
	}

	if errno, ok := err.(syscall.Errno); ok && errno == syscall.EINVAL {
		logger.Infof("compaction for %d:%d is wasted, delete slice %d (%d bytes)", inode, indx, id, size)
		m.deleteSlice(id, size)
	} else if err == nil {
		m.of.InvalidateChunk(inode, indx)
		m.cleanupZeroRef(id, size)
		if !trash {
			var refs int64
			for _, s := range ss {
				if s.id > 0 && m.client.txn(func(tx *kvTxn) error {
					refs = tx.incrBy(m.sliceKey(s.id, s.size), 0)
					return nil
				}, 0) == nil && refs < 0 {
					m.deleteSlice(s.id, s.size)
				}
			}
		}
	} else {
		logger.Warnf("compact %d %d: %s", inode, indx, err)
	}

	if force {
		m.compactChunk(inode, indx, force)
	} else {
		go func() {
			// wait for the current compaction to finish
			time.Sleep(time.Millisecond * 10)
			m.compactChunk(inode, indx, force)
		}()
	}
}

func (m *kvMeta) scanAllChunks(ctx Context, ch chan<- cchunk, bar *utils.Bar) error {
	// AiiiiiiiiCnnnn     file chunks
	klen := 1 + 8 + 1 + 4
	return m.client.scan(m.fmtKey("A"), func(k, v []byte) {
		if len(k) == klen && k[1+8] == 'C' && len(v) > sliceBytes {
			bar.IncrTotal(1)
			ch <- cchunk{
				inode:  m.decodeInode(k[1:9]),
				indx:   binary.BigEndian.Uint32(k[10:]),
				slices: len(v) / sliceBytes,
			}
		}
	})
}

func (m *kvMeta) ListSlices(ctx Context, slices map[Ino][]Slice, delete bool, showProgress func()) syscall.Errno {
	if delete {
		m.doCleanupSlices()
	}
	// AiiiiiiiiCnnnn     file chunks
	klen := 1 + 8 + 1 + 4
	result, err := m.scanValues(m.fmtKey("A"), -1, func(k, v []byte) bool {
		return len(k) == klen && k[1+8] == 'C'
	})
	if err != nil {
		logger.Warnf("scan chunks: %s", err)
		return errno(err)
	}
	for key, value := range result {
		inode := m.decodeInode([]byte(key)[1:9])
		ss := readSliceBuf(value)
		if ss == nil {
			logger.Errorf("Corrupt value for inode %d chunk key %s", inode, key)
			continue
		}
		for _, s := range ss {
			if s.id > 0 {
				slices[inode] = append(slices[inode], Slice{Id: s.id, Size: s.size})
				if showProgress != nil {
					showProgress()
				}
			}
		}
	}
	if m.fmt.TrashDays == 0 {
		return 0
	}

	return errno(m.scanTrashSlices(ctx, func(ss []Slice, _ int64) (bool, error) {
		slices[1] = append(slices[1], ss...)
		if showProgress != nil {
			for range ss {
				showProgress()
			}
		}
		return false, nil
	}))
}

func (m *kvMeta) scanTrashSlices(ctx Context, scan trashSliceScan) error {
	if scan == nil {
		return nil
	}

	// delayed slices: Lttttttttcccccccc
	klen := 1 + 8 + 8
	keys, err := m.scanKeys(m.fmtKey("L"))
	if err != nil {
		return err
	}

	var ss []Slice
	var rs []int64
	for _, key := range keys {
		if len(key) != klen {
			continue
		}
		var clean bool
		err = m.txn(func(tx *kvTxn) error {
			ss := ss[:0]
			rs := rs[:0]
			v := tx.get(key)
			if len(v) == 0 {
				return nil
			}
			b := utils.ReadBuffer([]byte(key)[1:])
			ts := b.Get64()
			m.decodeDelayedSlices(v, &ss)
			clean, err = scan(ss, int64(ts))
			if err != nil {
				return err
			}
			if clean {
				for _, s := range ss {
					rs = append(rs, tx.incrBy(m.sliceKey(s.Id, s.Size), -1))
				}
				tx.delete(key)
			}
			return nil
		})
		if err != nil {
			return err
		}
		if clean && len(rs) == len(ss) {
			for i, s := range ss {
				if rs[i] < 0 {
					m.deleteSlice(s.Id, s.Size)
				}
			}
		}

	}
	return nil
}

func (m *kvMeta) scanPendingSlices(ctx Context, scan pendingSliceScan) error {
	if scan == nil {
		return nil
	}

	// slice refs: Kiiiiiiiissss
	klen := 1 + 8 + 4
	pairs, err := m.scanValues(m.fmtKey("K"), -1, func(k, v []byte) bool {
		refs := parseCounter(v)
		return len(k) == klen && refs < 0
	})
	if err != nil {
		return err
	}

	for key := range pairs {
		b := utils.ReadBuffer([]byte(key)[1:])
		id := b.Get64()
		size := b.Get32()
		clean, err := scan(id, size)
		if err != nil {
			return errors.Wrap(err, "scan pending deleted slices")
		}
		if clean {
			// TODO: m.deleteSlice(id, size)
			// avoid lint warning
			_ = clean
		}
	}
	return nil
}

func (m *kvMeta) scanPendingFiles(ctx Context, scan pendingFileScan) error {
	if scan == nil {
		return nil
	}
	// deleted files: Diiiiiiiissssssss
	klen := 1 + 8 + 8
	pairs, err := m.scanValues(m.fmtKey("D"), -1, func(k, v []byte) bool {
		return len(k) == klen
	})
	if err != nil {
		return err
	}

	for key, value := range pairs {
		if len(key) != klen {
			return fmt.Errorf("invalid key %x", key)
		}
		ino := m.decodeInode([]byte(key)[1:9])
		size := binary.BigEndian.Uint64([]byte(key)[9:])
		ts := m.parseInt64(value)
		clean, err := scan(ino, size, ts)
		if err != nil {
			return err
		}
		if clean {
			m.doDeleteFileData(ino, size)
		}
	}
	return nil
}

func (m *kvMeta) doRepair(ctx Context, inode Ino, attr *Attr) syscall.Errno {
	prefix := m.entryKey(inode, "")
	return errno(m.txn(func(tx *kvTxn) error {
		attr.Nlink = 2
		tx.scan(prefix, nextKey(prefix), false, func(k, v []byte) bool {
			typ, _ := m.parseEntry(v)
			if typ == TypeDirectory {
				attr.Nlink++
			}
			return true
		})
		tx.set(m.inodeKey(inode), m.marshal(attr))
		return nil
	}, inode))
}

func (m *kvMeta) GetXattr(ctx Context, inode Ino, name string, vbuff *[]byte) syscall.Errno {
	defer m.timeit(time.Now())
	inode = m.checkRoot(inode)
	buf, err := m.get(m.xattrKey(inode, name))
	if err != nil {
		return errno(err)
	}
	if buf == nil {
		return ENOATTR
	}
	*vbuff = buf
	return 0
}

func (m *kvMeta) ListXattr(ctx Context, inode Ino, names *[]byte) syscall.Errno {
	defer m.timeit(time.Now())
	inode = m.checkRoot(inode)
	keys, err := m.scanKeys(m.xattrKey(inode, ""))
	if err != nil {
		return errno(err)
	}
	*names = nil
	prefix := len(m.xattrKey(inode, ""))
	for _, name := range keys {
		*names = append(*names, name[prefix:]...)
		*names = append(*names, 0)
	}
	return 0
}

func (m *kvMeta) doSetXattr(ctx Context, inode Ino, name string, value []byte, flags uint32) syscall.Errno {
	key := m.xattrKey(inode, name)
	return errno(m.txn(func(tx *kvTxn) error {
		switch flags {
		case XattrCreate:
			v := tx.get(key)
			if v != nil {
				return syscall.EEXIST
			}
		case XattrReplace:
			v := tx.get(key)
			if v == nil {
				return ENOATTR
			}
		}
		tx.set(key, value)
		return nil
	}))
}

func (m *kvMeta) doRemoveXattr(ctx Context, inode Ino, name string) syscall.Errno {
	key := m.xattrKey(inode, name)
	return errno(m.txn(func(tx *kvTxn) error {
		value := tx.get(key)
		if value == nil {
			return ENOATTR
		}
		tx.delete(key)
		return nil
	}))
}

func (m *kvMeta) dumpEntry(inode Ino, e *DumpedEntry) error {
	if m.snap != nil {
		return nil
	}
	return m.client.txn(func(tx *kvTxn) error {
		a := tx.get(m.inodeKey(inode))
		if a == nil {
			logger.Warnf("inode %d not found", inode)
		}

		attr := &Attr{Nlink: 1}
		m.parseAttr(a, attr)
		if a == nil && e.Attr != nil {
			attr.Typ = typeFromString(e.Attr.Type)
		}
		dumpAttr(attr, e.Attr)
		e.Attr.Inode = inode

		var xattrs []*DumpedXattr
		tx.scan(m.xattrKey(inode, ""), nextKey(m.xattrKey(inode, "")), false, func(k, v []byte) bool {
			xattrs = append(xattrs, &DumpedXattr{string(k[10:]), string(v)}) // "A" + inode + "X"
			return true
		})
		if len(xattrs) > 0 {
			sort.Slice(xattrs, func(i, j int) bool { return xattrs[i].Name < xattrs[j].Name })
			e.Xattrs = xattrs
		}

		if attr.Typ == TypeFile {
			e.Chunks = e.Chunks[:0]
			vals := make(map[string][]byte)
			tx.scan(m.chunkKey(inode, 0), m.chunkKey(inode, uint32(attr.Length/ChunkSize)+1),
				false, func(k, v []byte) bool {
					vals[string(k)] = v
					return true
				})
			for indx := uint32(0); uint64(indx)*ChunkSize < attr.Length; indx++ {
				v, ok := vals[string(m.chunkKey(inode, indx))]
				if !ok {
					continue
				}
				ss := readSliceBuf(v)
				if ss == nil {
					logger.Errorf("Corrupt value for inode %d chunk index %d", inode, indx)
				}
				slices := make([]*DumpedSlice, 0, len(ss))
				for _, s := range ss {
					slices = append(slices, &DumpedSlice{Id: s.id, Pos: s.pos, Size: s.size, Off: s.off, Len: s.len})
				}
				e.Chunks = append(e.Chunks, &DumpedChunk{indx, slices})
			}
		} else if attr.Typ == TypeSymlink {
			l := tx.get(m.symKey(inode))
			if l == nil {
				logger.Warnf("no link target for inode %d", inode)
			}
			e.Symlink = string(l)
		}
		return nil
	}, 0)
}

func (m *kvMeta) dumpDir(inode Ino, tree *DumpedEntry, bw *bufio.Writer, depth int, showProgress func(totalIncr, currentIncr int64)) error {
	bwWrite := func(s string) {
		if _, err := bw.WriteString(s); err != nil {
			panic(err)
		}
	}
	var entries map[string]*DumpedEntry
	var err error
	var sortedName []string
	if m.snap != nil {
		e := m.snap[inode]
		entries = e.Entries
		for n := range e.Entries {
			sortedName = append(sortedName, n)
		}
	} else {
		vals, err := m.scanValues(m.entryKey(inode, ""), -1, nil)
		if err != nil {
			return err
		}
		entries = map[string]*DumpedEntry{}
		for k, value := range vals {
			name := k[10:]
			typ, inode := m.parseEntry(value)
			sortedName = append(sortedName, name)
			entries[name] = &DumpedEntry{Name: name, Attr: &DumpedAttr{Inode: inode, Type: typeToString(typ)}}
		}
	}
	sort.Slice(sortedName, func(i, j int) bool { return sortedName[i] < sortedName[j] })
	if showProgress != nil && m.snap == nil {
		showProgress(int64(len(entries)), 0)
	}

	if err = tree.writeJsonWithOutEntry(bw, depth); err != nil {
		return err
	}

	for idx, name := range sortedName {
		entry := entries[name]
		entry.Name = name
		inode := entry.Attr.Inode
		err = m.dumpEntry(inode, entry)
		if err != nil {
			return err
		}
		if entry.Attr.Type == "directory" {
			err = m.dumpDir(inode, entry, bw, depth+2, showProgress)
		} else {
			err = entry.writeJSON(bw, depth+2)
		}
		if err != nil {
			return err
		}
		if idx != len(entries)-1 {
			bwWrite(",")
		}
		if showProgress != nil {
			showProgress(0, 1)
		}
	}
	bwWrite(fmt.Sprintf("\n%s}\n%s}", strings.Repeat(jsonIndent, depth+1), strings.Repeat(jsonIndent, depth)))
	return nil
}

func (m *kvMeta) DumpMeta(w io.Writer, root Ino, keepSecret bool) (err error) {
	defer func() {
		if p := recover(); p != nil {
			debug.PrintStack()
			if e, ok := p.(error); ok {
				err = e
			} else {
				err = errors.Errorf("DumpMeta error: %v", p)
			}
		}
	}()
	vals, err := m.scanValues(m.fmtKey("D"), -1, nil)
	if err != nil {
		return err
	}
	dels := make([]*DumpedDelFile, 0, len(vals))
	for k, v := range vals {
		b := utils.FromBuffer([]byte(k[1:])) // "D"
		if b.Len() != 16 {
			logger.Warnf("invalid delfileKey: %s", k)
			continue
		}
		inode := m.decodeInode(b.Get(8))
		dels = append(dels, &DumpedDelFile{inode, b.Get64(), m.parseInt64(v)})
	}

	progress := utils.NewProgress(false)
	var tree, trash *DumpedEntry
	root = m.checkRoot(root)

	if root == 1 { // make snap
		m.snap = make(map[Ino]*DumpedEntry)
		defer func() {
			m.snap = nil
		}()
		bar := progress.AddCountBar("Scan keys", 0)
		bUsed, _ := m.get(m.counterKey(usedSpace))
		bInodes, _ := m.get(m.counterKey(totalInodes))
		used := parseCounter(bUsed)
		inodeTotal := parseCounter(bInodes)
		var guessKeyTotal int64 = 3 // setting, nextInode, nextChunk
		if inodeTotal > 0 {
			guessKeyTotal += int64(math.Ceil((float64(used/inodeTotal/(64*1024*1024)) + float64(3)) * float64(inodeTotal)))
		}
		bar.SetCurrent(0) // Reset
		bar.SetTotal(guessKeyTotal)
		threshold := 0.1
		var cnt int
		err := m.client.scan(nil, func(key, value []byte) {
			if len(key) > 9 && key[0] == 'A' {
				ino := m.decodeInode(key[1:9])
				e := m.snap[ino]
				if e == nil {
					e = &DumpedEntry{}
					m.snap[ino] = e
				}
				switch key[9] {
				case 'I':
					attr := &Attr{Nlink: 1}
					m.parseAttr(value, attr)
					e.Attr = &DumpedAttr{}
					dumpAttr(attr, e.Attr)
					e.Attr.Inode = ino
				case 'C':
					indx := binary.BigEndian.Uint32(key[10:])
					ss := readSliceBuf(value)
					if ss == nil {
						logger.Errorf("Corrupt value for inode %d chunk index %d", ino, indx)
					}
					slices := make([]*DumpedSlice, 0, len(ss))
					for _, s := range ss {
						slices = append(slices, &DumpedSlice{Id: s.id, Pos: s.pos, Size: s.size, Off: s.off, Len: s.len})
					}
					e.Chunks = append(e.Chunks, &DumpedChunk{indx, slices})
				case 'D':
					name := string(key[10:])
					_, inode := m.parseEntry(value)
					child := m.snap[inode]
					if child == nil {
						child = &DumpedEntry{}
						m.snap[inode] = child
					}
					if e.Entries == nil {
						e.Entries = map[string]*DumpedEntry{}
					}
					e.Entries[name] = child
				case 'X':
					e.Xattrs = append(e.Xattrs, &DumpedXattr{string(key[10:]), string(value)})
				case 'S':
					e.Symlink = string(value)
				}
			}
			cnt++
			if cnt%100 == 0 && bar.Current() > int64(math.Ceil(float64(guessKeyTotal)*(1-threshold))) {
				guessKeyTotal += int64(math.Ceil(float64(guessKeyTotal) * threshold))
				bar.SetTotal(guessKeyTotal)
			}
			bar.Increment()
		})
		if err != nil {
			return err
		}
		bar.Done()
		tree = m.snap[root]
		trash = m.snap[TrashInode]
	} else {
		tree = &DumpedEntry{
			Attr: &DumpedAttr{
				Inode: root,
				Type:  "directory",
			},
		}
		if err = m.dumpEntry(root, tree); err != nil {
			return err
		}
	}

	if tree == nil || tree.Attr == nil {
		return errors.New("The entry of the root inode was not found")
	}
	tree.Name = "FSTree"

	var rs [][]byte
	err = m.txn(func(tx *kvTxn) error {
		rs = tx.gets(m.counterKey(usedSpace),
			m.counterKey(totalInodes),
			m.counterKey("nextInode"),
			m.counterKey("nextChunk"),
			m.counterKey("nextSession"),
			m.counterKey("nextTrash"))
		return nil
	})
	if err != nil {
		return err
	}
	cs := make([]int64, len(rs))
	for i, r := range rs {
		if r != nil {
			cs[i] = parseCounter(r)
		}
	}

	vals, err = m.scanValues(m.fmtKey("SS"), -1, nil)
	if err != nil {
		return err
	}
	ss := make(map[uint64][]Ino)
	for k := range vals {
		b := utils.FromBuffer([]byte(k[2:])) // "SS"
		if b.Len() != 16 {
			return fmt.Errorf("invalid sustainedKey: %s", k)
		}
		sid := b.Get64()
		inode := m.decodeInode(b.Get(8))
		ss[sid] = append(ss[sid], inode)
	}
	sessions := make([]*DumpedSustained, 0, len(ss))
	for k, v := range ss {
		sessions = append(sessions, &DumpedSustained{k, v})
	}

	dm := DumpedMeta{
		Setting: *m.fmt,
		Counters: &DumpedCounters{
			UsedSpace:   cs[0],
			UsedInodes:  cs[1],
			NextInode:   cs[2],
			NextChunk:   cs[3],
			NextSession: cs[4],
			NextTrash:   cs[5],
		},
		Sustained: sessions,
		DelFiles:  dels,
	}
	if !keepSecret && dm.Setting.SecretKey != "" {
		dm.Setting.SecretKey = "removed"
		logger.Warnf("Secret key is removed for the sake of safety")
	}
	if !keepSecret && dm.Setting.SessionToken != "" {
		dm.Setting.SessionToken = "removed"
		logger.Warnf("Session token is removed for the sake of safety")
	}
	bw, err := dm.writeJsonWithOutTree(w)
	if err != nil {
		return err
	}

	bar := progress.AddCountBar("Dumped entries", 1) // with root
	bar.Increment()
	bar.SetTotal(int64(len(m.snap)))
	if trash != nil {
		trash.Name = "Trash"
		bar.IncrTotal(1)
		bar.Increment()
	}
	showProgress := func(totalIncr, currentIncr int64) {
		bar.IncrTotal(totalIncr)
		bar.IncrInt64(currentIncr)
	}
	if err = m.dumpDir(root, tree, bw, 1, showProgress); err != nil {
		return err
	}
	if trash != nil {
		if _, err = bw.WriteString(","); err != nil {
			return err
		}
		if err = m.dumpDir(TrashInode, trash, bw, 1, showProgress); err != nil {
			return err
		}
	}
	if _, err = bw.WriteString("\n}\n"); err != nil {
		return err
	}
	progress.Done()

	return bw.Flush()
}

type pair struct {
	key   []byte
	value []byte
}

func (m *kvMeta) loadEntry(e *DumpedEntry, kv chan *pair) {
	inode := e.Attr.Inode
	attr := loadAttr(e.Attr)
	attr.Parent = e.Parents[0]
	if attr.Typ == TypeFile {
		attr.Length = e.Attr.Length
		for _, c := range e.Chunks {
			if len(c.Slices) == 0 {
				continue
			}
			slices := make([]byte, 0, sliceBytes*len(c.Slices))
			for _, s := range c.Slices {
				slices = append(slices, marshalSlice(s.Pos, s.Id, s.Size, s.Off, s.Len)...)
			}
			kv <- &pair{m.chunkKey(inode, c.Index), slices}
		}
	} else if attr.Typ == TypeDirectory {
		attr.Length = 4 << 10
		for name, c := range e.Entries {
			kv <- &pair{m.entryKey(inode, string(unescape(name))), m.packEntry(typeFromString(c.Attr.Type), c.Attr.Inode)}
		}
	} else if attr.Typ == TypeSymlink {
		symL := unescape(e.Symlink)
		attr.Length = uint64(len(symL))
		kv <- &pair{m.symKey(inode), []byte(symL)}
	}
	for _, x := range e.Xattrs {
		kv <- &pair{m.xattrKey(inode, x.Name), []byte(unescape(x.Value))}
	}
	kv <- &pair{m.inodeKey(inode), m.marshal(attr)}
}

func (m *kvMeta) LoadMeta(r io.Reader) error {
	var exist bool
	err := m.txn(func(tx *kvTxn) error {
		exist = tx.exist(m.fmtKey())
		return nil
	})
	if err != nil {
		return err
	}
	if exist {
		return fmt.Errorf("Database %s://%s is not empty", m.Name(), m.addr)
	}

	kv := make(chan *pair, 10000)
	batch := 10000
	if m.Name() == "etcd" {
		batch = 128
	}
	var wg sync.WaitGroup
	for i := 0; i < 10; i++ {
		wg.Add(1)
		go func() {
			defer wg.Done()
			var buffer []*pair
			for p := range kv {
				buffer = append(buffer, p)
				if len(buffer) >= batch {
					err := m.txn(func(tx *kvTxn) error {
						for _, p := range buffer {
							tx.set(p.key, p.value)
						}
						return nil
					})
					if err != nil {
						logger.Fatalf("write %d pairs: %s", len(buffer), err)
					}
					buffer = buffer[:0]
				}
			}
			if len(buffer) > 0 {
				err := m.txn(func(tx *kvTxn) error {
					for _, p := range buffer {
						tx.set(p.key, p.value)
					}
					return nil
				})
				if err != nil {
					logger.Fatalf("write %d pairs: %s", len(buffer), err)
				}
			}
		}()
	}

	dm, counters, parents, refs, err := loadEntries(r, func(e *DumpedEntry) { m.loadEntry(e, kv) }, nil)
	if err != nil {
		return err
	}
	format, _ := json.MarshalIndent(dm.Setting, "", "")
	kv <- &pair{m.fmtKey("setting"), format}
	kv <- &pair{m.counterKey(usedSpace), packCounter(counters.UsedSpace)}
	kv <- &pair{m.counterKey(totalInodes), packCounter(counters.UsedInodes)}
	kv <- &pair{m.counterKey("nextInode"), packCounter(counters.NextInode)}
	kv <- &pair{m.counterKey("nextChunk"), packCounter(counters.NextChunk)}
	kv <- &pair{m.counterKey("nextSession"), packCounter(counters.NextSession)}
	kv <- &pair{m.counterKey("nextTrash"), packCounter(counters.NextTrash)}
	for _, d := range dm.DelFiles {
		kv <- &pair{m.delfileKey(d.Inode, d.Length), m.packInt64(d.Expire)}
	}
	for k, v := range refs {
		if v > 1 {
			kv <- &pair{m.sliceKey(k.id, k.size), packCounter(v - 1)}
		}
	}
	close(kv)
	wg.Wait()

	// update nlinks and parents for hardlinks
	st := make(map[Ino]int64)
	return m.txn(func(tx *kvTxn) error {
		for i, ps := range parents {
			if len(ps) > 1 {
				a := tx.get(m.inodeKey(i))
				// reset nlink and parent
				binary.BigEndian.PutUint32(a[47:51], uint32(len(ps))) // nlink
				binary.BigEndian.PutUint64(a[63:71], 0)
				tx.set(m.inodeKey(i), a)
				for k := range st {
					delete(st, k)
				}
				for _, p := range ps {
					st[p] = st[p] + 1
				}
				for p, c := range st {
					tx.set(m.parentKey(i, p), packCounter(c))
				}
			}
		}
		return nil
	})
}<|MERGE_RESOLUTION|>--- conflicted
+++ resolved
@@ -1951,22 +1951,17 @@
 }
 
 func (m *kvMeta) doSyncDirStat(ctx Context, ino Ino) (*dirStat, error) {
+	if m.conf.ReadOnly {
+		return nil, syscall.EROFS
+	}
 	space, inodes, err := m.calcDirStat(ctx, ino)
 	if err != nil {
 		return nil, err
-	}
-
-	if m.conf.ReadOnly {
-		err = syscall.EROFS
-		return
 	}
 	err = m.client.txn(func(tx *kvTxn) error {
 		tx.set(m.dirStatKey(ino), m.packDirStat(space, inodes))
 		return nil
-<<<<<<< HEAD
-	})
-	return &dirStat{int64(space), int64(inodes)}, err
-=======
+
 	}, 0)
 	if eno, ok := err.(syscall.Errno); ok && eno == 0 {
 		err = nil
@@ -1975,8 +1970,7 @@
 		// other clients have synced
 		err = nil
 	}
-	return
->>>>>>> f3e55381
+	return &dirStat{int64(space), int64(inodes)}, err
 }
 
 func (m *kvMeta) doUpdateDirStat(ctx Context, batch map[Ino]dirStat) error {
@@ -2012,31 +2006,8 @@
 		}
 	}
 
-<<<<<<< HEAD
-func (m *kvMeta) doUpdateDirStat(ctx Context, ino Ino, space int64, inodes int64) error {
-	err := m.txn(func(tx *kvTxn) error {
-		key := m.dirStatKey(ino)
-		rawStat := tx.get(key)
-		if rawStat == nil {
-			return errEmptyStat
-		}
-		us, ui := m.parseDirStat(rawStat)
-		usedSpace, usedInodes := int64(us), int64(ui)
-		usedSpace += space
-		usedInodes += inodes
-		if usedSpace < 0 || usedInodes < 0 {
-			logger.Warnf("dir stat of inode %d is invalid: space %d, inodes %d, try to sync", ino, usedSpace, usedInodes)
-			return errEmptyStat
-		}
-		tx.set(key, m.packDirStat(uint64(usedSpace), uint64(usedInodes)))
-		return nil
-	})
-	if err == errEmptyStat {
-		_, err = m.doSyncDirStat(ctx, ino)
-=======
 	if len(syncMap) > 0 {
 		m.parallelSyncDirStat(ctx, syncMap).Wait()
->>>>>>> f3e55381
 	}
 	return nil
 }
