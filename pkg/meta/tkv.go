--- conflicted
+++ resolved
@@ -55,13 +55,8 @@
 
 type tkvClient interface {
 	name() string
-<<<<<<< HEAD
-	txn(f func(*kvTxn) error, retry int) error
+	txn(ctx context.Context, f func(*kvTxn) error, retry int) error
 	scan(prefix []byte, handler func(key, value []byte) bool) error
-=======
-	txn(ctx context.Context, f func(*kvTxn) error, retry int) error
-	scan(prefix []byte, handler func(key, value []byte)) error
->>>>>>> 196db13e
 	reset(prefix []byte) error
 	close() error
 	shouldRetry(err error) bool
@@ -2471,25 +2466,22 @@
 				}
 			}
 		}
-<<<<<<< HEAD
 		return true
 	})
-=======
-	}
 
 	if scanPending {
 		// slice refs: Kccccccccnnnn
 		klen = 1 + 8 + 4
-		result, _ = m.scanValues(m.fmtKey("K"), -1, func(k, v []byte) bool {
-			return len(k) == klen && len(v) == 8 && parseCounter(v) < 0
+		_ = m.client.scan(m.fmtKey("K"), func(k, v []byte) bool {
+			if len(k) == klen && len(v) == 8 && parseCounter(v) < 0 {
+				rb := utils.FromBuffer([]byte(k)[1:])
+				slices[0] = append(slices[0], Slice{Id: rb.Get64(), Size: rb.Get32()})
+			}
+			return true
+
 		})
-		for k := range result {
-			rb := utils.FromBuffer([]byte(k)[1:])
-			slices[0] = append(slices[0], Slice{Id: rb.Get64(), Size: rb.Get32()})
-		}
-	}
-
->>>>>>> 196db13e
+	}
+
 	if m.getFormat().TrashDays == 0 {
 		return 0
 	}
@@ -2513,26 +2505,15 @@
 	klen := 1 + 8 + 8
 	var ss []Slice
 	var rs []int64
-<<<<<<< HEAD
 	return m.client.scan(m.fmtKey("L"), func(key, value []byte) bool {
 		if len(key) != klen || len(value) == 0 {
 			return true
 		}
 		var clean bool
 		var err error
-		err = m.txn(func(tx *kvTxn) error {
+		err = m.txn(ctx, func(tx *kvTxn) error {
 			ss := ss[:0]
 			rs := rs[:0]
-=======
-	for _, key := range keys {
-		if len(key) != klen {
-			logger.Warnf("Invalid key %x, expected length %d", key, klen) // Should not happen
-			continue
-		}
-		var clean bool
-		err = m.txn(ctx, func(tx *kvTxn) error {
-			ss, rs = ss[:0], rs[:0]
->>>>>>> 196db13e
 			v := tx.get(key)
 			if len(v) == 0 {
 				return nil
@@ -2601,44 +2582,26 @@
 	}
 	// deleted files: Diiiiiiiissssssss
 	klen := 1 + 8 + 8
-<<<<<<< HEAD
-	return m.client.scan(m.fmtKey("D"), func(key, value []byte) bool {
-		if len(key) != klen {
+
+	var scanErr error
+	if err := m.client.scan(m.fmtKey("D"), func(key, val []byte) bool {
+		if scanErr != nil {
 			return true
-		}
-		ino := m.decodeInode([]byte(key)[1:9])
-		size := binary.BigEndian.Uint64([]byte(key)[9:])
-		ts := m.parseInt64(value)
-		clean, err := scan(ino, size, ts)
-		if err != nil {
-			logger.Warnf("scan pending deleted files %d %d %d: %s", ino, size, ts, err)
-			return true
-=======
-
-	var scanErr error
-	if err := m.client.scan(m.fmtKey("D"), func(key, val []byte) {
-		if scanErr != nil {
-			return
->>>>>>> 196db13e
 		}
 		if len(key) != klen {
 			scanErr = fmt.Errorf("invalid key %x", key)
-			return
-		}
-<<<<<<< HEAD
-		return true
-	})
-=======
+			return true
+		}
 		ino := m.decodeInode(key[1:9])
 		size := binary.BigEndian.Uint64(key[9:])
 		ts := m.parseInt64(val)
 		_, scanErr = scan(ino, size, ts)
+		return true
 	}); err != nil {
 		return err
 	}
 
 	return scanErr
->>>>>>> 196db13e
 }
 
 func (m *kvMeta) doRepair(ctx Context, inode Ino, attr *Attr) syscall.Errno {
