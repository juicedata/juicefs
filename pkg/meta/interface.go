/*
 * JuiceFS, Copyright 2020 Juicedata, Inc.
 *
 * Licensed under the Apache License, Version 2.0 (the "License");
 * you may not use this file except in compliance with the License.
 * You may obtain a copy of the License at
 *
 *     http://www.apache.org/licenses/LICENSE-2.0
 *
 * Unless required by applicable law or agreed to in writing, software
 * distributed under the License is distributed on an "AS IS" BASIS,
 * WITHOUT WARRANTIES OR CONDITIONS OF ANY KIND, either express or implied.
 * See the License for the specific language governing permissions and
 * limitations under the License.
 */

package meta

import (
	"fmt"
	"io"
	"net/url"
	"os"
	"strings"
	"syscall"
	"time"

	"github.com/juicedata/juicefs/pkg/utils"
	"github.com/juicedata/juicefs/pkg/version"
	"github.com/prometheus/client_golang/prometheus"
)

const (
	// MaxVersion is the max of supported versions.
	MaxVersion = 1
	// ChunkSize is size of a chunk
	ChunkSize = 1 << 26 // 64M
	// DeleteSlice is a message to delete a slice from object store.
	DeleteSlice = 1000
	// CompactChunk is a message to compact a chunk in object store.
	CompactChunk = 1001
	// Rmr is a message to remove a directory recursively.
	Rmr = 1002
	// LegacyInfo is a message to get the internal info for file or directory.
	LegacyInfo = 1003
	// FillCache is a message to build cache for target directories/files
	FillCache = 1004
	// InfoV2 is a message to get the internal info for file or directory.
	InfoV2 = 1005
)

const (
	TypeFile      = 1 // type for regular file
	TypeDirectory = 2 // type for directory
	TypeSymlink   = 3 // type for symlink
	TypeFIFO      = 4 // type for FIFO node
	TypeBlockDev  = 5 // type for block device
	TypeCharDev   = 6 // type for character device
	TypeSocket    = 7 // type for socket
)

const (
	RenameNoReplace = 1 << iota
	RenameExchange
	RenameWhiteout
)

const (
	// SetAttrMode is a mask to update a attribute of node
	SetAttrMode = 1 << iota
	SetAttrUID
	SetAttrGID
	SetAttrSize
	SetAttrAtime
	SetAttrMtime
	SetAttrCtime
	SetAttrAtimeNow
	SetAttrMtimeNow
	SetAttrFlag = 1 << 15
)

const (
	FlagImmutable = 1 << iota
	FlagAppend
)

const MaxName = 255
const RootInode Ino = 1
const TrashInode Ino = 0x7FFFFFFF10000000 // larger than vfs.minInternalNode
const TrashName = ".trash"

func isTrash(ino Ino) bool {
	return ino >= TrashInode
}

type internalNode struct {
	inode Ino
	name  string
}

// Type of control messages
const CPROGRESS = 0xFE // 16 bytes: progress increment

// MsgCallback is a callback for messages from meta service.
type MsgCallback func(...interface{}) error

// Attr represents attributes of a node.
type Attr struct {
	Flags     uint8  // flags
	Typ       uint8  // type of a node
	Mode      uint16 // permission mode
	Uid       uint32 // owner id
	Gid       uint32 // group id of owner
	Rdev      uint32 // device number
	Atime     int64  // last access time
	Mtime     int64  // last modified time
	Ctime     int64  // last change time for meta
	Atimensec uint32 // nanosecond part of atime
	Mtimensec uint32 // nanosecond part of mtime
	Ctimensec uint32 // nanosecond part of ctime
	Nlink     uint32 // number of links (sub-directories or hardlinks)
	Length    uint64 // length of regular file

	Parent    Ino  // inode of parent; 0 means tracked by parentKey (for hardlinks)
	Full      bool // the attributes are completed or not
	KeepCache bool // whether to keep the cached page or not
}

func typeToStatType(_type uint8) uint32 {
	switch _type & 0x7F {
	case TypeDirectory:
		return syscall.S_IFDIR
	case TypeSymlink:
		return syscall.S_IFLNK
	case TypeFile:
		return syscall.S_IFREG
	case TypeFIFO:
		return syscall.S_IFIFO
	case TypeSocket:
		return syscall.S_IFSOCK
	case TypeBlockDev:
		return syscall.S_IFBLK
	case TypeCharDev:
		return syscall.S_IFCHR
	default:
		panic(_type)
	}
}

func typeToString(_type uint8) string {
	switch _type {
	case TypeFile:
		return "regular"
	case TypeDirectory:
		return "directory"
	case TypeSymlink:
		return "symlink"
	case TypeFIFO:
		return "fifo"
	case TypeBlockDev:
		return "blockdev"
	case TypeCharDev:
		return "chardev"
	case TypeSocket:
		return "socket"
	default:
		return "unknown"
	}
}

func typeFromString(s string) uint8 {
	switch s {
	case "regular":
		return TypeFile
	case "directory":
		return TypeDirectory
	case "symlink":
		return TypeSymlink
	case "fifo":
		return TypeFIFO
	case "blockdev":
		return TypeBlockDev
	case "chardev":
		return TypeCharDev
	case "socket":
		return TypeSocket
	default:
		panic(s)
	}
}

// SMode is the file mode including type and unix permission.
func (a Attr) SMode() uint32 {
	return typeToStatType(a.Typ) | uint32(a.Mode)
}

// Entry is an entry inside a directory.
type Entry struct {
	Inode Ino
	Name  []byte
	Attr  *Attr
}

// Slice is a slice of a chunk.
// Multiple slices could be combined together as a chunk.
type Slice struct {
	Id   uint64
	Size uint32
	Off  uint32
	Len  uint32
}

// Summary represents the total number of files/directories and
// total length of all files inside a directory.
type Summary struct {
	Length uint64
	Size   uint64
	Files  uint64
	Dirs   uint64
}

type SessionInfo struct {
	Version    string
	HostName   string
	MountPoint string
	ProcessID  int
}

type Flock struct {
	Inode Ino
	Owner uint64
	Ltype string
}

type Plock struct {
	Inode   Ino
	Owner   uint64
	Records []plockRecord
}

// Session contains detailed information of a client session
type Session struct {
	Sid    uint64
	Expire time.Time
	SessionInfo
	Sustained []Ino   `json:",omitempty"`
	Flocks    []Flock `json:",omitempty"`
	Plocks    []Plock `json:",omitempty"`
}

// Meta is a interface for a meta service for file system.
type Meta interface {
	// Name of database
	Name() string
	// Init is used to initialize a meta service.
	Init(format *Format, force bool) error
	// Shutdown close current database connections.
	Shutdown() error
	// Reset cleans up all metadata, VERY DANGEROUS!
	Reset() error
	// Load loads the existing setting of a formatted volume from meta service.
	Load(checkVersion bool) (*Format, error)
	// NewSession creates a new client session.
	NewSession() error
	// CloseSession does cleanup and close the session.
	CloseSession() error
	// GetSession retrieves information of session with sid
	GetSession(sid uint64, detail bool) (*Session, error)
	// ListSessions returns all client sessions.
	ListSessions() ([]*Session, error)
<<<<<<< HEAD
	// ScanDeletedObject scan deleted objects by customized scanner.
	ScanDeletedObject(Context, deletedSliceScan, deletedFileScan) error
=======
	// ListLocks returns all locks of a inode.
	ListLocks(ctx context.Context, inode Ino) ([]PLockItem, []FLockItem, error)
	// Statistic scan metadata by visitors.
	Statistic(ctx context.Context, slicesDelayedScan func(Slice) error, fileDelayedScan func(ino Ino, size uint64) error) error
>>>>>>> 09ee61d2
	// CleanStaleSessions cleans up sessions not active for more than 5 minutes
	CleanStaleSessions()
	// CleanupTrashBefore deletes all files in trash before the given time.
	CleanupTrashBefore(ctx Context, edge time.Time, increProgress func())

	// StatFS returns summary statistics of a volume.
	StatFS(ctx Context, totalspace, availspace, iused, iavail *uint64) syscall.Errno
	// Access checks the access permission on given inode.
	Access(ctx Context, inode Ino, modemask uint8, attr *Attr) syscall.Errno
	// Lookup returns the inode and attributes for the given entry in a directory.
	Lookup(ctx Context, parent Ino, name string, inode *Ino, attr *Attr) syscall.Errno
	// Resolve fetches the inode and attributes for an entry identified by the given path.
	// ENOTSUP will be returned if there's no natural implementation for this operation or
	// if there are any symlink following involved.
	Resolve(ctx Context, parent Ino, path string, inode *Ino, attr *Attr) syscall.Errno
	// GetAttr returns the attributes for given node.
	GetAttr(ctx Context, inode Ino, attr *Attr) syscall.Errno
	// SetAttr updates the attributes for given node.
	SetAttr(ctx Context, inode Ino, set uint16, sggidclearmode uint8, attr *Attr) syscall.Errno
	// Truncate changes the length for given file.
	Truncate(ctx Context, inode Ino, flags uint8, attrlength uint64, attr *Attr) syscall.Errno
	// Fallocate preallocate given space for given file.
	Fallocate(ctx Context, inode Ino, mode uint8, off uint64, size uint64) syscall.Errno
	// ReadLink returns the target of a symlink.
	ReadLink(ctx Context, inode Ino, path *[]byte) syscall.Errno
	// Symlink creates a symlink in a directory with given name.
	Symlink(ctx Context, parent Ino, name string, path string, inode *Ino, attr *Attr) syscall.Errno
	// Mknod creates a node in a directory with given name, type and permissions.
	Mknod(ctx Context, parent Ino, name string, _type uint8, mode uint16, cumask uint16, rdev uint32, path string, inode *Ino, attr *Attr) syscall.Errno
	// Mkdir creates a sub-directory with given name and mode.
	Mkdir(ctx Context, parent Ino, name string, mode uint16, cumask uint16, copysgid uint8, inode *Ino, attr *Attr) syscall.Errno
	// Unlink removes a file entry from a directory.
	// The file will be deleted if it's not linked by any entries and not open by any sessions.
	Unlink(ctx Context, parent Ino, name string) syscall.Errno
	// Rmdir removes an empty sub-directory.
	Rmdir(ctx Context, parent Ino, name string) syscall.Errno
	// Rename move an entry from a source directory to another with given name.
	// The targeted entry will be overwrited if it's a file or empty directory.
	// For Hadoop, the target should not be overwritten.
	Rename(ctx Context, parentSrc Ino, nameSrc string, parentDst Ino, nameDst string, flags uint32, inode *Ino, attr *Attr) syscall.Errno
	// Link creates an entry for node.
	Link(ctx Context, inodeSrc, parent Ino, name string, attr *Attr) syscall.Errno
	// Readdir returns all entries for given directory, which include attributes if plus is true.
	Readdir(ctx Context, inode Ino, wantattr uint8, entries *[]*Entry) syscall.Errno
	// Create creates a file in a directory with given name.
	Create(ctx Context, parent Ino, name string, mode uint16, cumask uint16, flags uint32, inode *Ino, attr *Attr) syscall.Errno
	// Open checks permission on a node and track it as open.
	Open(ctx Context, inode Ino, flags uint32, attr *Attr) syscall.Errno
	// Close a file.
	Close(ctx Context, inode Ino) syscall.Errno
	// Read returns the list of slices on the given chunk.
	Read(ctx Context, inode Ino, indx uint32, slices *[]Slice) syscall.Errno
	// NewSlice returns an id for new slice.
	NewSlice(ctx Context, id *uint64) syscall.Errno
	// Write put a slice of data on top of the given chunk.
	Write(ctx Context, inode Ino, indx uint32, off uint32, slice Slice) syscall.Errno
	// InvalidateChunkCache invalidate chunk cache
	InvalidateChunkCache(ctx Context, inode Ino, indx uint32) syscall.Errno
	// CopyFileRange copies part of a file to another one.
	CopyFileRange(ctx Context, fin Ino, offIn uint64, fout Ino, offOut uint64, size uint64, flags uint32, copied *uint64) syscall.Errno
	// GetParents returns a map of node parents (> 1 parents if hardlinked)
	GetParents(ctx Context, inode Ino) map[Ino]int

	// GetXattr returns the value of extended attribute for given name.
	GetXattr(ctx Context, inode Ino, name string, vbuff *[]byte) syscall.Errno
	// ListXattr returns all extended attributes of a node.
	ListXattr(ctx Context, inode Ino, dbuff *[]byte) syscall.Errno
	// SetXattr update the extended attribute of a node.
	SetXattr(ctx Context, inode Ino, name string, value []byte, flags uint32) syscall.Errno
	// RemoveXattr removes the extended attribute of a node.
	RemoveXattr(ctx Context, inode Ino, name string) syscall.Errno
	// Flock tries to put a lock on given file.
	Flock(ctx Context, inode Ino, owner uint64, ltype uint32, block bool) syscall.Errno
	// Getlk returns the current lock owner for a range on a file.
	Getlk(ctx Context, inode Ino, owner uint64, ltype *uint32, start, end *uint64, pid *uint32) syscall.Errno
	// Setlk sets a file range lock on given file.
	Setlk(ctx Context, inode Ino, owner uint64, block bool, ltype uint32, start, end uint64, pid uint32) syscall.Errno

	// Compact all the chunks by merge small slices together
	CompactAll(ctx Context, threads int, bar *utils.Bar) syscall.Errno
	// ListSlices returns all slices used by all files.
	ListSlices(ctx Context, slices map[Ino][]Slice, delete bool, showProgress func()) syscall.Errno
	// Remove all files and directories recursively.
	Remove(ctx Context, parent Ino, name string, count *uint64) syscall.Errno
	// GetPaths returns all paths of an inode
	GetPaths(ctx Context, inode Ino) []string
	// Check integrity of an absolute path and repair it if asked
	Check(ctx Context, fpath string, repair bool, recursive bool) syscall.Errno
	// Change root to a directory specified by subdir
	Chroot(ctx Context, subdir string) syscall.Errno

	// OnMsg add a callback for the given message type.
	OnMsg(mtype uint32, cb MsgCallback)
	// OnReload register a callback for any change founded after reloaded.
	OnReload(func(new *Format))

	// Dump the tree under root, which may be modified by checkRoot
	DumpMeta(w io.Writer, root Ino, keepSecret bool) error
	LoadMeta(r io.Reader) error

	// getBase return the base engine.
	getBase() *baseMeta
	InitMetrics(registerer prometheus.Registerer)
}

type Creator func(driver, addr string, conf *Config) (Meta, error)

var metaDrivers = make(map[string]Creator)

func Register(name string, register Creator) {
	metaDrivers[name] = register
}

func setPasswordFromEnv(uri string) (string, error) {
	atIndex := strings.Index(uri, "@")
	if atIndex == -1 {
		return "", fmt.Errorf("invalid uri: %s", uri)
	}
	dIndex := strings.Index(uri, "://") + 3
	s := strings.Split(uri[dIndex:atIndex], ":")

	if len(s) > 2 {
		return "", fmt.Errorf("invalid uri: %s", uri)
	}

	if len(s) == 2 && s[1] != "" {
		return uri, nil
	}
	pwd := url.UserPassword("", os.Getenv("META_PASSWORD")) // escape only password
	return uri[:dIndex] + s[0] + pwd.String() + uri[atIndex:], nil
}

// NewClient creates a Meta client for given uri.
func NewClient(uri string, conf *Config) Meta {
	var err error
	if !strings.Contains(uri, "://") {
		uri = "redis://" + uri
	}
	p := strings.Index(uri, "://")
	if p < 0 {
		logger.Fatalf("invalid uri: %s", uri)
	}
	driver := uri[:p]
	if os.Getenv("META_PASSWORD") != "" && (driver == "mysql" || driver == "postgres") {
		if uri, err = setPasswordFromEnv(uri); err != nil {
			logger.Fatalf(err.Error())
		}
	}
	logger.Infof("Meta address: %s", utils.RemovePassword(uri))
	f, ok := metaDrivers[driver]
	if !ok {
		logger.Fatalf("Invalid meta driver: %s", driver)
	}
	m, err := f(driver, uri[p+3:], conf)
	if err != nil {
		logger.Fatalf("Meta %s is not available: %s", utils.RemovePassword(uri), err)
	}
	return m
}

func newSessionInfo() *SessionInfo {
	host, err := os.Hostname()
	if err != nil {
		logger.Warnf("Failed to get hostname: %s", err)
		host = ""
	}
	return &SessionInfo{Version: version.Version(), HostName: host, ProcessID: os.Getpid()}
}<|MERGE_RESOLUTION|>--- conflicted
+++ resolved
@@ -17,6 +17,7 @@
 package meta
 
 import (
+	"context"
 	"fmt"
 	"io"
 	"net/url"
@@ -268,15 +269,10 @@
 	GetSession(sid uint64, detail bool) (*Session, error)
 	// ListSessions returns all client sessions.
 	ListSessions() ([]*Session, error)
-<<<<<<< HEAD
 	// ScanDeletedObject scan deleted objects by customized scanner.
 	ScanDeletedObject(Context, deletedSliceScan, deletedFileScan) error
-=======
 	// ListLocks returns all locks of a inode.
 	ListLocks(ctx context.Context, inode Ino) ([]PLockItem, []FLockItem, error)
-	// Statistic scan metadata by visitors.
-	Statistic(ctx context.Context, slicesDelayedScan func(Slice) error, fileDelayedScan func(ino Ino, size uint64) error) error
->>>>>>> 09ee61d2
 	// CleanStaleSessions cleans up sessions not active for more than 5 minutes
 	CleanStaleSessions()
 	// CleanupTrashBefore deletes all files in trash before the given time.
