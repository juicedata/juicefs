/*
 * JuiceFS, Copyright 2020 Juicedata, Inc.
 *
 * Licensed under the Apache License, Version 2.0 (the "License");
 * you may not use this file except in compliance with the License.
 * You may obtain a copy of the License at
 *
 *     http://www.apache.org/licenses/LICENSE-2.0
 *
 * Unless required by applicable law or agreed to in writing, software
 * distributed under the License is distributed on an "AS IS" BASIS,
 * WITHOUT WARRANTIES OR CONDITIONS OF ANY KIND, either express or implied.
 * See the License for the specific language governing permissions and
 * limitations under the License.
 */

package meta

import (
	"context"
	"fmt"
	"io"
	"net/url"
	"os"
	"strings"
	"sync/atomic"
	"syscall"
	"time"

	"github.com/juicedata/juicefs/pkg/utils"
	"github.com/prometheus/client_golang/prometheus"
)

const (
	// MaxVersion is the max of supported versions.
	MaxVersion = 1
	// ChunkSize is size of a chunk
	ChunkSize = 1 << 26 // 64M
	// DeleteSlice is a message to delete a slice from object store.
	DeleteSlice = 1000
	// CompactChunk is a message to compact a chunk in object store.
	CompactChunk = 1001
	// Rmr is a message to remove a directory recursively.
	Rmr = 1002
	// LegacyInfo is a message to get the internal info for file or directory.
	LegacyInfo = 1003
	// FillCache is a message to build cache for target directories/files
	FillCache = 1004
	// InfoV2 is a message to get the internal info for file or directory.
	InfoV2 = 1005
)

const (
	TypeFile      = 1 // type for regular file
	TypeDirectory = 2 // type for directory
	TypeSymlink   = 3 // type for symlink
	TypeFIFO      = 4 // type for FIFO node
	TypeBlockDev  = 5 // type for block device
	TypeCharDev   = 6 // type for character device
	TypeSocket    = 7 // type for socket
)

const (
	RenameNoReplace = 1 << iota
	RenameExchange
	RenameWhiteout
)

const (
	// SetAttrMode is a mask to update a attribute of node
	SetAttrMode = 1 << iota
	SetAttrUID
	SetAttrGID
	SetAttrSize
	SetAttrAtime
	SetAttrMtime
	SetAttrCtime
	SetAttrAtimeNow
	SetAttrMtimeNow
	SetAttrFlag = 1 << 15
)

const (
	FlagImmutable = 1 << iota
	FlagAppend
)

const (
	QuotaSet uint8 = iota
	QuotaGet
	QuotaDel
	QuotaList
	QuotaCheck
)

const MaxName = 255
const RootInode Ino = 1
const TrashInode Ino = 0x7FFFFFFF10000000 // larger than vfs.minInternalNode
const TrashName = ".trash"

func isTrash(ino Ino) bool {
	return ino >= TrashInode
}

type internalNode struct {
	inode Ino
	name  string
}

// Type of control messages
const CPROGRESS = 0xFE // 16 bytes: progress increment

// MsgCallback is a callback for messages from meta service.
type MsgCallback func(...interface{}) error

// Attr represents attributes of a node.
type Attr struct {
	Flags     uint8  // flags
	Typ       uint8  // type of a node
	Mode      uint16 // permission mode
	Uid       uint32 // owner id
	Gid       uint32 // group id of owner
	Rdev      uint32 // device number
	Atime     int64  // last access time
	Mtime     int64  // last modified time
	Ctime     int64  // last change time for meta
	Atimensec uint32 // nanosecond part of atime
	Mtimensec uint32 // nanosecond part of mtime
	Ctimensec uint32 // nanosecond part of ctime
	Nlink     uint32 // number of links (sub-directories or hardlinks)
	Length    uint64 // length of regular file

	Parent    Ino  // inode of parent; 0 means tracked by parentKey (for hardlinks)
	Full      bool // the attributes are completed or not
	KeepCache bool // whether to keep the cached page or not
}

func typeToStatType(_type uint8) uint32 {
	switch _type & 0x7F {
	case TypeDirectory:
		return syscall.S_IFDIR
	case TypeSymlink:
		return syscall.S_IFLNK
	case TypeFile:
		return syscall.S_IFREG
	case TypeFIFO:
		return syscall.S_IFIFO
	case TypeSocket:
		return syscall.S_IFSOCK
	case TypeBlockDev:
		return syscall.S_IFBLK
	case TypeCharDev:
		return syscall.S_IFCHR
	default:
		panic(_type)
	}
}

func typeToString(_type uint8) string {
	switch _type {
	case TypeFile:
		return "regular"
	case TypeDirectory:
		return "directory"
	case TypeSymlink:
		return "symlink"
	case TypeFIFO:
		return "fifo"
	case TypeBlockDev:
		return "blockdev"
	case TypeCharDev:
		return "chardev"
	case TypeSocket:
		return "socket"
	default:
		return "unknown"
	}
}

func typeFromString(s string) uint8 {
	switch s {
	case "regular":
		return TypeFile
	case "directory":
		return TypeDirectory
	case "symlink":
		return TypeSymlink
	case "fifo":
		return TypeFIFO
	case "blockdev":
		return TypeBlockDev
	case "chardev":
		return TypeCharDev
	case "socket":
		return TypeSocket
	default:
		panic(s)
	}
}

// SMode is the file mode including type and unix permission.
func (a Attr) SMode() uint32 {
	return typeToStatType(a.Typ) | uint32(a.Mode)
}

// Entry is an entry inside a directory.
type Entry struct {
	Inode Ino
	Name  []byte
	Attr  *Attr
}

// Slice is a slice of a chunk.
// Multiple slices could be combined together as a chunk.
type Slice struct {
	Id   uint64
	Size uint32
	Off  uint32
	Len  uint32
}

// Summary represents the total number of files/directories and
// total length of all files inside a directory.
type Summary struct {
	Length uint64
	Size   uint64
	Files  uint64
	Dirs   uint64
}

type SessionInfo struct {
	Version    string
	HostName   string
	MountPoint string
	ProcessID  int
}

type Flock struct {
	Inode Ino
	Owner uint64
	Ltype string
}

type Plock struct {
	Inode   Ino
	Owner   uint64
	Records []plockRecord
}

// Session contains detailed information of a client session
type Session struct {
	Sid    uint64
	Expire time.Time
	SessionInfo
	Sustained []Ino   `json:",omitempty"`
	Flocks    []Flock `json:",omitempty"`
	Plocks    []Plock `json:",omitempty"`
}

type Quota struct {
	MaxSpace, MaxInodes   int64
	UsedSpace, UsedInodes int64
	newSpace, newInodes   int64
	Parent                *Quota
}

// Returns true if it will exceed the quota limit
func (q *Quota) check(space, inodes int64) bool {
	for i := q; i != nil; i = i.Parent {
		if space > 0 && i.MaxSpace > 0 && i.UsedSpace+atomic.LoadInt64(&i.newSpace)+space > i.MaxSpace ||
			inodes > 0 && i.MaxInodes > 0 && i.UsedInodes+atomic.LoadInt64(&i.newInodes)+inodes > i.MaxInodes {
			return true
		}
	}
	return false
}

func (q *Quota) update(space, inodes int64, selfOnly bool) {
	for i := q; i != nil; i = i.Parent {
		atomic.AddInt64(&i.newSpace, space)
		atomic.AddInt64(&i.newInodes, inodes)
		if selfOnly {
			break
		}
	}
}

// Meta is a interface for a meta service for file system.
type Meta interface {
	// Name of database
	Name() string
	// Init is used to initialize a meta service.
	Init(format *Format, force bool) error
	// Shutdown close current database connections.
	Shutdown() error
	// Reset cleans up all metadata, VERY DANGEROUS!
	Reset() error
	// Load loads the existing setting of a formatted volume from meta service.
	Load(checkVersion bool) (*Format, error)
	// NewSession creates a new client session.
	NewSession() error
	// CloseSession does cleanup and close the session.
	CloseSession() error
	// GetSession retrieves information of session with sid
	GetSession(sid uint64, detail bool) (*Session, error)
	// ListSessions returns all client sessions.
	ListSessions() ([]*Session, error)
	// ScanDeletedObject scan deleted objects by customized scanner.
	ScanDeletedObject(Context, trashSliceScan, pendingSliceScan, trashFileScan, pendingFileScan) error
	// ListLocks returns all locks of a inode.
	ListLocks(ctx context.Context, inode Ino) ([]PLockItem, []FLockItem, error)
	// CleanStaleSessions cleans up sessions not active for more than 5 minutes
	CleanStaleSessions()
	// CleanupTrashBefore deletes all files in trash before the given time.
	CleanupTrashBefore(ctx Context, edge time.Time, increProgress func())

	// StatFS returns summary statistics of a volume.
	StatFS(ctx Context, totalspace, availspace, iused, iavail *uint64) syscall.Errno
	// Access checks the access permission on given inode.
	Access(ctx Context, inode Ino, modemask uint8, attr *Attr) syscall.Errno
	// Lookup returns the inode and attributes for the given entry in a directory.
	Lookup(ctx Context, parent Ino, name string, inode *Ino, attr *Attr) syscall.Errno
	// Resolve fetches the inode and attributes for an entry identified by the given path.
	// ENOTSUP will be returned if there's no natural implementation for this operation or
	// if there are any symlink following involved.
	Resolve(ctx Context, parent Ino, path string, inode *Ino, attr *Attr) syscall.Errno
	// GetAttr returns the attributes for given node.
	GetAttr(ctx Context, inode Ino, attr *Attr) syscall.Errno
	// SetAttr updates the attributes for given node.
	SetAttr(ctx Context, inode Ino, set uint16, sggidclearmode uint8, attr *Attr) syscall.Errno
	// Truncate changes the length for given file.
	Truncate(ctx Context, inode Ino, flags uint8, attrlength uint64, attr *Attr) syscall.Errno
	// Fallocate preallocate given space for given file.
	Fallocate(ctx Context, inode Ino, mode uint8, off uint64, size uint64) syscall.Errno
	// ReadLink returns the target of a symlink.
	ReadLink(ctx Context, inode Ino, path *[]byte) syscall.Errno
	// Symlink creates a symlink in a directory with given name.
	Symlink(ctx Context, parent Ino, name string, path string, inode *Ino, attr *Attr) syscall.Errno
	// Mknod creates a node in a directory with given name, type and permissions.
	Mknod(ctx Context, parent Ino, name string, _type uint8, mode uint16, cumask uint16, rdev uint32, path string, inode *Ino, attr *Attr) syscall.Errno
	// Mkdir creates a sub-directory with given name and mode.
	Mkdir(ctx Context, parent Ino, name string, mode uint16, cumask uint16, copysgid uint8, inode *Ino, attr *Attr) syscall.Errno
	// Unlink removes a file entry from a directory.
	// The file will be deleted if it's not linked by any entries and not open by any sessions.
	Unlink(ctx Context, parent Ino, name string) syscall.Errno
	// Rmdir removes an empty sub-directory.
	Rmdir(ctx Context, parent Ino, name string) syscall.Errno
	// Rename move an entry from a source directory to another with given name.
	// The targeted entry will be overwrited if it's a file or empty directory.
	// For Hadoop, the target should not be overwritten.
	Rename(ctx Context, parentSrc Ino, nameSrc string, parentDst Ino, nameDst string, flags uint32, inode *Ino, attr *Attr) syscall.Errno
	// Link creates an entry for node.
	Link(ctx Context, inodeSrc, parent Ino, name string, attr *Attr) syscall.Errno
	// Readdir returns all entries for given directory, which include attributes if plus is true.
	Readdir(ctx Context, inode Ino, wantattr uint8, entries *[]*Entry) syscall.Errno
	// Create creates a file in a directory with given name.
	Create(ctx Context, parent Ino, name string, mode uint16, cumask uint16, flags uint32, inode *Ino, attr *Attr) syscall.Errno
	// Open checks permission on a node and track it as open.
	Open(ctx Context, inode Ino, flags uint32, attr *Attr) syscall.Errno
	// Close a file.
	Close(ctx Context, inode Ino) syscall.Errno
	// Read returns the list of slices on the given chunk.
	Read(ctx Context, inode Ino, indx uint32, slices *[]Slice) syscall.Errno
	// NewSlice returns an id for new slice.
	NewSlice(ctx Context, id *uint64) syscall.Errno
	// Write put a slice of data on top of the given chunk.
	Write(ctx Context, inode Ino, indx uint32, off uint32, slice Slice) syscall.Errno
	// InvalidateChunkCache invalidate chunk cache
	InvalidateChunkCache(ctx Context, inode Ino, indx uint32) syscall.Errno
	// CopyFileRange copies part of a file to another one.
	CopyFileRange(ctx Context, fin Ino, offIn uint64, fout Ino, offOut uint64, size uint64, flags uint32, copied *uint64) syscall.Errno
	// GetParents returns a map of node parents (> 1 parents if hardlinked)
	GetParents(ctx Context, inode Ino) map[Ino]int
	// GetDirStat returns the space and inodes usage of a directory.
<<<<<<< HEAD
	GetDirStat(ctx Context, inode Ino) (space, inodes uint64, err error)
	// GetDirRecStat returns the space and inodes usage (recursive) of a directory.
	GetDirRecStat(ctx Context, inode Ino) (space, inodes int64, err error)
=======
	GetDirStat(ctx Context, inode Ino) (st *dirStat, err error)
>>>>>>> f8cb07d4

	// GetXattr returns the value of extended attribute for given name.
	GetXattr(ctx Context, inode Ino, name string, vbuff *[]byte) syscall.Errno
	// ListXattr returns all extended attributes of a node.
	ListXattr(ctx Context, inode Ino, dbuff *[]byte) syscall.Errno
	// SetXattr update the extended attribute of a node.
	SetXattr(ctx Context, inode Ino, name string, value []byte, flags uint32) syscall.Errno
	// RemoveXattr removes the extended attribute of a node.
	RemoveXattr(ctx Context, inode Ino, name string) syscall.Errno
	// Flock tries to put a lock on given file.
	Flock(ctx Context, inode Ino, owner uint64, ltype uint32, block bool) syscall.Errno
	// Getlk returns the current lock owner for a range on a file.
	Getlk(ctx Context, inode Ino, owner uint64, ltype *uint32, start, end *uint64, pid *uint32) syscall.Errno
	// Setlk sets a file range lock on given file.
	Setlk(ctx Context, inode Ino, owner uint64, block bool, ltype uint32, start, end uint64, pid uint32) syscall.Errno

	// Compact all the chunks by merge small slices together
	CompactAll(ctx Context, threads int, bar *utils.Bar) syscall.Errno
	// ListSlices returns all slices used by all files.
	ListSlices(ctx Context, slices map[Ino][]Slice, delete bool, showProgress func()) syscall.Errno
	// Remove all files and directories recursively.
	Remove(ctx Context, parent Ino, name string, count *uint64) syscall.Errno
	// GetPaths returns all paths of an inode
	GetPaths(ctx Context, inode Ino) []string
	// Check integrity of an absolute path and repair it if asked
	Check(ctx Context, fpath string, repair bool, recursive bool, statAll bool) syscall.Errno
	// Change root to a directory specified by subdir
	Chroot(ctx Context, subdir string) syscall.Errno
	// Get a copy of the current format
	GetFormat() Format

	// OnMsg add a callback for the given message type.
	OnMsg(mtype uint32, cb MsgCallback)
	// OnReload register a callback for any change founded after reloaded.
	OnReload(func(new *Format))

	HandleQuota(ctx Context, cmd uint8, dpath string, quota *Quota) error

	// Dump the tree under root, which may be modified by checkRoot
	DumpMeta(w io.Writer, root Ino, keepSecret bool) error
	LoadMeta(r io.Reader) error

	// getBase return the base engine.
	getBase() *baseMeta
	InitMetrics(registerer prometheus.Registerer)
}

type Creator func(driver, addr string, conf *Config) (Meta, error)

var metaDrivers = make(map[string]Creator)

func Register(name string, register Creator) {
	metaDrivers[name] = register
}

func setPasswordFromEnv(uri string) (string, error) {
	atIndex := strings.Index(uri, "@")
	if atIndex == -1 {
		return "", fmt.Errorf("invalid uri: %s", uri)
	}
	dIndex := strings.Index(uri, "://") + 3
	s := strings.Split(uri[dIndex:atIndex], ":")

	if len(s) > 2 {
		return "", fmt.Errorf("invalid uri: %s", uri)
	}

	if len(s) == 2 && s[1] != "" {
		return uri, nil
	}
	pwd := url.UserPassword("", os.Getenv("META_PASSWORD")) // escape only password
	return uri[:dIndex] + s[0] + pwd.String() + uri[atIndex:], nil
}

// NewClient creates a Meta client for given uri.
func NewClient(uri string, conf *Config) Meta {
	var err error
	if !strings.Contains(uri, "://") {
		uri = "redis://" + uri
	}
	p := strings.Index(uri, "://")
	if p < 0 {
		logger.Fatalf("invalid uri: %s", uri)
	}
	driver := uri[:p]
	if os.Getenv("META_PASSWORD") != "" && (driver == "mysql" || driver == "postgres") {
		if uri, err = setPasswordFromEnv(uri); err != nil {
			logger.Fatalf(err.Error())
		}
	}
	logger.Infof("Meta address: %s", utils.RemovePassword(uri))
	f, ok := metaDrivers[driver]
	if !ok {
		logger.Fatalf("Invalid meta driver: %s", driver)
	}
	if conf == nil {
		conf = DefaultConf()
	} else {
		conf.SelfCheck()
	}
	m, err := f(driver, uri[p+3:], conf)
	if err != nil {
		logger.Fatalf("Meta %s is not available: %s", utils.RemovePassword(uri), err)
	}
	return m
}<|MERGE_RESOLUTION|>--- conflicted
+++ resolved
@@ -372,13 +372,9 @@
 	// GetParents returns a map of node parents (> 1 parents if hardlinked)
 	GetParents(ctx Context, inode Ino) map[Ino]int
 	// GetDirStat returns the space and inodes usage of a directory.
-<<<<<<< HEAD
-	GetDirStat(ctx Context, inode Ino) (space, inodes uint64, err error)
+	GetDirStat(ctx Context, inode Ino) (st *dirStat, err error)
 	// GetDirRecStat returns the space and inodes usage (recursive) of a directory.
 	GetDirRecStat(ctx Context, inode Ino) (space, inodes int64, err error)
-=======
-	GetDirStat(ctx Context, inode Ino) (st *dirStat, err error)
->>>>>>> f8cb07d4
 
 	// GetXattr returns the value of extended attribute for given name.
 	GetXattr(ctx Context, inode Ino, name string, vbuff *[]byte) syscall.Errno
