--- conflicted
+++ resolved
@@ -74,60 +74,6 @@
 	default:
 		return fmt.Errorf("unknown segment type %d", typ)
 	}
-<<<<<<< HEAD
-=======
-	return nil
-}
-
-var sqlLoadedPoolOnce sync.Once
-var sqlLoadedPools = make(map[int][]*sync.Pool)
-
-func (m *dbMeta) buildLoadedPools(typ int) []*sync.Pool {
-	sqlLoadedPoolOnce.Do(func() {
-		sqlLoadedPools = map[int][]*sync.Pool{
-			SegTypeNode:    {{New: func() interface{} { return &node{} }}},
-			SegTypeChunk:   {{New: func() interface{} { return &chunk{} }}},
-			SegTypeEdge:    {{New: func() interface{} { return &edge{} }}},
-			SegTypeSymlink: {{New: func() interface{} { return &symlink{} }}},
-		}
-	})
-	return sqlLoadedPools[typ]
-}
-
-func (m *dbMeta) buildLoadedSeg(typ int, opt *LoadOption) iLoadedSeg {
-	ls := loadedSeg{typ: typ, meta: m}
-	switch typ {
-	case SegTypeFormat:
-		return &sqlFormatLS{ls}
-	case SegTypeCounter:
-		return &sqlCounterLS{ls}
-	case SegTypeSustained:
-		return &sqlSustainedLS{ls}
-	case SegTypeDelFile:
-		return &sqlDelFileLS{ls}
-	case SegTypeSliceRef:
-		return &sqlSliceRefLS{ls}
-	case SegTypeAcl:
-		return &sqlAclLS{ls}
-	case SegTypeXattr:
-		return &sqlXattrLS{ls}
-	case SegTypeQuota:
-		return &sqlQuotaLS{ls}
-	case SegTypeStat:
-		return &sqlStatLS{ls}
-	case SegTypeNode:
-		return &sqlNodeLS{ls, m.buildLoadedPools(typ)}
-	case SegTypeChunk:
-		return &sqlChunkLS{ls, m.buildLoadedPools(typ)}
-	case SegTypeEdge:
-		return &sqlEdgeLS{ls, m.buildLoadedPools(typ)}
-	case SegTypeParent:
-		return &sqlParentLS{ls}
-	case SegTypeSymlink:
-		return &sqlSymlinkLS{ls, m.buildLoadedPools(typ)}
-	}
-	return nil
->>>>>>> 36a75028
 }
 
 func (m *dbMeta) execETxn(ctx Context, txn *eTxn, f func(Context, *eTxn) error) error {
