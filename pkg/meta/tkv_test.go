--- conflicted
+++ resolved
@@ -117,7 +117,16 @@
 	if len(keys) != 2 || string(keys[0]) != "k" || string(keys[1]) != "v" {
 		t.Fatalf("keys: %+v", keys)
 	}
-<<<<<<< HEAD
+	keys = keys[:0]
+	txn(func(kt *kvTxn) {
+		kt.scan([]byte("k"), []byte("l"), true, func(k, v []byte) bool {
+			keys = append(keys, k)
+			return true
+		})
+	})
+	if len(keys) != 2 || string(keys[0]) != "k" || string(keys[1]) != "k2" {
+		t.Fatalf("keys: %+v", keys)
+	}
 	keys = keys[:0]
 	txn(func(kt *kvTxn) {
 		kt.scan([]byte("a"), []byte("z"), true, func(k, v []byte) bool {
@@ -125,15 +134,6 @@
 			return true
 		})
 	})
-=======
-	txn(func(kt kvTxn) {
-		keys = kt.scanKeysRange([]byte("k"), []byte("l"), -1, nil)
-	})
-	if len(keys) != 2 || string(keys[0]) != "k" || string(keys[1]) != "k2" {
-		t.Fatalf("keys: %+v", keys)
-	}
-	txn(func(kt kvTxn) { keys = kt.scanKeys(nil) })
->>>>>>> 4ea2c848
 	if len(keys) != 3 || string(keys[0]) != "k" || string(keys[1]) != "k2" || string(keys[2]) != "v" {
 		t.Fatalf("keys: %+v", keys)
 	}
