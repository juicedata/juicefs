--- conflicted
+++ resolved
@@ -83,15 +83,10 @@
 	doRepair(ctx Context, inode Ino, attr *Attr) syscall.Errno
 
 	doGetParents(ctx Context, inode Ino) map[Ino]int
-<<<<<<< HEAD
-	doUpdateDirStat(ctx Context, ino Ino, space int64, inodes int64) error
+	doUpdateDirStat(ctx Context, batch map[Ino]dirStat) error
 	// @trySync: try sync dir stat if broken or not existed
 	doGetDirStat(ctx Context, ino Ino, trySync bool) (*dirStat, error)
-=======
-	doUpdateDirStat(ctx Context, batch map[Ino]dirStat) error
-	doGetDirStat(ctx Context, ino Ino) (space, inodes uint64, err error)
-	doSyncDirStat(ctx Context, ino Ino) (space, inodes uint64, err error)
->>>>>>> f3e55381
+	doSyncDirStat(ctx Context, ino Ino) (*dirStat, error)
 
 	scanTrashSlices(Context, trashSliceScan) error
 	scanPendingSlices(Context, pendingSliceScan) error
@@ -255,7 +250,7 @@
 		wg.Add(1)
 		go func(ino Ino) {
 			defer wg.Done()
-			_, _, err := m.en.doSyncDirStat(ctx, ino)
+			_, err := m.en.doSyncDirStat(ctx, ino)
 			if err != nil {
 				logger.Warnf("sync dir stat for %d: %s", ino, err)
 			}
