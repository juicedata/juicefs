/*
 * JuiceFS, Copyright (C) 2020 Juicedata, Inc.
 *
 * This program is free software: you can use, redistribute, and/or modify
 * it under the terms of the GNU Affero General Public License, version 3
 * or later ("AGPL"), as published by the Free Software Foundation.
 *
 * This program is distributed in the hope that it will be useful, but WITHOUT
 * ANY WARRANTY; without even the implied warranty of MERCHANTABILITY or
 * FITNESS FOR A PARTICULAR PURPOSE.
 *
 * You should have received a copy of the GNU Affero General Public License
 * along with this program. If not, see <http://www.gnu.org/licenses/>.
 */

package meta

import (
	"fmt"
	"sort"
	"strings"
	"sync"
	"sync/atomic"
	"syscall"
	"time"

	"github.com/juicedata/juicefs/pkg/utils"
)

const (
	inodeBatch   = 100
	chunkIDBatch = 1000
)

type engine interface {
	incrCounter(name string, value int64) (int64, error)

	doCleanStaleSession(sid uint64)
	doDeleteSustainedInode(sid uint64, inode Ino) error
	doDeleteFileData(inode Ino, length uint64)
	doDeleteSlice(chunkid uint64, size uint32) error

	doGetAttr(ctx Context, inode Ino, attr *Attr) syscall.Errno
	doLookup(ctx Context, parent Ino, name string, inode *Ino, attr *Attr) syscall.Errno
	doMknod(ctx Context, parent Ino, name string, _type uint8, mode, cumask uint16, rdev uint32, path string, inode *Ino, attr *Attr) syscall.Errno
	doLink(ctx Context, inode, parent Ino, name string, attr *Attr) syscall.Errno
	doUnlink(ctx Context, parent Ino, name string) syscall.Errno
	doRmdir(ctx Context, parent Ino, name string) syscall.Errno
	doReadlink(ctx Context, inode Ino) ([]byte, error)
	doReaddir(ctx Context, inode Ino, plus uint8, entries *[]*Entry) syscall.Errno
	doRename(ctx Context, parentSrc Ino, nameSrc string, parentDst Ino, nameDst string, flags uint32, inode *Ino, attr *Attr) syscall.Errno
	GetXattr(ctx Context, inode Ino, name string, vbuff *[]byte) syscall.Errno
	SetXattr(ctx Context, inode Ino, name string, value []byte, flags uint32) syscall.Errno
}

type baseMeta struct {
	sync.Mutex
	conf *Config
	fmt  Format

	root         Ino
	subTrash     internalNode
	sid          uint64
	of           *openfiles
	removedFiles map[Ino]bool
	compacting   map[uint64]bool
	deleting     chan int
	symlinks     *sync.Map
	msgCallbacks *msgCallbacks
	newSpace     int64
	newInodes    int64
	usedSpace    int64
	usedInodes   int64
	umounting    bool

	freeMu     sync.Mutex
	freeInodes freeID
	freeChunks freeID

	en engine
}

func newBaseMeta(conf *Config) baseMeta {
	if conf.Retries == 0 {
		conf.Retries = 30
	}
	return baseMeta{
		conf:         conf,
		root:         1,
		of:           newOpenFiles(conf.OpenCache),
		removedFiles: make(map[Ino]bool),
		compacting:   make(map[uint64]bool),
		deleting:     make(chan int, conf.MaxDeletes),
		symlinks:     &sync.Map{},
		msgCallbacks: &msgCallbacks{
			callbacks: make(map[uint32]MsgCallback),
		},
	}
}

func (m *baseMeta) checkRoot(inode Ino) Ino {
	if inode == 1 {
		return m.root
	}
	return inode
}

func (r *baseMeta) OnMsg(mtype uint32, cb MsgCallback) {
	r.msgCallbacks.Lock()
	defer r.msgCallbacks.Unlock()
	r.msgCallbacks.callbacks[mtype] = cb
}

func (r *baseMeta) newMsg(mid uint32, args ...interface{}) error {
	r.msgCallbacks.Lock()
	cb, ok := r.msgCallbacks.callbacks[mid]
	r.msgCallbacks.Unlock()
	if ok {
		return cb(args...)
	}
	return fmt.Errorf("message %d is not supported", mid)
}

func (m *baseMeta) CloseSession() error {
	if m.conf.ReadOnly {
		return nil
	}
	m.Lock()
	m.umounting = true
	m.Unlock()
	m.en.doCleanStaleSession(m.sid)
	return nil
}

func (m *baseMeta) refreshUsage() {
	for {
		if v, err := m.en.incrCounter(usedSpace, 0); err == nil {
			atomic.StoreInt64(&m.usedSpace, v)
		}
		if v, err := m.en.incrCounter(totalInodes, 0); err == nil {
			atomic.StoreInt64(&m.usedInodes, v)
		}
		time.Sleep(time.Second * 10)
	}
}

func (m *baseMeta) checkQuota(size, inodes int64) bool {
	if size > 0 && m.fmt.Capacity > 0 && atomic.LoadInt64(&m.usedSpace)+atomic.LoadInt64(&m.newSpace)+size > int64(m.fmt.Capacity) {
		return true
	}
	return inodes > 0 && m.fmt.Inodes > 0 && atomic.LoadInt64(&m.usedInodes)+atomic.LoadInt64(&m.newInodes)+inodes > int64(m.fmt.Inodes)
}

func (m *baseMeta) updateStats(space int64, inodes int64) {
	atomic.AddInt64(&m.newSpace, space)
	atomic.AddInt64(&m.newInodes, inodes)
}

func (m *baseMeta) flushStats() {
	for {
		newSpace := atomic.SwapInt64(&m.newSpace, 0)
		if newSpace != 0 {
			if _, err := m.en.incrCounter(usedSpace, newSpace); err != nil {
				logger.Warnf("update space stats: %s", err)
				m.updateStats(newSpace, 0)
			}
		}
		newInodes := atomic.SwapInt64(&m.newInodes, 0)
		if newInodes != 0 {
			if _, err := m.en.incrCounter(totalInodes, newInodes); err != nil {
				logger.Warnf("update inodes stats: %s", err)
				m.updateStats(0, newInodes)
			}
		}
		time.Sleep(time.Second)
	}
}

func (m *baseMeta) StatFS(ctx Context, totalspace, availspace, iused, iavail *uint64) syscall.Errno {
	defer timeit(time.Now())
	var used, inodes int64
	var err error
	err = utils.WithTimeout(func() error {
		used, err = m.en.incrCounter(usedSpace, 0)
		return err
	}, time.Millisecond*150)
	if err != nil {
		used = atomic.LoadInt64(&m.usedSpace)
	}
	err = utils.WithTimeout(func() error {
		inodes, err = m.en.incrCounter(totalInodes, 0)
		return err
	}, time.Millisecond*150)
	if err != nil {
		inodes = atomic.LoadInt64(&m.usedInodes)
	}
	used += atomic.LoadInt64(&m.newSpace)
	inodes += atomic.LoadInt64(&m.newInodes)
	if used < 0 {
		used = 0
	}
	if m.fmt.Capacity > 0 {
		*totalspace = m.fmt.Capacity
		if *totalspace < uint64(used) {
			*totalspace = uint64(used)
		}
	} else {
		*totalspace = 1 << 50
		for *totalspace*8 < uint64(used)*10 {
			*totalspace *= 2
		}
	}
	*availspace = *totalspace - uint64(used)
	if inodes < 0 {
		inodes = 0
	}
	*iused = uint64(inodes)
	if m.fmt.Inodes > 0 {
		if *iused > m.fmt.Inodes {
			*iavail = 0
		} else {
			*iavail = m.fmt.Inodes - *iused
		}
	} else {
		*iavail = 10 << 20
		for *iused*10 > (*iused+*iavail)*8 {
			*iavail *= 2
		}
	}
	return 0
}

func (m *baseMeta) resolveCase(ctx Context, parent Ino, name string) *Entry {
	var entries []*Entry
	_ = m.en.doReaddir(ctx, parent, 0, &entries)
	for _, e := range entries {
		n := string(e.Name)
		if strings.EqualFold(name, n) {
			return e
		}
	}
	return nil
}

func (m *baseMeta) Lookup(ctx Context, parent Ino, name string, inode *Ino, attr *Attr) syscall.Errno {
	if inode == nil || attr == nil {
		return syscall.EINVAL // bad request
	}
	defer timeit(time.Now())
	parent = m.checkRoot(parent)
	if name == ".." {
		if parent == m.root {
			name = "."
		} else {
			if st := m.GetAttr(ctx, parent, attr); st != 0 {
				return st
			}
			if attr.Typ != TypeDirectory {
				return syscall.ENOTDIR
			}
			*inode = attr.Parent
			return m.GetAttr(ctx, *inode, attr)
		}
	}
	if name == "." {
		if st := m.GetAttr(ctx, parent, attr); st != 0 {
			return st
		}
		if attr.Typ != TypeDirectory {
			return syscall.ENOTDIR
		}
		*inode = parent
		return 0
	}
<<<<<<< HEAD
	if parent == m.root && name == TrashName {
		if st := m.GetAttr(ctx, TrashInode, attr); st != 0 {
			return st
		}
		*inode = TrashInode
		return 0
	}
	attr.Full = false
	err := m.en.doLookup(ctx, parent, name, inode, attr)
	if err == syscall.ENOENT {
		if m.conf.CaseInsensi {
			if e := m.resolveCase(ctx, parent, name); e != nil {
				*inode = e.Inode
				return m.GetAttr(ctx, *inode, attr)
=======
	st := m.en.doLookup(ctx, parent, name, inode, attr)
	if st == syscall.ENOENT && m.conf.CaseInsensi {
		if e := m.resolveCase(ctx, parent, name); e != nil {
			*inode = e.Inode
			if st = m.GetAttr(ctx, *inode, attr); st == syscall.ENOENT {
				logger.Warnf("no attribute for inode %d (%d, %s)", e.Inode, parent, e.Name)
				*attr = *e.Attr
				st = 0
>>>>>>> d51194dd
			}
		}
	}
	return st
}

func (m *baseMeta) parseAttr(buf []byte, attr *Attr) {
	if attr == nil {
		return
	}
	rb := utils.FromBuffer(buf)
	attr.Flags = rb.Get8()
	attr.Mode = rb.Get16()
	attr.Typ = uint8(attr.Mode >> 12)
	attr.Mode &= 0xfff
	attr.Uid = rb.Get32()
	attr.Gid = rb.Get32()
	attr.Atime = int64(rb.Get64())
	attr.Atimensec = rb.Get32()
	attr.Mtime = int64(rb.Get64())
	attr.Mtimensec = rb.Get32()
	attr.Ctime = int64(rb.Get64())
	attr.Ctimensec = rb.Get32()
	attr.Nlink = rb.Get32()
	attr.Length = rb.Get64()
	attr.Rdev = rb.Get32()
	if rb.Left() >= 8 {
		attr.Parent = Ino(rb.Get64())
	}
	attr.Full = true
	logger.Tracef("attr: %+v -> %+v", buf, attr)
}

func (m *baseMeta) marshal(attr *Attr) []byte {
	w := utils.NewBuffer(36 + 24 + 4 + 8)
	w.Put8(attr.Flags)
	w.Put16((uint16(attr.Typ) << 12) | (attr.Mode & 0xfff))
	w.Put32(attr.Uid)
	w.Put32(attr.Gid)
	w.Put64(uint64(attr.Atime))
	w.Put32(attr.Atimensec)
	w.Put64(uint64(attr.Mtime))
	w.Put32(attr.Mtimensec)
	w.Put64(uint64(attr.Ctime))
	w.Put32(attr.Ctimensec)
	w.Put32(attr.Nlink)
	w.Put64(attr.Length)
	w.Put32(attr.Rdev)
	w.Put64(uint64(attr.Parent))
	logger.Tracef("attr: %+v -> %+v", attr, w.Bytes())
	return w.Bytes()
}

func (r *baseMeta) Resolve(ctx Context, parent Ino, path string, inode *Ino, attr *Attr) syscall.Errno {
	return syscall.ENOTSUP
}

func (m *baseMeta) Access(ctx Context, inode Ino, mmask uint8, attr *Attr) syscall.Errno {
	if ctx.Uid() == 0 {
		return 0
	}
	if attr == nil || !attr.Full {
		if attr == nil {
			attr = &Attr{}
		}
		err := m.GetAttr(ctx, inode, attr)
		if err != 0 {
			return err
		}
	}
	mode := accessMode(attr, ctx.Uid(), ctx.Gid())
	if mode&mmask != mmask {
		logger.Debugf("Access inode %d %o, mode %o, request mode %o", inode, attr.Mode, mode, mmask)
		return syscall.EACCES
	}
	return 0
}

func (m *baseMeta) GetAttr(ctx Context, inode Ino, attr *Attr) syscall.Errno {
	inode = m.checkRoot(inode)
	if m.conf.OpenCache > 0 && m.of.Check(inode, attr) {
		return 0
	}
	defer timeit(time.Now())
	var err syscall.Errno
	if inode == 1 {
		e := utils.WithTimeout(func() error {
			err = m.en.doGetAttr(ctx, inode, attr)
			return nil
		}, time.Millisecond*300)
		if e != nil || err != 0 {
			err = 0
			attr.Typ = TypeDirectory
			attr.Mode = 0777
			attr.Nlink = 2
			attr.Length = 4 << 10
		}
	} else {
		err = m.en.doGetAttr(ctx, inode, attr)
	}
	if err == 0 {
		m.of.Update(inode, attr)
	}
	return err
}

func (m *baseMeta) nextInode() (Ino, error) {
	m.freeMu.Lock()
	defer m.freeMu.Unlock()
	if m.freeInodes.next >= m.freeInodes.maxid {
		v, err := m.en.incrCounter("nextInode", inodeBatch)
		if err != nil {
			return 0, err
		}
		m.freeInodes.next = uint64(v) - inodeBatch
		m.freeInodes.maxid = uint64(v)
	}
	n := m.freeInodes.next
	m.freeInodes.next++
	for n <= 1 {
		n = m.freeInodes.next
		m.freeInodes.next++
	}
	return Ino(n), nil
}

func (m *baseMeta) Mknod(ctx Context, parent Ino, name string, _type uint8, mode, cumask uint16, rdev uint32, inode *Ino, attr *Attr) syscall.Errno {
	if isTrash(parent) {
		return syscall.EPERM
	}
	if parent == 1 && name == TrashName {
		return syscall.EEXIST
	}
	defer timeit(time.Now())
	return m.en.doMknod(ctx, parent, name, _type, mode, cumask, rdev, "", inode, attr)
}

func (m *baseMeta) Create(ctx Context, parent Ino, name string, mode uint16, cumask uint16, flags uint32, inode *Ino, attr *Attr) syscall.Errno {
	if isTrash(parent) {
		return syscall.EPERM
	}
	if parent == 1 && name == TrashName {
		return syscall.EEXIST
	}
	defer timeit(time.Now())
	if attr == nil {
		attr = &Attr{}
	}
	err := m.en.doMknod(ctx, parent, name, TypeFile, mode, cumask, 0, "", inode, attr)
	if err == syscall.EEXIST && (flags&syscall.O_EXCL) == 0 && attr.Typ == TypeFile {
		err = 0
	}
	if err == 0 && inode != nil {
		m.of.Open(*inode, attr)
	}
	return err
}

func (m *baseMeta) Mkdir(ctx Context, parent Ino, name string, mode uint16, cumask uint16, copysgid uint8, inode *Ino, attr *Attr) syscall.Errno {
	if isTrash(parent) {
		return syscall.EPERM
	}
	if parent == 1 && name == TrashName {
		return syscall.EEXIST
	}
	defer timeit(time.Now())
	return m.en.doMknod(ctx, parent, name, TypeDirectory, mode, cumask, 0, "", inode, attr)
}

func (m *baseMeta) Symlink(ctx Context, parent Ino, name string, path string, inode *Ino, attr *Attr) syscall.Errno {
	if isTrash(parent) {
		return syscall.EPERM
	}
	if parent == 1 && name == TrashName {
		return syscall.EEXIST
	}
	defer timeit(time.Now())
	return m.en.doMknod(ctx, parent, name, TypeSymlink, 0644, 022, 0, path, inode, attr)
}

func (m *baseMeta) Link(ctx Context, inode, parent Ino, name string, attr *Attr) syscall.Errno {
	if isTrash(parent) {
		return syscall.EPERM
	}
	if parent == 1 && name == TrashName {
		return syscall.EPERM
	}
	defer timeit(time.Now())
	parent = m.checkRoot(parent)
	defer func() { m.of.InvalidateChunk(inode, 0xFFFFFFFE) }()
	return m.en.doLink(ctx, inode, parent, name, attr)
}

func (m *baseMeta) ReadLink(ctx Context, inode Ino, path *[]byte) syscall.Errno {
	if target, ok := m.symlinks.Load(inode); ok {
		*path = target.([]byte)
		return 0
	}
	defer timeit(time.Now())
	target, err := m.en.doReadlink(ctx, inode)
	if err != nil {
		return errno(err)
	}
	if len(target) == 0 {
		return syscall.ENOENT
	}
	*path = target
	m.symlinks.Store(inode, target)
	return 0
}

func (m *baseMeta) Unlink(ctx Context, parent Ino, name string) syscall.Errno {
	if parent == 1 && name == TrashName {
		return syscall.EPERM
	}
	defer timeit(time.Now())
	parent = m.checkRoot(parent)
	return m.en.doUnlink(ctx, parent, name)
}

func (m *baseMeta) Rmdir(ctx Context, parent Ino, name string) syscall.Errno {
	if name == "." {
		return syscall.EINVAL
	}
	if name == ".." {
		return syscall.ENOTEMPTY
	}
	if parent == 1 && name == TrashName {
		return syscall.EPERM
	}
	defer timeit(time.Now())
	parent = m.checkRoot(parent)
	return m.en.doRmdir(ctx, parent, name)
}

func (m *baseMeta) Rename(ctx Context, parentSrc Ino, nameSrc string, parentDst Ino, nameDst string, flags uint32, inode *Ino, attr *Attr) syscall.Errno {
	if isTrash(parentDst) {
		return syscall.EPERM
	}
	if parentSrc == 1 && nameSrc == TrashName || parentDst == 1 && nameDst == TrashName {
		return syscall.EPERM
	}
	switch flags {
	case 0, RenameNoReplace, RenameExchange:
	case RenameWhiteout, RenameNoReplace | RenameWhiteout:
		return syscall.ENOTSUP
	default:
		return syscall.EINVAL
	}
	defer timeit(time.Now())
	parentSrc = m.checkRoot(parentSrc)
	parentDst = m.checkRoot(parentDst)
	return m.en.doRename(ctx, parentSrc, nameSrc, parentDst, nameDst, flags, inode, attr)
}

func (m *baseMeta) Open(ctx Context, inode Ino, flags uint32, attr *Attr) syscall.Errno {
	if m.conf.ReadOnly && flags&(syscall.O_WRONLY|syscall.O_RDWR|syscall.O_TRUNC|syscall.O_APPEND) != 0 {
		return syscall.EROFS
	}
	if m.conf.OpenCache > 0 && m.of.OpenCheck(inode, attr) {
		return 0
	}
	var err syscall.Errno
	// attr may be valid, see fs.Open()
	if attr != nil && !attr.Full {
		err = m.GetAttr(ctx, inode, attr)
	}
	if err == 0 {
		m.of.Open(inode, attr)
	}
	return err
}

func (m *baseMeta) InvalidateChunkCache(ctx Context, inode Ino, indx uint32) syscall.Errno {
	m.of.InvalidateChunk(inode, indx)
	return 0
}

func (m *baseMeta) NewChunk(ctx Context, chunkid *uint64) syscall.Errno {
	m.freeMu.Lock()
	defer m.freeMu.Unlock()
	if m.freeChunks.next >= m.freeChunks.maxid {
		v, err := m.en.incrCounter("nextChunk", chunkIDBatch)
		if err != nil {
			return errno(err)
		}
		m.freeChunks.next = uint64(v) - chunkIDBatch
		m.freeChunks.maxid = uint64(v)
	}
	*chunkid = m.freeChunks.next
	m.freeChunks.next++
	return 0
}

func (m *baseMeta) Close(ctx Context, inode Ino) syscall.Errno {
	if m.of.Close(inode) {
		m.Lock()
		defer m.Unlock()
		if m.removedFiles[inode] {
			delete(m.removedFiles, inode)
			go func() {
				_ = m.en.doDeleteSustainedInode(m.sid, inode)
			}()
		}
	}
	return 0
}

func (m *baseMeta) Readdir(ctx Context, inode Ino, plus uint8, entries *[]*Entry) syscall.Errno {
	inode = m.checkRoot(inode)
	var attr Attr
	if err := m.GetAttr(ctx, inode, &attr); err != 0 {
		return err
	}
	defer timeit(time.Now())
	if inode == m.root {
		attr.Parent = m.root
	}
	*entries = []*Entry{
		{
			Inode: inode,
			Name:  []byte("."),
			Attr:  &Attr{Typ: TypeDirectory},
		},
	}
	*entries = append(*entries, &Entry{
		Inode: attr.Parent,
		Name:  []byte(".."),
		Attr:  &Attr{Typ: TypeDirectory},
	})
	return m.en.doReaddir(ctx, inode, plus, entries)
}

func (m *baseMeta) fileDeleted(opened bool, inode Ino, length uint64) {
	if opened {
		m.Lock()
		m.removedFiles[inode] = true
		m.Unlock()
	} else {
		go m.en.doDeleteFileData(inode, length)
	}
}

func (m *baseMeta) deleteSlice(chunkid uint64, size uint32) {
	if m.conf.MaxDeletes == 0 {
		return
	}
	m.deleting <- 1
	defer func() { <-m.deleting }()
	err := m.newMsg(DeleteChunk, chunkid, size)
	if err != nil {
		logger.Warnf("delete chunk %d (%d bytes): %s", chunkid, size, err)
	} else {
		err := m.en.doDeleteSlice(chunkid, size)
		if err != nil {
			logger.Errorf("delete slice %d: %s", chunkid, err)
		}
	}
}

func (m *baseMeta) toTrash(parent Ino) bool {
	return m.fmt.TrashDays > 0 && !isTrash(parent)
}

func (m *baseMeta) checkTrash(parent Ino, trash *Ino) syscall.Errno {
	if !m.toTrash(parent) {
		return 0
	}
	name := time.Now().UTC().Format("2006-01-02-15")
	m.Lock()
	defer m.Unlock()
	if name == m.subTrash.name {
		*trash = m.subTrash.inode
		return 0
	}
	m.Unlock()

	st := m.en.doLookup(Background, TrashInode, name, trash, nil)
	if st == syscall.ENOENT {
		st = m.en.doMknod(Background, TrashInode, name, TypeDirectory, 0555, 0, 0, "", trash, nil)
	}

	m.Lock()
	if st != 0 && st != syscall.EEXIST {
		logger.Warnf("create subTrash %s: %s", name, st)
		return st
	}
	m.subTrash.inode = *trash
	m.subTrash.name = name
	return 0
}

func (m *baseMeta) cleanupTrash() {
	ctx := Background
	key := "lastCleanup"
	for {
		time.Sleep(time.Hour)
		var value []byte
		if st := m.en.GetXattr(ctx, TrashInode, key, &value); st != 0 && st != ENOATTR {
			logger.Warnf("getxattr inode %d key %s: %s", TrashInode, key, st)
			continue
		}

		var last time.Time
		var err error
		if len(value) > 0 {
			last, err = time.Parse(time.RFC3339, string(value))
		}
		if err != nil {
			logger.Warnf("parse time value %s: %s", value, err)
			continue
		}
		if now := time.Now(); now.Sub(last) >= time.Hour {
			if st := m.en.SetXattr(ctx, TrashInode, key, []byte(now.Format(time.RFC3339)), XattrCreateOrReplace); st != 0 {
				logger.Warnf("setxattr inode %d key %s: %s", TrashInode, key, st)
				continue
			}
			go m.doCleanupTrash()
		}
	}
}

func (m *baseMeta) doCleanupTrash() {
	logger.Debugf("cleanup trash: started")
	ctx := Background
	now := time.Now()
	var entries []*Entry
	if st := m.en.doReaddir(ctx, TrashInode, 0, &entries); st != 0 {
		logger.Warnf("readdir trash %d: %s", TrashInode, st)
		return
	}
	sort.Slice(entries, func(i, j int) bool { return entries[i].Inode < entries[j].Inode })
	var count int
	defer func() {
		logger.Infof("cleanup trash: deleted %d files in %v", count, time.Since(now))
	}()

	edge := now.Add(-time.Duration(24*m.fmt.TrashDays+1) * time.Hour)
	for _, e := range entries {
		ts, err := time.Parse("2006-01-02-15", string(e.Name))
		if err != nil {
			logger.Warnf("bad entry as a subTrash: %s", e.Name)
			continue
		}
		if ts.Before(edge) {
			var subEntries []*Entry
			if st := m.en.doReaddir(ctx, e.Inode, 0, &subEntries); st != 0 {
				logger.Warnf("readdir subTrash %d: %s", e.Inode, st)
				continue
			}
			rmdir := true
			for _, se := range subEntries {
				if st := m.en.doUnlink(ctx, e.Inode, string(se.Name)); st == 0 {
					count++
				} else {
					logger.Warnf("unlink trash file %s/%s: %s", e.Name, se.Name, st)
					rmdir = false
					continue
				}
				if count%10000 == 0 && time.Since(now) > 50*time.Minute {
					return
				}
			}
			if rmdir {
				if st := m.en.doRmdir(ctx, TrashInode, string(e.Name)); st != 0 {
					logger.Warnf("rmdir subTrash %s: %s", e.Name, st)
				}
			}
		} else {
			break
		}
	}
}<|MERGE_RESOLUTION|>--- conflicted
+++ resolved
@@ -272,7 +272,6 @@
 		*inode = parent
 		return 0
 	}
-<<<<<<< HEAD
 	if parent == m.root && name == TrashName {
 		if st := m.GetAttr(ctx, TrashInode, attr); st != 0 {
 			return st
@@ -280,14 +279,6 @@
 		*inode = TrashInode
 		return 0
 	}
-	attr.Full = false
-	err := m.en.doLookup(ctx, parent, name, inode, attr)
-	if err == syscall.ENOENT {
-		if m.conf.CaseInsensi {
-			if e := m.resolveCase(ctx, parent, name); e != nil {
-				*inode = e.Inode
-				return m.GetAttr(ctx, *inode, attr)
-=======
 	st := m.en.doLookup(ctx, parent, name, inode, attr)
 	if st == syscall.ENOENT && m.conf.CaseInsensi {
 		if e := m.resolveCase(ctx, parent, name); e != nil {
@@ -296,7 +287,6 @@
 				logger.Warnf("no attribute for inode %d (%d, %s)", e.Inode, parent, e.Name)
 				*attr = *e.Attr
 				st = 0
->>>>>>> d51194dd
 			}
 		}
 	}
