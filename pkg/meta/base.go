/*
 * JuiceFS, Copyright 2020 Juicedata, Inc.
 *
 * Licensed under the Apache License, Version 2.0 (the "License");
 * you may not use this file except in compliance with the License.
 * You may obtain a copy of the License at
 *
 *     http://www.apache.org/licenses/LICENSE-2.0
 *
 * Unless required by applicable law or agreed to in writing, software
 * distributed under the License is distributed on an "AS IS" BASIS,
 * WITHOUT WARRANTIES OR CONDITIONS OF ANY KIND, either express or implied.
 * See the License for the specific language governing permissions and
 * limitations under the License.
 */

package meta

import (
	"encoding/json"
	"fmt"
	"os"
	"path"
	"path/filepath"
	"reflect"
	"runtime"
	"sort"
	"strings"
	"sync"
	"sync/atomic"
	"syscall"
	"time"

	"github.com/juicedata/juicefs/pkg/utils"
	"github.com/juicedata/juicefs/pkg/version"
	"github.com/pkg/errors"
	"github.com/prometheus/client_golang/prometheus"
	"golang.org/x/sync/errgroup"
)

const (
	inodeBatch    = 100
	sliceIdBatch  = 1000
	minUpdateTime = time.Millisecond * 10
	nlocks        = 1024
)

type engine interface {
	// Get the value of counter name.
	getCounter(name string) (int64, error)
	// Increase counter name by value. Do not use this if value is 0, use getCounter instead.
	incrCounter(name string, value int64) (int64, error)
	// Set counter name to value if old <= value - diff.
	setIfSmall(name string, value, diff int64) (bool, error)
	updateStats(space int64, inodes int64)
	flushStats()

	doLoad() ([]byte, error)

	doNewSession(sinfo []byte) error
	doRefreshSession() error
	doFindStaleSessions(limit int) ([]uint64, error) // limit < 0 means all
	doCleanStaleSession(sid uint64) error

	scanAllChunks(ctx Context, ch chan<- cchunk, bar *utils.Bar) error
	compactChunk(inode Ino, indx uint32, force bool)
	doDeleteSustainedInode(sid uint64, inode Ino) error
	doFindDeletedFiles(ts int64, limit int) (map[Ino]uint64, error) // limit < 0 means all
	doDeleteFileData(inode Ino, length uint64)
	doCleanupSlices()
	doCleanupDelayedSlices(edge int64) (int, error)
	doDeleteSlice(id uint64, size uint32) error

	doLoadQuotas(ctx Context) (map[Ino]*Quota, error)
	doFlushQuota(ctx Context, inode Ino, space, inodes int64) error

	doGetAttr(ctx Context, inode Ino, attr *Attr) syscall.Errno
	doLookup(ctx Context, parent Ino, name string, inode *Ino, attr *Attr) syscall.Errno
	doMknod(ctx Context, parent Ino, name string, _type uint8, mode, cumask uint16, rdev uint32, path string, inode *Ino, attr *Attr) syscall.Errno
	doLink(ctx Context, inode, parent Ino, name string, attr *Attr) syscall.Errno
<<<<<<< HEAD
	doUnlink(ctx Context, parent Ino, name string, attr *Attr) syscall.Errno
	doRmdir(ctx Context, parent Ino, name string, inode *Ino) syscall.Errno
=======
	doUnlink(ctx Context, parent Ino, name string, attr *Attr, skipCheckTrash ...bool) syscall.Errno
	doRmdir(ctx Context, parent Ino, name string, skipCheckTrash ...bool) syscall.Errno
>>>>>>> a09070cd
	doReadlink(ctx Context, inode Ino) ([]byte, error)
	doReaddir(ctx Context, inode Ino, plus uint8, entries *[]*Entry, limit int) syscall.Errno
	doRename(ctx Context, parentSrc Ino, nameSrc string, parentDst Ino, nameDst string, flags uint32, inode *Ino, attr *Attr) syscall.Errno
	doSetXattr(ctx Context, inode Ino, name string, value []byte, flags uint32) syscall.Errno
	doRemoveXattr(ctx Context, inode Ino, name string) syscall.Errno
	doRepair(ctx Context, inode Ino, attr *Attr) syscall.Errno

	doGetParents(ctx Context, inode Ino) map[Ino]int
	doUpdateDirStat(ctx Context, batch map[Ino]dirStat) error
	// @trySync: try sync dir stat if broken or not existed
	doGetDirStat(ctx Context, ino Ino, trySync bool) (*dirStat, error)
	doSyncDirStat(ctx Context, ino Ino) (*dirStat, syscall.Errno)

	scanTrashSlices(Context, trashSliceScan) error
	scanPendingSlices(Context, pendingSliceScan) error
	scanPendingFiles(Context, pendingFileScan) error

	GetSession(sid uint64, detail bool) (*Session, error)
}

type trashSliceScan func(ss []Slice, ts int64) (clean bool, err error)
type pendingSliceScan func(id uint64, size uint32) (clean bool, err error)
type trashFileScan func(inode Ino, size uint64, ts time.Time) (clean bool, err error)
type pendingFileScan func(ino Ino, size uint64, ts int64) (clean bool, err error)

// fsStat aligned for atomic operations
// nolint:structcheck
type fsStat struct {
	newSpace   int64
	newInodes  int64
	usedSpace  int64
	usedInodes int64
}

// chunk for compaction
type cchunk struct {
	inode  Ino
	indx   uint32
	slices int
}

// stat of dir
type dirStat struct {
	length int64
	space  int64
	inodes int64
}

type baseMeta struct {
	sync.Mutex
	addr string
	conf *Config
	fmt  *Format

	root         Ino
	txlocks      [nlocks]sync.Mutex // Pessimistic locks to reduce conflict
	subTrash     internalNode
	sid          uint64
	of           *openfiles
	removedFiles map[Ino]bool
	compacting   map[uint64]bool
	maxDeleting  chan struct{}
	dslices      chan Slice // slices to delete
	symlinks     *sync.Map
	msgCallbacks *msgCallbacks
	reloadCb     []func(*Format)
	umounting    bool
	sesMu        sync.Mutex

	dirStatsLock sync.Mutex
	dirStats     map[Ino]dirStat
	*fsStat

	parentMu   sync.Mutex     // protect dirParents
	quotaMu    sync.RWMutex   // protect dirQuotas
	dirParents map[Ino]Ino    // directory inode -> parent inode
	dirQuotas  map[Ino]*Quota // directory inode -> quota

	freeMu     sync.Mutex
	freeInodes freeID
	freeSlices freeID

	usedSpaceG  prometheus.Gauge
	usedInodesG prometheus.Gauge
	txDist      prometheus.Histogram
	txRestart   prometheus.Counter
	opDist      prometheus.Histogram

	en engine
}

func newBaseMeta(addr string, conf *Config) *baseMeta {
	return &baseMeta{
		addr:         utils.RemovePassword(addr),
		conf:         conf,
		root:         RootInode,
		of:           newOpenFiles(conf.OpenCache, conf.OpenCacheLimit),
		removedFiles: make(map[Ino]bool),
		compacting:   make(map[uint64]bool),
		maxDeleting:  make(chan struct{}, 100),
		dslices:      make(chan Slice, conf.MaxDeletes*10240),
		symlinks:     &sync.Map{},
		fsStat:       new(fsStat),
		dirStats:     make(map[Ino]dirStat),
		dirParents:   make(map[Ino]Ino),
		dirQuotas:    make(map[Ino]*Quota),
		msgCallbacks: &msgCallbacks{
			callbacks: make(map[uint32]MsgCallback),
		},

		usedSpaceG: prometheus.NewGauge(prometheus.GaugeOpts{
			Name: "used_space",
			Help: "Total used space in bytes.",
		}),
		usedInodesG: prometheus.NewGauge(prometheus.GaugeOpts{
			Name: "used_inodes",
			Help: "Total number of inodes.",
		}),
		txDist: prometheus.NewHistogram(prometheus.HistogramOpts{
			Name:    "transaction_durations_histogram_seconds",
			Help:    "Transactions latency distributions.",
			Buckets: prometheus.ExponentialBuckets(0.0001, 1.5, 30),
		}),
		txRestart: prometheus.NewCounter(prometheus.CounterOpts{
			Name: "transaction_restart",
			Help: "The number of times a transaction is restarted.",
		}),
		opDist: prometheus.NewHistogram(prometheus.HistogramOpts{
			Name:    "meta_ops_durations_histogram_seconds",
			Help:    "Operation latency distributions.",
			Buckets: prometheus.ExponentialBuckets(0.0001, 1.5, 30),
		}),
	}
}

func (m *baseMeta) InitMetrics(reg prometheus.Registerer) {
	if reg == nil {
		return
	}
	reg.MustRegister(m.usedSpaceG)
	reg.MustRegister(m.usedInodesG)
	reg.MustRegister(m.txDist)
	reg.MustRegister(m.txRestart)
	reg.MustRegister(m.opDist)

	go func() {
		for {
			var totalSpace, availSpace, iused, iavail uint64
			err := m.StatFS(Background, &totalSpace, &availSpace, &iused, &iavail)
			if err == 0 {
				m.usedSpaceG.Set(float64(totalSpace - availSpace))
				m.usedInodesG.Set(float64(iused))
			}
			utils.SleepWithJitter(time.Second * 10)
		}
	}()
}

func (m *baseMeta) timeit(start time.Time) {
	m.opDist.Observe(time.Since(start).Seconds())
}

func (m *baseMeta) getBase() *baseMeta {
	return m
}

func (m *baseMeta) checkRoot(inode Ino) Ino {
	switch inode {
	case 0:
		return RootInode // force using Root inode
	case RootInode:
		return m.root
	default:
		return inode
	}
}

func (m *baseMeta) parallelSyncDirStat(ctx Context, inos map[Ino]bool) *sync.WaitGroup {
	var wg sync.WaitGroup
	for i := range inos {
		wg.Add(1)
		go func(ino Ino) {
			defer wg.Done()
			_, st := m.en.doSyncDirStat(ctx, ino)
			if st != 0 {
				logger.Warnf("sync dir stat for %d: %s", ino, st)
			}
		}(i)
	}
	return &wg
}

func (m *baseMeta) groupBatch(batch map[Ino]dirStat, size int) [][]Ino {
	var inos []Ino
	for ino := range batch {
		inos = append(inos, ino)
	}
	sort.Slice(inos, func(i, j int) bool {
		return inos[i] < inos[j]
	})
	var batches [][]Ino
	for i := 0; i < len(inos); i += size {
		end := i + size
		if end > len(inos) {
			end = len(inos)
		}
		batches = append(batches, inos[i:end])
	}
	return batches
}

func (m *baseMeta) calcDirStat(ctx Context, ino Ino) (*dirStat, syscall.Errno) {
	var entries []*Entry
	if eno := m.en.doReaddir(ctx, ino, 1, &entries, -1); eno != 0 {
		return nil, eno
	}

	stat := new(dirStat)
	for _, e := range entries {
		stat.inodes += 1
		var l uint64
		if e.Attr.Typ == TypeFile {
			l = e.Attr.Length
		}
		stat.length += int64(l)
		stat.space += align4K(l)
	}
	return stat, 0
}

func (m *baseMeta) GetDirStat(ctx Context, inode Ino) (stat *dirStat, err error) {
	stat, err = m.en.doGetDirStat(ctx, m.checkRoot(inode), !m.conf.ReadOnly)
	if err != nil {
		return
	}
	if stat == nil {
		stat, err = m.calcDirStat(ctx, inode)
	}
	return
}

func (m *baseMeta) updateDirStat(ctx Context, ino Ino, length, space, inodes int64) {
	m.dirStatsLock.Lock()
	defer m.dirStatsLock.Unlock()
	stat := m.dirStats[ino]
	stat.length += length
	stat.inodes += inodes
	stat.space += space
	m.dirStats[ino] = stat
}

func (m *baseMeta) updateParentStat(ctx Context, inode, parent Ino, length, space int64) {
	if space == 0 {
		return
	}
	m.en.updateStats(space, 0)
	if parent > 0 {
		m.updateDirStat(ctx, parent, length, space, 0)
		m.updateDirQuota(ctx, parent, space, 0)
	} else {
		go func() {
			for p := range m.en.doGetParents(ctx, inode) {
				m.updateDirStat(ctx, p, length, space, 0)
				m.updateDirQuota(ctx, parent, space, 0)
			}
		}()
	}
}

func (m *baseMeta) flushDirStat() {
	for {
		time.Sleep(time.Second * 1)
		m.doFlushDirStat()
	}
}

func (m *baseMeta) doFlushDirStat() {
	m.dirStatsLock.Lock()
	if len(m.dirStats) == 0 {
		m.dirStatsLock.Unlock()
		return
	}
	stats := m.dirStats
	m.dirStats = make(map[Ino]dirStat)
	m.dirStatsLock.Unlock()
	err := m.en.doUpdateDirStat(Background, stats)
	if err != nil {
		logger.Errorf("update dir stat failed: %v", err)
	}
}

func (r *baseMeta) txLock(idx uint) {
	r.txlocks[idx%nlocks].Lock()
}

func (r *baseMeta) txUnlock(idx uint) {
	r.txlocks[idx%nlocks].Unlock()
}

func (r *baseMeta) OnMsg(mtype uint32, cb MsgCallback) {
	r.msgCallbacks.Lock()
	defer r.msgCallbacks.Unlock()
	r.msgCallbacks.callbacks[mtype] = cb
}

func (r *baseMeta) newMsg(mid uint32, args ...interface{}) error {
	r.msgCallbacks.Lock()
	cb, ok := r.msgCallbacks.callbacks[mid]
	r.msgCallbacks.Unlock()
	if ok {
		return cb(args...)
	}
	return fmt.Errorf("message %d is not supported", mid)
}

func (m *baseMeta) Load(checkVersion bool) (*Format, error) {
	body, err := m.en.doLoad()
	if err == nil && len(body) == 0 {
		err = fmt.Errorf("database is not formatted, please run `juicefs format ...` first")
	}
	if err != nil {
		return nil, err
	}
	var format Format
	if err = json.Unmarshal(body, &format); err != nil {
		return nil, fmt.Errorf("json: %s", err)
	}
	if checkVersion {
		if err = format.CheckVersion(); err != nil {
			return nil, fmt.Errorf("check version: %s", err)
		}
	}
	m.fmt = &format
	return m.fmt, nil
}

func (m *baseMeta) newSessionInfo() []byte {
	host, err := os.Hostname()
	if err != nil {
		logger.Warnf("Failed to get hostname: %s", err)
		host = ""
	}
	buf, err := json.Marshal(&SessionInfo{
		Version:    version.Version(),
		HostName:   host,
		MountPoint: m.conf.MountPoint,
		ProcessID:  os.Getpid(),
	})
	if err != nil {
		panic(err) // marshal SessionInfo should never fail
	}
	return buf
}

func (m *baseMeta) NewSession() error {
	go m.refresh()
	if m.conf.ReadOnly {
		logger.Infof("Create read-only session OK with version: %s", version.Version())
		return nil
	}

	v, err := m.en.incrCounter("nextSession", 1)
	if err != nil {
		return fmt.Errorf("get session ID: %s", err)
	}
	m.sid = uint64(v)
	if err = m.en.doNewSession(m.newSessionInfo()); err != nil {
		return fmt.Errorf("create session: %s", err)
	}
	logger.Infof("Create session %d OK with version: %s", m.sid, version.Version())

	m.loadQuotas()
	go m.en.flushStats()
	go m.flushDirStat()
	go m.flushQuotas() // TODO: improve it in Redis?
	for i := 0; i < m.conf.MaxDeletes; i++ {
		go m.deleteSlices()
	}
	if !m.conf.NoBGJob {
		go m.cleanupDeletedFiles()
		go m.cleanupSlices()
		go m.cleanupTrash()
	}
	return nil
}

func (m *baseMeta) expireTime() int64 {
	return time.Now().Add(5 * m.conf.Heartbeat).Unix()
}

func (m *baseMeta) OnReload(fn func(f *Format)) {
	m.msgCallbacks.Lock()
	defer m.msgCallbacks.Unlock()
	m.reloadCb = append(m.reloadCb, fn)
}

func (m *baseMeta) refresh() {
	for {
		utils.SleepWithJitter(m.conf.Heartbeat)
		m.sesMu.Lock()
		if m.umounting {
			m.sesMu.Unlock()
			return
		}
		if !m.conf.ReadOnly {
			if err := m.en.doRefreshSession(); err != nil {
				logger.Errorf("Refresh session %d: %s", m.sid, err)
			}
		}
		m.sesMu.Unlock()

		old := m.fmt
		if _, err := m.Load(false); err != nil {
			logger.Warnf("reload setting: %s", err)
		} else if m.fmt.MetaVersion > MaxVersion {
			logger.Fatalf("incompatible metadata version %d > max version %d", m.fmt.MetaVersion, MaxVersion)
		} else if m.fmt.UUID != old.UUID {
			logger.Fatalf("UUID changed from %s to %s", old, m.fmt.UUID)
		} else if !reflect.DeepEqual(m.fmt, old) {
			m.msgCallbacks.Lock()
			cbs := m.reloadCb
			m.msgCallbacks.Unlock()
			for _, cb := range cbs {
				cb(m.fmt)
			}
		}

		if v, err := m.en.getCounter(usedSpace); err == nil {
			atomic.StoreInt64(&m.usedSpace, v)
		} else {
			logger.Warnf("Get counter %s: %s", usedSpace, err)
		}
		if v, err := m.en.getCounter(totalInodes); err == nil {
			atomic.StoreInt64(&m.usedInodes, v)
		} else {
			logger.Warnf("Get counter %s: %s", totalInodes, err)
		}
		m.loadQuotas()

		if m.conf.ReadOnly || m.conf.NoBGJob {
			continue
		}
		if ok, err := m.en.setIfSmall("lastCleanupSessions", time.Now().Unix(), int64((m.conf.Heartbeat * 9 / 10).Seconds())); err != nil {
			logger.Warnf("checking counter lastCleanupSessions: %s", err)
		} else if ok {
			go m.CleanStaleSessions()
		}
	}
}

func (m *baseMeta) CleanStaleSessions() {
	sids, err := m.en.doFindStaleSessions(1000)
	if err != nil {
		logger.Warnf("scan stale sessions: %s", err)
		return
	}
	for _, sid := range sids {
		s, err := m.en.GetSession(sid, false)
		if err != nil {
			logger.Warnf("Get session info %d: %s", sid, err)
			s = &Session{Sid: sid}
		}
		logger.Infof("clean up stale session %d %+v: %s", sid, s.SessionInfo, m.en.doCleanStaleSession(sid))
	}
}

func (m *baseMeta) CloseSession() error {
	if m.conf.ReadOnly {
		return nil
	}
	m.doFlushDirStat()
	m.sesMu.Lock()
	m.umounting = true
	m.sesMu.Unlock()
	logger.Infof("close session %d: %s", m.sid, m.en.doCleanStaleSession(m.sid))
	return nil
}

func (m *baseMeta) checkQuota(ctx Context, space, inodes int64, parent Ino) bool {
	if space > 0 && m.fmt.Capacity > 0 && atomic.LoadInt64(&m.usedSpace)+atomic.LoadInt64(&m.newSpace)+space > int64(m.fmt.Capacity) {
		return true
	}
	if inodes > 0 && m.fmt.Inodes > 0 && atomic.LoadInt64(&m.usedInodes)+atomic.LoadInt64(&m.newInodes)+inodes > int64(m.fmt.Inodes) {
		return true
	}
	if parent == 0 { // FIXME: check all parents of the file
		logger.Warnf("Quota check is skipped for hardlinked files")
		return false
	}
	return m.checkDirQuota(ctx, parent, space, inodes)
}

func (m *baseMeta) GetDirRecStat(ctx Context, inode Ino) (space, inodes int64, err error) {
	return 0, 0, nil // FIXME: use FastGetSummary
}

func (m *baseMeta) loadQuotas() {
	quotas, err := m.en.doLoadQuotas(Background)
	if err == nil {
		m.quotaMu.Lock()
		for ino := range m.dirQuotas {
			if _, ok := quotas[ino]; !ok {
				logger.Infof("Quota for inode %d is deleted", ino)
				delete(m.dirQuotas, ino)
			}
		}
		for ino, q := range quotas {
			logger.Debugf("Load quotas got %d -> %+v", ino, q)
			if _, ok := m.dirQuotas[ino]; !ok {
				m.dirQuotas[ino] = q
			}
		}
		m.quotaMu.Unlock()

		// skip lock since I'm the only one updating the m.dirQuotas
		for ino, q := range quotas {
			quota := m.dirQuotas[ino]
			atomic.SwapInt64(&quota.MaxSpace, q.MaxSpace)
			atomic.SwapInt64(&quota.MaxInodes, q.MaxInodes)
			atomic.SwapInt64(&quota.UsedSpace, q.UsedSpace)
			atomic.SwapInt64(&quota.UsedInodes, q.UsedInodes)
		}
	} else {
		logger.Warnf("Load quotas: %s", err)
	}
}

func (m *baseMeta) getDirParent(ctx Context, inode Ino) (Ino, syscall.Errno) {
	m.parentMu.Lock()
	parent, ok := m.dirParents[inode]
	m.parentMu.Unlock()
	if ok {
		return parent, 0
	}
	logger.Debugf("Get directory parent of inode %d: cache miss", inode)
	var attr Attr
	st := m.GetAttr(ctx, inode, &attr)
	return attr.Parent, st
}

func (m *baseMeta) hasDirQuota(ctx Context, inode Ino) bool {
	var q *Quota
	var st syscall.Errno
	for {
		m.quotaMu.RLock()
		q = m.dirQuotas[inode]
		m.quotaMu.RUnlock()
		if q != nil {
			return true
		}
		if inode <= RootInode {
			break
		}
		if inode, st = m.getDirParent(ctx, inode); st != 0 {
			logger.Warnf("Get directory parent of inode %d: %s", inode, st)
			break
		}
	}
	return false
}

func (m *baseMeta) checkDirQuota(ctx Context, inode Ino, space, inodes int64) bool {
	var q *Quota
	var st syscall.Errno
	for {
		m.quotaMu.RLock()
		q = m.dirQuotas[inode]
		m.quotaMu.RUnlock()
		if q != nil && q.check(space, inodes) {
			return true
		}
		if inode <= RootInode {
			break
		}
		if inode, st = m.getDirParent(ctx, inode); st != 0 {
			logger.Warnf("Get directory parent of inode %d: %s", inode, st)
			break
		}
	}
	return false
}

func (m *baseMeta) updateDirQuota(ctx Context, inode Ino, space, inodes int64) {
	var q *Quota
	var st syscall.Errno
	for {
		m.quotaMu.RLock()
		q = m.dirQuotas[inode]
		m.quotaMu.RUnlock()
		if q != nil {
			q.update(space, inodes)
		}
		if inode <= RootInode {
			break
		}
		if inode, st = m.getDirParent(ctx, inode); st != 0 {
			logger.Warnf("Get directory parent of inode %d: %s", inode, st)
			break
		}
	}
}

func (m *baseMeta) flushQuotas() {
	quotas := make(map[Ino]*Quota)
	var newSpace, newInodes int64
	for {
		time.Sleep(time.Second * 3)
		m.quotaMu.RLock()
		for ino, q := range m.dirQuotas {
			newSpace = atomic.SwapInt64(&q.newSpace, 0)
			newInodes = atomic.SwapInt64(&q.newInodes, 0)
			if newSpace != 0 || newInodes != 0 {
				quotas[ino] = &Quota{newSpace: newSpace, newInodes: newInodes}
			}
		}
		m.quotaMu.RUnlock()
		// FIXME: merge
		for ino, q := range quotas {
			if err := m.en.doFlushQuota(Background, ino, q.newSpace, q.newInodes); err != nil {
				logger.Warnf("Flush quota of inode %d: %s", ino, err)
				m.quotaMu.RLock()
				cur := m.dirQuotas[ino]
				m.quotaMu.RUnlock()
				if cur != nil {
					cur.update(q.newSpace, q.newInodes)
				}
			}
		}
		for ino := range quotas {
			delete(quotas, ino)
		}
	}
}

func (m *baseMeta) cleanupDeletedFiles() {
	for {
		utils.SleepWithJitter(time.Minute)
		if ok, err := m.en.setIfSmall("lastCleanupFiles", time.Now().Unix(), int64(time.Minute.Seconds())*9/10); err != nil {
			logger.Warnf("checking counter lastCleanupFiles: %s", err)
		} else if ok {
			files, err := m.en.doFindDeletedFiles(time.Now().Add(-time.Hour).Unix(), 10000)
			if err != nil {
				logger.Warnf("scan deleted files: %s", err)
				continue
			}
			for inode, length := range files {
				logger.Debugf("cleanup chunks of inode %d with %d bytes", inode, length)
				m.en.doDeleteFileData(inode, length)
			}
		}
	}
}

func (m *baseMeta) cleanupSlices() {
	for {
		utils.SleepWithJitter(time.Hour)
		if ok, err := m.en.setIfSmall("nextCleanupSlices", time.Now().Unix(), int64(time.Hour.Seconds())*9/10); err != nil {
			logger.Warnf("checking counter nextCleanupSlices: %s", err)
		} else if ok {
			m.en.doCleanupSlices()
		}
	}
}

func (m *baseMeta) StatFS(ctx Context, totalspace, availspace, iused, iavail *uint64) syscall.Errno {
	defer m.timeit(time.Now())
	var used, inodes int64
	var err error
	err = utils.WithTimeout(func() error {
		used, err = m.en.getCounter(usedSpace)
		return err
	}, time.Millisecond*150)
	if err != nil {
		used = atomic.LoadInt64(&m.usedSpace)
	}
	err = utils.WithTimeout(func() error {
		inodes, err = m.en.getCounter(totalInodes)
		return err
	}, time.Millisecond*150)
	if err != nil {
		inodes = atomic.LoadInt64(&m.usedInodes)
	}
	used += atomic.LoadInt64(&m.newSpace)
	inodes += atomic.LoadInt64(&m.newInodes)
	if used < 0 {
		used = 0
	}
	if m.fmt.Capacity > 0 {
		*totalspace = m.fmt.Capacity
		if *totalspace < uint64(used) {
			*totalspace = uint64(used)
		}
	} else {
		*totalspace = 1 << 50
		for *totalspace*8 < uint64(used)*10 {
			*totalspace *= 2
		}
	}
	*availspace = *totalspace - uint64(used)
	if inodes < 0 {
		inodes = 0
	}
	*iused = uint64(inodes)
	if m.fmt.Inodes > 0 {
		if *iused > m.fmt.Inodes {
			*iavail = 0
		} else {
			*iavail = m.fmt.Inodes - *iused
		}
	} else {
		*iavail = 10 << 20
		for *iused*10 > (*iused+*iavail)*8 {
			*iavail *= 2
		}
	}
	return 0
}

func (m *baseMeta) resolveCase(ctx Context, parent Ino, name string) *Entry {
	var entries []*Entry
	_ = m.en.doReaddir(ctx, parent, 0, &entries, -1)
	for _, e := range entries {
		n := string(e.Name)
		if strings.EqualFold(name, n) {
			return e
		}
	}
	return nil
}

func (m *baseMeta) Lookup(ctx Context, parent Ino, name string, inode *Ino, attr *Attr) syscall.Errno {
	if inode == nil || attr == nil {
		return syscall.EINVAL // bad request
	}
	defer m.timeit(time.Now())
	parent = m.checkRoot(parent)
	if name == ".." {
		if parent == m.root {
			name = "."
		} else {
			if st := m.GetAttr(ctx, parent, attr); st != 0 {
				return st
			}
			if attr.Typ != TypeDirectory {
				return syscall.ENOTDIR
			}
			*inode = attr.Parent
			return m.GetAttr(ctx, *inode, attr)
		}
	}
	if name == "." {
		if st := m.GetAttr(ctx, parent, attr); st != 0 {
			return st
		}
		*inode = parent
		return 0
	}
	if parent == RootInode && name == TrashName {
		if st := m.GetAttr(ctx, TrashInode, attr); st != 0 {
			return st
		}
		*inode = TrashInode
		return 0
	}
	st := m.en.doLookup(ctx, parent, name, inode, attr)
	if st == syscall.ENOENT && m.conf.CaseInsensi {
		if e := m.resolveCase(ctx, parent, name); e != nil {
			*inode = e.Inode
			if st = m.GetAttr(ctx, *inode, attr); st == syscall.ENOENT {
				logger.Warnf("no attribute for inode %d (%d, %s)", e.Inode, parent, e.Name)
				*attr = *e.Attr
				st = 0
			}
		}
	}
	if st == 0 && attr.Typ == TypeDirectory && !isTrash(parent) {
		m.parentMu.Lock()
		m.dirParents[*inode] = parent
		m.parentMu.Unlock()
	}
	return st
}

func (m *baseMeta) parseAttr(buf []byte, attr *Attr) {
	if attr == nil || len(buf) == 0 {
		return
	}
	rb := utils.FromBuffer(buf)
	attr.Flags = rb.Get8()
	attr.Mode = rb.Get16()
	attr.Typ = uint8(attr.Mode >> 12)
	attr.Mode &= 0xfff
	attr.Uid = rb.Get32()
	attr.Gid = rb.Get32()
	attr.Atime = int64(rb.Get64())
	attr.Atimensec = rb.Get32()
	attr.Mtime = int64(rb.Get64())
	attr.Mtimensec = rb.Get32()
	attr.Ctime = int64(rb.Get64())
	attr.Ctimensec = rb.Get32()
	attr.Nlink = rb.Get32()
	attr.Length = rb.Get64()
	attr.Rdev = rb.Get32()
	if rb.Left() >= 8 {
		attr.Parent = Ino(rb.Get64())
	}
	attr.Full = true
	logger.Tracef("attr: %+v -> %+v", buf, attr)
}

func (m *baseMeta) marshal(attr *Attr) []byte {
	w := utils.NewBuffer(36 + 24 + 4 + 8)
	w.Put8(attr.Flags)
	w.Put16((uint16(attr.Typ) << 12) | (attr.Mode & 0xfff))
	w.Put32(attr.Uid)
	w.Put32(attr.Gid)
	w.Put64(uint64(attr.Atime))
	w.Put32(attr.Atimensec)
	w.Put64(uint64(attr.Mtime))
	w.Put32(attr.Mtimensec)
	w.Put64(uint64(attr.Ctime))
	w.Put32(attr.Ctimensec)
	w.Put32(attr.Nlink)
	w.Put64(attr.Length)
	w.Put32(attr.Rdev)
	w.Put64(uint64(attr.Parent))
	logger.Tracef("attr: %+v -> %+v", attr, w.Bytes())
	return w.Bytes()
}

func (m *baseMeta) encodeDelayedSlice(id uint64, size uint32) []byte {
	w := utils.NewBuffer(8 + 4)
	w.Put64(id)
	w.Put32(size)
	return w.Bytes()
}

func (m *baseMeta) decodeDelayedSlices(buf []byte, ss *[]Slice) {
	if len(buf) == 0 || len(buf)%12 != 0 {
		return
	}
	for rb := utils.FromBuffer(buf); rb.HasMore(); {
		*ss = append(*ss, Slice{Id: rb.Get64(), Size: rb.Get32()})
	}
}

func clearSUGID(ctx Context, cur *Attr, set *Attr) {
	switch runtime.GOOS {
	case "darwin":
		if ctx.Uid() != 0 {
			// clear SUID and SGID
			cur.Mode &= 01777
			set.Mode &= 01777
		}
	case "linux":
		// same as ext
		if cur.Typ != TypeDirectory {
			if ctx.Uid() != 0 || (cur.Mode>>3)&1 != 0 {
				// clear SUID and SGID
				cur.Mode &= 01777
				set.Mode &= 01777
			} else {
				// keep SGID if the file is non-group-executable
				cur.Mode &= 03777
				set.Mode &= 03777
			}
		}
	}
}

func (r *baseMeta) Resolve(ctx Context, parent Ino, path string, inode *Ino, attr *Attr) syscall.Errno {
	return syscall.ENOTSUP
}

func (m *baseMeta) Access(ctx Context, inode Ino, mmask uint8, attr *Attr) syscall.Errno {
	if ctx.Uid() == 0 {
		return 0
	}
	if attr == nil || !attr.Full {
		if attr == nil {
			attr = &Attr{}
		}
		err := m.GetAttr(ctx, inode, attr)
		if err != 0 {
			return err
		}
	}
	mode := accessMode(attr, ctx.Uid(), ctx.Gids())
	if mode&mmask != mmask {
		logger.Debugf("Access inode %d %o, mode %o, request mode %o", inode, attr.Mode, mode, mmask)
		return syscall.EACCES
	}
	return 0
}

func (m *baseMeta) GetAttr(ctx Context, inode Ino, attr *Attr) syscall.Errno {
	inode = m.checkRoot(inode)
	if m.conf.OpenCache > 0 && m.of.Check(inode, attr) {
		return 0
	}
	defer m.timeit(time.Now())
	var err syscall.Errno
	if inode == RootInode {
		e := utils.WithTimeout(func() error {
			err = m.en.doGetAttr(ctx, inode, attr)
			return nil
		}, time.Millisecond*300)
		if e != nil || err != 0 {
			err = 0
			attr.Typ = TypeDirectory
			attr.Mode = 0777
			attr.Nlink = 2
			attr.Length = 4 << 10
		}
	} else {
		err = m.en.doGetAttr(ctx, inode, attr)
	}
	if err == 0 {
		m.of.Update(inode, attr)
		if attr.Typ == TypeDirectory && inode != RootInode && !isTrash(attr.Parent) {
			m.parentMu.Lock()
			m.dirParents[inode] = attr.Parent
			m.parentMu.Unlock()
		}
	}
	return err
}

func (m *baseMeta) nextInode() (Ino, error) {
	m.freeMu.Lock()
	defer m.freeMu.Unlock()
	if m.freeInodes.next >= m.freeInodes.maxid {
		v, err := m.en.incrCounter("nextInode", inodeBatch)
		if err != nil {
			return 0, err
		}
		m.freeInodes.next = uint64(v) - inodeBatch
		m.freeInodes.maxid = uint64(v)
	}
	n := m.freeInodes.next
	m.freeInodes.next++
	for n <= 1 {
		n = m.freeInodes.next
		m.freeInodes.next++
	}
	return Ino(n), nil
}

func (m *baseMeta) Mknod(ctx Context, parent Ino, name string, _type uint8, mode, cumask uint16, rdev uint32, path string, inode *Ino, attr *Attr) syscall.Errno {
	if isTrash(parent) {
		return syscall.EPERM
	}
	if parent == RootInode && name == TrashName {
		return syscall.EPERM
	}
	if m.conf.ReadOnly {
		return syscall.EROFS
	}
	if name == "" {
		return syscall.ENOENT
	}

	defer m.timeit(time.Now())
	parent = m.checkRoot(parent)
	var space, inodes int64 = align4K(0), 1
	if m.checkQuota(ctx, space, inodes, parent) {
		return syscall.ENOSPC
	}
	err := m.en.doMknod(ctx, parent, name, _type, mode, cumask, rdev, path, inode, attr)
	if err == 0 {
		m.en.updateStats(space, inodes)
		m.updateDirStat(ctx, parent, 0, space, inodes)
		m.updateDirQuota(ctx, parent, space, inodes)
	}
	return err
}

func (m *baseMeta) Create(ctx Context, parent Ino, name string, mode uint16, cumask uint16, flags uint32, inode *Ino, attr *Attr) syscall.Errno {
	if attr == nil {
		attr = &Attr{}
	}
	eno := m.Mknod(ctx, parent, name, TypeFile, mode, cumask, 0, "", inode, attr)
	if eno == syscall.EEXIST && (flags&syscall.O_EXCL) == 0 && attr.Typ == TypeFile {
		eno = 0
	}
	if eno == 0 && inode != nil {
		m.of.Open(*inode, attr)
	}
	return eno
}

func (m *baseMeta) Mkdir(ctx Context, parent Ino, name string, mode uint16, cumask uint16, copysgid uint8, inode *Ino, attr *Attr) syscall.Errno {
	st := m.Mknod(ctx, parent, name, TypeDirectory, mode, cumask, 0, "", inode, attr)
	if st == 0 {
		m.parentMu.Lock()
		m.dirParents[*inode] = parent
		m.parentMu.Unlock()
	}
	return st
}

func (m *baseMeta) Symlink(ctx Context, parent Ino, name string, path string, inode *Ino, attr *Attr) syscall.Errno {
	// mode of symlink is ignored in POSIX
	return m.Mknod(ctx, parent, name, TypeSymlink, 0777, 0, 0, path, inode, attr)
}

func (m *baseMeta) Link(ctx Context, inode, parent Ino, name string, attr *Attr) syscall.Errno {
	if isTrash(parent) {
		return syscall.EPERM
	}
	if parent == RootInode && name == TrashName {
		return syscall.EPERM
	}
	if m.conf.ReadOnly {
		return syscall.EROFS
	}
	if name == "" {
		return syscall.ENOENT
	}

	defer m.timeit(time.Now())
	if attr == nil {
		attr = &Attr{}
	}
	parent = m.checkRoot(parent)
	if st := m.GetAttr(ctx, inode, attr); st != 0 {
		return st
	}
	if m.checkQuota(ctx, align4K(attr.Length), 1, parent) {
		return syscall.ENOSPC
	}

	defer func() { m.of.InvalidateChunk(inode, invalidateAttrOnly) }()
	err := m.en.doLink(ctx, inode, parent, name, attr)
	if err == 0 {
		m.updateDirStat(ctx, parent, int64(attr.Length), align4K(attr.Length), 1)
		m.updateDirQuota(ctx, parent, align4K(attr.Length), 1)
	}
	return err
}

func (m *baseMeta) ReadLink(ctx Context, inode Ino, path *[]byte) syscall.Errno {
	if target, ok := m.symlinks.Load(inode); ok {
		*path = target.([]byte)
		return 0
	}
	defer m.timeit(time.Now())
	target, err := m.en.doReadlink(ctx, inode)
	if err != nil {
		return errno(err)
	}
	if len(target) == 0 {
		return syscall.ENOENT
	}
	*path = target
	m.symlinks.Store(inode, target)
	return 0
}

func (m *baseMeta) Unlink(ctx Context, parent Ino, name string, skipCheckTrash ...bool) syscall.Errno {
	if parent == RootInode && name == TrashName || isTrash(parent) && ctx.Uid() != 0 {
		return syscall.EPERM
	}
	if m.conf.ReadOnly {
		return syscall.EROFS
	}

	defer m.timeit(time.Now())
	parent = m.checkRoot(parent)
	var attr Attr
<<<<<<< HEAD
	err := m.en.doUnlink(ctx, parent, name, &attr)
=======
	err := m.en.doUnlink(ctx, m.checkRoot(parent), name, &attr, skipCheckTrash...)
>>>>>>> a09070cd
	if err == 0 {
		var diffLength uint64
		if attr.Typ == TypeFile {
			diffLength = attr.Length
		}
		m.updateDirStat(ctx, parent, -int64(diffLength), -align4K(diffLength), -1)
		m.updateDirQuota(ctx, parent, -align4K(diffLength), -1)
	}
	return err
}

func (m *baseMeta) Rmdir(ctx Context, parent Ino, name string, skipCheckTrash ...bool) syscall.Errno {
	if name == "." {
		return syscall.EINVAL
	}
	if name == ".." {
		return syscall.ENOTEMPTY
	}
	if parent == RootInode && name == TrashName || parent == TrashInode || isTrash(parent) && ctx.Uid() != 0 {
		return syscall.EPERM
	}
	if m.conf.ReadOnly {
		return syscall.EROFS
	}

	defer m.timeit(time.Now())
<<<<<<< HEAD
	parent = m.checkRoot(parent)
	var inode Ino
	st := m.en.doRmdir(ctx, parent, name, &inode)
	if st == 0 {
		if !isTrash(parent) {
			m.parentMu.Lock()
			delete(m.dirParents, inode)
			m.parentMu.Unlock()
		}
=======
	err := m.en.doRmdir(ctx, m.checkRoot(parent), name, skipCheckTrash...)
	if err == 0 {
>>>>>>> a09070cd
		m.updateDirStat(ctx, parent, 0, -align4K(0), -1)
		m.updateDirQuota(ctx, parent, -align4K(0), -1)
	}
	return st
}

func (m *baseMeta) Rename(ctx Context, parentSrc Ino, nameSrc string, parentDst Ino, nameDst string, flags uint32, inode *Ino, attr *Attr) syscall.Errno {
	if parentSrc == RootInode && nameSrc == TrashName || parentDst == RootInode && nameDst == TrashName {
		return syscall.EPERM
	}
	if isTrash(parentDst) || isTrash(parentSrc) && ctx.Uid() != 0 {
		return syscall.EPERM
	}
	if m.conf.ReadOnly {
		return syscall.EROFS
	}
	if nameDst == "" {
		return syscall.ENOENT
	}
	switch flags {
	case 0, RenameNoReplace, RenameExchange:
	case RenameWhiteout, RenameNoReplace | RenameWhiteout:
		return syscall.ENOTSUP
	default:
		return syscall.EINVAL
	}

	defer m.timeit(time.Now())
	if inode == nil {
		inode = new(Ino)
	}
	if attr == nil {
		attr = &Attr{}
	}
	parentSrc = m.checkRoot(parentSrc)
	parentDst = m.checkRoot(parentDst)
	quotaSrc := !isTrash(parentSrc) && m.hasDirQuota(ctx, parentSrc)
	quotaDst := m.hasDirQuota(ctx, parentDst)
	var space, inodes int64
	if quotaSrc || quotaDst {
		if st := m.Lookup(ctx, parentSrc, nameSrc, inode, attr); st != 0 {
			return st
		}
		var err error
		if attr.Typ == TypeDirectory {
			space, inodes, err = m.GetDirRecStat(ctx, *inode)
			if err != nil {
				return errno(err)
			}
		} else {
			space, inodes = align4K(attr.Length), 1
		}
		// FIXME: dst exists and is replaced or exchanged
		if quotaDst && m.checkDirQuota(ctx, parentDst, space, inodes) {
			return syscall.ENOSPC
		}
	}
	st := m.en.doRename(ctx, parentSrc, nameSrc, parentDst, nameDst, flags, inode, attr)
	if st == 0 {
		var diffLengh uint64
		if attr.Typ == TypeDirectory {
			m.parentMu.Lock()
			m.dirParents[*inode] = parentDst
			m.parentMu.Unlock()
		} else if attr.Typ == TypeFile {
			diffLengh = attr.Length
		}
		// FIXME: dst exists and is replaced or exchanged
		m.updateDirStat(ctx, parentSrc, -int64(diffLengh), -align4K(diffLengh), -1)
		m.updateDirStat(ctx, parentDst, int64(diffLengh), align4K(diffLengh), 1)
		if quotaSrc {
			m.updateDirQuota(ctx, parentSrc, -space, -inodes)
		}
		if quotaDst {
			m.updateDirQuota(ctx, parentDst, space, inodes)
		}
	}
	return st
}

func (m *baseMeta) Open(ctx Context, inode Ino, flags uint32, attr *Attr) syscall.Errno {
	if m.conf.ReadOnly && flags&(syscall.O_WRONLY|syscall.O_RDWR|syscall.O_TRUNC|syscall.O_APPEND) != 0 {
		return syscall.EROFS
	}
	if m.conf.OpenCache > 0 && m.of.OpenCheck(inode, attr) {
		return 0
	}
	var err syscall.Errno
	// attr may be valid, see fs.Open()
	if attr != nil && !attr.Full {
		err = m.GetAttr(ctx, inode, attr)
	}
	if attr.Flags&FlagImmutable != 0 {
		if flags&(syscall.O_WRONLY|syscall.O_RDWR) != 0 {
			return syscall.EPERM
		}
	}
	if attr.Flags&FlagAppend != 0 {
		if (flags&(syscall.O_WRONLY|syscall.O_RDWR)) != 0 && (flags&syscall.O_APPEND) == 0 {
			return syscall.EPERM
		}
		if flags&syscall.O_TRUNC != 0 {
			return syscall.EPERM
		}
	}
	if err == 0 {
		m.of.Open(inode, attr)
	}
	return err
}

func (m *baseMeta) InvalidateChunkCache(ctx Context, inode Ino, indx uint32) syscall.Errno {
	m.of.InvalidateChunk(inode, indx)
	return 0
}

func (m *baseMeta) NewSlice(ctx Context, id *uint64) syscall.Errno {
	m.freeMu.Lock()
	defer m.freeMu.Unlock()
	if m.freeSlices.next >= m.freeSlices.maxid {
		v, err := m.en.incrCounter("nextChunk", sliceIdBatch)
		if err != nil {
			return errno(err)
		}
		m.freeSlices.next = uint64(v) - sliceIdBatch
		m.freeSlices.maxid = uint64(v)
	}
	*id = m.freeSlices.next
	m.freeSlices.next++
	return 0
}

func (m *baseMeta) Close(ctx Context, inode Ino) syscall.Errno {
	if m.of.Close(inode) {
		m.Lock()
		_, removed := m.removedFiles[inode]
		if removed {
			delete(m.removedFiles, inode)
		}
		m.Unlock()
		if removed {
			_ = m.en.doDeleteSustainedInode(m.sid, inode)
		}
	}
	return 0
}

func (m *baseMeta) Readdir(ctx Context, inode Ino, plus uint8, entries *[]*Entry) syscall.Errno {
	inode = m.checkRoot(inode)
	var attr Attr
	if err := m.GetAttr(ctx, inode, &attr); err != 0 {
		return err
	}
	defer m.timeit(time.Now())
	if inode == m.root {
		attr.Parent = m.root
	}
	*entries = []*Entry{
		{
			Inode: inode,
			Name:  []byte("."),
			Attr:  &Attr{Typ: TypeDirectory},
		},
	}
	*entries = append(*entries, &Entry{
		Inode: attr.Parent,
		Name:  []byte(".."),
		Attr:  &Attr{Typ: TypeDirectory},
	})
	return m.en.doReaddir(ctx, inode, plus, entries, -1)
}

func (m *baseMeta) SetXattr(ctx Context, inode Ino, name string, value []byte, flags uint32) syscall.Errno {
	if m.conf.ReadOnly {
		return syscall.EROFS
	}
	if name == "" {
		return syscall.EINVAL
	}

	defer m.timeit(time.Now())
	return m.en.doSetXattr(ctx, m.checkRoot(inode), name, value, flags)
}

func (m *baseMeta) RemoveXattr(ctx Context, inode Ino, name string) syscall.Errno {
	if m.conf.ReadOnly {
		return syscall.EROFS
	}
	if name == "" {
		return syscall.EINVAL
	}

	defer m.timeit(time.Now())
	return m.en.doRemoveXattr(ctx, m.checkRoot(inode), name)
}

func (m *baseMeta) GetParents(ctx Context, inode Ino) map[Ino]int {
	if inode == RootInode || inode == TrashInode {
		return map[Ino]int{1: 1}
	}
	var attr Attr
	if st := m.GetAttr(ctx, inode, &attr); st != 0 {
		logger.Warnf("GetAttr inode %d: %s", inode, st)
		return nil
	}
	if attr.Parent > 0 {
		return map[Ino]int{attr.Parent: 1}
	} else {
		return m.en.doGetParents(ctx, inode)
	}
}

func (m *baseMeta) GetPaths(ctx Context, inode Ino) []string {
	if inode == RootInode {
		return []string{"/"}
	}

	if inode == TrashInode {
		return []string{"/.trash"}
	}

	outside := "path not shown because it's outside of the mounted root"
	getDirPath := func(ino Ino) (string, error) {
		var names []string
		var attr Attr
		for ino != RootInode && ino != m.root {
			if st := m.en.doGetAttr(ctx, ino, &attr); st != 0 {
				return "", fmt.Errorf("getattr inode %d: %s", ino, st)
			}
			if attr.Typ != TypeDirectory {
				return "", fmt.Errorf("inode %d is not a directory", ino)
			}
			var entries []*Entry
			if st := m.en.doReaddir(ctx, attr.Parent, 0, &entries, -1); st != 0 {
				return "", fmt.Errorf("readdir inode %d: %s", ino, st)
			}
			var name string
			for _, e := range entries {
				if e.Inode == ino {
					name = string(e.Name)
					break
				}
			}
			if attr.Parent == RootInode && ino == TrashInode {
				name = TrashName
			}
			if name == "" {
				return "", fmt.Errorf("entry %d/%d not found", attr.Parent, ino)
			}
			names = append(names, name)
			ino = attr.Parent
		}
		if m.root != RootInode && ino == RootInode {
			return outside, nil
		}
		names = append(names, "/") // add root

		for i, j := 0, len(names)-1; i < j; i, j = i+1, j-1 { // reverse
			names[i], names[j] = names[j], names[i]
		}
		return path.Join(names...), nil
	}

	var paths []string
	// inode != RootInode, parent is the real parent inode
	for parent, count := range m.GetParents(ctx, inode) {
		if count <= 0 {
			continue
		}
		dir, err := getDirPath(parent)
		if err != nil {
			logger.Warnf("Get directory path of %d: %s", parent, err)
			continue
		} else if dir == outside {
			paths = append(paths, outside)
			continue
		}
		var entries []*Entry
		if st := m.en.doReaddir(ctx, parent, 0, &entries, -1); st != 0 {
			logger.Warnf("Readdir inode %d: %s", parent, st)
			continue
		}
		var c int
		for _, e := range entries {
			if e.Inode == inode {
				c++
				paths = append(paths, path.Join(dir, string(e.Name)))
			}
		}
		if c != count {
			logger.Warnf("Expect to find %d entries under parent %d, but got %d", count, parent, c)
		}
	}
	return paths
}

func (m *baseMeta) countDirNlink(ctx Context, inode Ino) (uint32, syscall.Errno) {
	var entries []*Entry
	if st := m.en.doReaddir(ctx, inode, 0, &entries, -1); st != 0 {
		logger.Errorf("readdir inode %d: %s", inode, st)
		return 0, st
	}
	var dirCounter uint32 = 2
	for _, e := range entries {
		if e.Attr.Typ == TypeDirectory {
			dirCounter++
		}
	}
	return dirCounter, 0
}

type metaWalkFunc func(ctx Context, inode Ino, path string, attr *Attr)

func (m *baseMeta) walk(ctx Context, inode Ino, path string, attr *Attr, walkFn metaWalkFunc) syscall.Errno {
	walkFn(ctx, inode, path, attr)
	var entries []*Entry
	st := m.en.doReaddir(ctx, inode, 1, &entries, -1)
	if st != 0 {
		logger.Errorf("list %s: %s", path, st)
		return st
	}
	for _, entry := range entries {
		if !entry.Attr.Full {
			entry.Attr.Parent = inode
		}
		if st := m.walk(ctx, entry.Inode, filepath.Join(path, string(entry.Name)), entry.Attr, walkFn); st != 0 {
			return st
		}
	}
	return 0
}

func (m *baseMeta) Check(ctx Context, fpath string, repair bool, recursive bool, statAll bool) (st syscall.Errno) {
	var attr Attr
	var inode = RootInode
	var parent = RootInode
	attr.Typ = TypeDirectory
	ps := strings.FieldsFunc(fpath, func(r rune) bool {
		return r == '/'
	})
	for i, name := range ps {
		parent = inode
		if st = m.Lookup(ctx, parent, name, &inode, &attr); st != 0 {
			logger.Errorf("Lookup parent %d name %s: %s", parent, name, st)
			return
		}
		if !attr.Full && i < len(ps)-1 {
			// missing attribute
			p := "/" + path.Join(ps[:i+1]...)
			if attr.Typ != TypeDirectory { // TODO: determine file size?
				logger.Warnf("Attribute of %s (inode %d type %d) is missing and cannot be auto-repaired, please repair it manually or remove it", p, inode, attr.Typ)
			} else {
				logger.Warnf("Attribute of %s (inode %d) is missing, please re-run with '--path %s --repair' to fix it", p, inode, p)
			}
		}
	}
	if !attr.Full {
		attr.Parent = parent
	}

	type node struct {
		inode Ino
		path  string
		attr  *Attr
	}
	nodes := make(chan *node, 1000)
	go func() {
		defer close(nodes)
		if recursive {
			st = m.walk(ctx, inode, fpath, &attr, func(ctx Context, inode Ino, path string, attr *Attr) {
				nodes <- &node{inode, path, attr}
			})
		} else {
			nodes <- &node{inode, fpath, &attr}
		}
	}()

	var wg sync.WaitGroup
	for i := 0; i < 20; i++ {
		wg.Add(1)
		go func() {
			defer wg.Done()
			for e := range nodes {
				inode := e.inode
				path := e.path
				attr := e.attr
				if attr.Typ != TypeDirectory {
					// TODO
					continue
				}

				var attrBroken, statBroken bool
				if attr.Full {
					nlink, st := m.countDirNlink(ctx, inode)
					if st != 0 {
						logger.Errorf("Count nlink for inode %d: %s", inode, st)
						continue
					}
					if attr.Nlink != nlink {
						logger.Warnf("nlink of %s should be %d, but got %d", path, nlink, attr.Nlink)
						attrBroken = true
					}
				} else {
					logger.Warnf("attribute of %s is missing", path)
					attrBroken = true
				}

				if attrBroken {
					if repair {
						if !attr.Full {
							now := time.Now().Unix()
							attr.Mode = 0644
							attr.Uid = ctx.Uid()
							attr.Gid = ctx.Gid()
							attr.Atime = now
							attr.Mtime = now
							attr.Ctime = now
							attr.Length = 4 << 10
						}
						if st1 := m.en.doRepair(ctx, inode, attr); st1 == 0 {
							logger.Debugf("Path %s (inode %d) is successfully repaired", path, inode)
						} else {
							logger.Errorf("Repair path %s inode %d: %s", path, inode, st1)
						}

					} else {
						logger.Warnf("Path %s (inode %d) can be repaired, please re-run with '--path %s --repair' to fix it", path, inode, path)
					}
				}

				stat, err := m.en.doGetDirStat(ctx, inode, false)
				if err != nil {
					logger.Errorf("get dir stat for inode %d: %v", inode, err)
					continue
				}
				if stat == nil || stat.space < 0 || stat.inodes < 0 {
					logger.Warnf("usage stat of %s is missing or broken", path)
					statBroken = true
				}

				if repair {
					if statBroken || statAll {
						if _, st := m.en.doSyncDirStat(ctx, inode); st == 0 {
							logger.Debugf("Stat of path %s (inode %d) is successfully synced", path, inode)
						} else {
							logger.Errorf("Sync stat of path %s inode %d: %s", path, inode, err)
						}
					}
				} else if statBroken {
					logger.Warnf("Stat of path %s (inode %d) should be synced, please re-run with '--path %s --repair' to fix it", path, inode, path)
				}
			}
		}()
	}
	wg.Wait()
	return
}

func (m *baseMeta) Chroot(ctx Context, subdir string) syscall.Errno {
	for subdir != "" {
		ps := strings.SplitN(subdir, "/", 2)
		if ps[0] != "" {
			var attr Attr
			var inode Ino
			r := m.Lookup(ctx, m.root, ps[0], &inode, &attr)
			if r == syscall.ENOENT {
				r = m.Mkdir(ctx, m.root, ps[0], 0777, 0, 0, &inode, &attr)
			}
			if r != 0 {
				return r
			}
			if attr.Typ != TypeDirectory {
				return syscall.ENOTDIR
			}
			m.root = inode
		}
		if len(ps) == 1 {
			break
		}
		subdir = ps[1]
	}
	return 0
}

func (m *baseMeta) resolve(ctx Context, dpath string, inode *Ino) syscall.Errno {
	var attr Attr
	*inode = RootInode
	for dpath != "" {
		ps := strings.SplitN(dpath, "/", 2)
		if ps[0] != "" {
			if st := m.en.doLookup(ctx, *inode, ps[0], inode, &attr); st != 0 {
				return st
			}
			if attr.Typ != TypeDirectory {
				return syscall.ENOTDIR
			}
		}
		if len(ps) == 1 {
			break
		}
		dpath = ps[1]
	}
	return 0
}

func (m *baseMeta) GetFormat() Format {
	return *m.fmt
}

func (m *baseMeta) CompactAll(ctx Context, threads int, bar *utils.Bar) syscall.Errno {
	var wg sync.WaitGroup
	ch := make(chan cchunk, 1000000)
	for i := 0; i < threads; i++ {
		wg.Add(1)
		go func() {
			for c := range ch {
				logger.Debugf("Compacting chunk %d:%d (%d slices)", c.inode, c.indx, c.slices)
				m.en.compactChunk(c.inode, c.indx, true)
				bar.Increment()
			}
			wg.Done()
		}()
	}

	err := m.en.scanAllChunks(ctx, ch, bar)
	close(ch)
	wg.Wait()
	if err != nil {
		logger.Warnf("Scan chunks: %s", err)
		return errno(err)
	}
	return 0
}

func (m *baseMeta) fileDeleted(opened, force bool, inode Ino, length uint64) {
	if opened {
		m.Lock()
		m.removedFiles[inode] = true
		m.Unlock()
	} else {
		m.tryDeleteFileData(inode, length, force)
	}
}

func (m *baseMeta) tryDeleteFileData(inode Ino, length uint64, force bool) {
	if force {
		m.maxDeleting <- struct{}{}
	} else {
		select {
		case m.maxDeleting <- struct{}{}:
		default:
			return // will be cleanup later
		}
	}
	go func() {
		m.en.doDeleteFileData(inode, length)
		<-m.maxDeleting
	}()
}

func (m *baseMeta) deleteSlices() {
	var err error
	for s := range m.dslices {
		if err = m.newMsg(DeleteSlice, s.Id, s.Size); err != nil {
			logger.Warnf("Delete data blocks of slice %d (%d bytes): %s", s.Id, s.Size, err)
			continue
		}
		if err = m.en.doDeleteSlice(s.Id, s.Size); err != nil {
			logger.Errorf("Delete meta entry of slice %d (%d bytes): %s", s.Id, s.Size, err)
		}
	}
}

func (m *baseMeta) deleteSlice(id uint64, size uint32) {
	if id == 0 || m.conf.MaxDeletes == 0 {
		return
	}
	m.dslices <- Slice{Id: id, Size: size}
}

func (m *baseMeta) toTrash(parent Ino) bool {
	return m.fmt.TrashDays > 0 && !isTrash(parent)
}

func (m *baseMeta) checkTrash(parent Ino, trash *Ino) syscall.Errno {
	if !m.toTrash(parent) {
		return 0
	}
	name := time.Now().UTC().Format("2006-01-02-15")
	m.Lock()
	defer m.Unlock()
	if name == m.subTrash.name {
		*trash = m.subTrash.inode
		return 0
	}
	m.Unlock()

	st := m.en.doLookup(Background, TrashInode, name, trash, nil)
	if st == syscall.ENOENT {
		st = m.en.doMknod(Background, TrashInode, name, TypeDirectory, 0555, 0, 0, "", trash, nil)
	}

	m.Lock()
	if st != 0 && st != syscall.EEXIST {
		logger.Warnf("create subTrash %s: %s", name, st)
	} else if *trash <= TrashInode {
		logger.Warnf("invalid trash inode: %d", *trash)
		st = syscall.EBADF
	} else {
		m.subTrash.inode = *trash
		m.subTrash.name = name
		st = 0
	}
	return st
}

func (m *baseMeta) trashEntry(parent, inode Ino, name string) string {
	s := fmt.Sprintf("%d-%d-%s", parent, inode, name)
	if len(s) > MaxName {
		s = s[:MaxName]
		logger.Warnf("File name is too long as a trash entry, truncating it: %s -> %s", name, s)
	}
	return s
}

func (m *baseMeta) cleanupTrash() {
	for {
		utils.SleepWithJitter(time.Hour)
		if st := m.en.doGetAttr(Background, TrashInode, nil); st != 0 {
			if st != syscall.ENOENT {
				logger.Warnf("getattr inode %d: %s", TrashInode, st)
			}
			continue
		}
		if ok, err := m.en.setIfSmall("lastCleanupTrash", time.Now().Unix(), int64(time.Hour.Seconds())*9/10); err != nil {
			logger.Warnf("checking counter lastCleanupTrash: %s", err)
		} else if ok {
			go m.doCleanupTrash(false)
			go m.cleanupDelayedSlices()
		}
	}
}

func (m *baseMeta) CleanupTrashBefore(ctx Context, edge time.Time, increProgress func()) {
	logger.Debugf("cleanup trash: started")
	now := time.Now()
	var st syscall.Errno
	var entries []*Entry
	if st = m.en.doReaddir(ctx, TrashInode, 0, &entries, -1); st != 0 {
		logger.Warnf("readdir trash %d: %s", TrashInode, st)
		return
	}
	sort.Slice(entries, func(i, j int) bool { return entries[i].Inode < entries[j].Inode })
	var count int
	defer func() {
		if count > 0 {
			logger.Infof("cleanup trash: deleted %d files in %v", count, time.Since(now))
		} else {
			logger.Debugf("cleanup trash: nothing to delete")
		}
	}()
	batch := 1000000
	for len(entries) > 0 {
		e := entries[0]
		ts, err := time.Parse("2006-01-02-15", string(e.Name))
		if err != nil {
			logger.Warnf("bad entry as a subTrash: %s", e.Name)
			entries = entries[1:]
			continue
		}
		if ts.Before(edge) {
			var subEntries []*Entry
			if st = m.en.doReaddir(ctx, e.Inode, 0, &subEntries, batch); st != 0 {
				logger.Warnf("readdir subTrash %d: %s", e.Inode, st)
				entries = entries[1:]
				continue
			}
			rmdir := len(subEntries) < batch
			if rmdir {
				entries = entries[1:]
			}
			for _, se := range subEntries {
				if se.Attr.Typ == TypeDirectory {
					st = m.en.doRmdir(ctx, e.Inode, string(se.Name), nil)
				} else {
					st = m.en.doUnlink(ctx, e.Inode, string(se.Name), nil)
				}
				if st == 0 {
					count++
					if increProgress != nil {
						increProgress()
					}
				} else {
					logger.Warnf("delete from trash %s/%s: %s", e.Name, se.Name, st)
					rmdir = false
					continue
				}
				if count%10000 == 0 && time.Since(now) > 50*time.Minute {
					return
				}
			}
			if rmdir {
				if st = m.en.doRmdir(ctx, TrashInode, string(e.Name), nil); st != 0 {
					logger.Warnf("rmdir subTrash %s: %s", e.Name, st)
				}
			}
		} else {
			break
		}
	}
}

func (m *baseMeta) scanTrashFiles(ctx Context, scan trashFileScan) error {
	var st syscall.Errno
	var entries []*Entry
	if st = m.en.doReaddir(ctx, TrashInode, 1, &entries, -1); st != 0 {
		return errors.Wrap(st, "read trash")
	}

	var subEntries []*Entry
	for _, entry := range entries {
		ts, err := time.Parse("2006-01-02-15", string(entry.Name))
		if err != nil {
			logger.Warnf("bad entry as a subTrash: %s", entry.Name)
			continue
		}
		subEntries = subEntries[:0]
		if st = m.en.doReaddir(ctx, entry.Inode, 1, &subEntries, -1); st != 0 {
			logger.Warnf("readdir subEntry %d: %s", entry.Inode, st)
			continue
		}
		for _, se := range subEntries {
			if se.Attr.Typ == TypeFile {
				clean, err := scan(se.Inode, se.Attr.Length, ts)
				if err != nil {
					return errors.Wrap(err, "scan trash files")
				}
				if clean {
					// TODO: m.en.doUnlink(ctx, entry.Attr.Parent, string(entry.Name))
					// avoid lint warning
					_ = clean
				}
			}
		}
	}
	return nil
}

func (m *baseMeta) doCleanupTrash(force bool) {
	edge := time.Now().Add(-time.Duration(24*m.fmt.TrashDays+1) * time.Hour)
	if force {
		edge = time.Now()
	}
	m.CleanupTrashBefore(Background, edge, nil)
}

func (m *baseMeta) cleanupDelayedSlices() {
	now := time.Now()
	edge := now.Unix() - int64(m.fmt.TrashDays)*24*3600
	logger.Debugf("Cleanup delayed slices: started with edge %d", edge)
	if count, err := m.en.doCleanupDelayedSlices(edge); err != nil {
		logger.Warnf("Cleanup delayed slices: deleted %d slices in %v, but got error: %s", count, time.Since(now), err)
	} else if count > 0 {
		logger.Infof("Cleanup delayed slices: deleted %d slices in %v", count, time.Since(now))
	}
}

func (m *baseMeta) ScanDeletedObject(ctx Context, tss trashSliceScan, pss pendingSliceScan, tfs trashFileScan, pfs pendingFileScan) error {
	eg := errgroup.Group{}
	if tss != nil {
		eg.Go(func() error {
			return m.en.scanTrashSlices(ctx, tss)
		})
	}
	if pss != nil {
		eg.Go(func() error {
			return m.en.scanPendingSlices(ctx, pss)
		})
	}
	if tfs != nil {
		eg.Go(func() error {
			return m.scanTrashFiles(ctx, tfs)
		})
	}
	if pfs != nil {
		eg.Go(func() error {
			return m.en.scanPendingFiles(ctx, pfs)
		})
	}
	return eg.Wait()
}<|MERGE_RESOLUTION|>--- conflicted
+++ resolved
@@ -78,13 +78,8 @@
 	doLookup(ctx Context, parent Ino, name string, inode *Ino, attr *Attr) syscall.Errno
 	doMknod(ctx Context, parent Ino, name string, _type uint8, mode, cumask uint16, rdev uint32, path string, inode *Ino, attr *Attr) syscall.Errno
 	doLink(ctx Context, inode, parent Ino, name string, attr *Attr) syscall.Errno
-<<<<<<< HEAD
-	doUnlink(ctx Context, parent Ino, name string, attr *Attr) syscall.Errno
-	doRmdir(ctx Context, parent Ino, name string, inode *Ino) syscall.Errno
-=======
 	doUnlink(ctx Context, parent Ino, name string, attr *Attr, skipCheckTrash ...bool) syscall.Errno
-	doRmdir(ctx Context, parent Ino, name string, skipCheckTrash ...bool) syscall.Errno
->>>>>>> a09070cd
+	doRmdir(ctx Context, parent Ino, name string, inode *Ino, skipCheckTrash ...bool) syscall.Errno
 	doReadlink(ctx Context, inode Ino) ([]byte, error)
 	doReaddir(ctx Context, inode Ino, plus uint8, entries *[]*Entry, limit int) syscall.Errno
 	doRename(ctx Context, parentSrc Ino, nameSrc string, parentDst Ino, nameDst string, flags uint32, inode *Ino, attr *Attr) syscall.Errno
@@ -1155,11 +1150,7 @@
 	defer m.timeit(time.Now())
 	parent = m.checkRoot(parent)
 	var attr Attr
-<<<<<<< HEAD
-	err := m.en.doUnlink(ctx, parent, name, &attr)
-=======
-	err := m.en.doUnlink(ctx, m.checkRoot(parent), name, &attr, skipCheckTrash...)
->>>>>>> a09070cd
+	err := m.en.doUnlink(ctx, parent, name, &attr, skipCheckTrash...)
 	if err == 0 {
 		var diffLength uint64
 		if attr.Typ == TypeFile {
@@ -1186,20 +1177,15 @@
 	}
 
 	defer m.timeit(time.Now())
-<<<<<<< HEAD
 	parent = m.checkRoot(parent)
 	var inode Ino
-	st := m.en.doRmdir(ctx, parent, name, &inode)
+	st := m.en.doRmdir(ctx, parent, name, &inode, skipCheckTrash...)
 	if st == 0 {
 		if !isTrash(parent) {
 			m.parentMu.Lock()
 			delete(m.dirParents, inode)
 			m.parentMu.Unlock()
 		}
-=======
-	err := m.en.doRmdir(ctx, m.checkRoot(parent), name, skipCheckTrash...)
-	if err == 0 {
->>>>>>> a09070cd
 		m.updateDirStat(ctx, parent, 0, -align4K(0), -1)
 		m.updateDirQuota(ctx, parent, -align4K(0), -1)
 	}
