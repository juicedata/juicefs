--- conflicted
+++ resolved
@@ -76,13 +76,8 @@
 	doLookup(ctx Context, parent Ino, name string, inode *Ino, attr *Attr) syscall.Errno
 	doMknod(ctx Context, parent Ino, name string, _type uint8, mode, cumask uint16, rdev uint32, path string, inode *Ino, attr *Attr) syscall.Errno
 	doLink(ctx Context, inode, parent Ino, name string, attr *Attr) syscall.Errno
-<<<<<<< HEAD
-	doUnlink(ctx Context, parent Ino, name string) syscall.Errno
+	doUnlink(ctx Context, parent Ino, name string, attr *Attr) syscall.Errno
 	doRmdir(ctx Context, parent Ino, name string, inode *Ino) syscall.Errno
-=======
-	doUnlink(ctx Context, parent Ino, name string, attr *Attr) syscall.Errno
-	doRmdir(ctx Context, parent Ino, name string) syscall.Errno
->>>>>>> ebeada96
 	doReadlink(ctx Context, inode Ino) ([]byte, error)
 	doReaddir(ctx Context, inode Ino, plus uint8, entries *[]*Entry, limit int) syscall.Errno
 	doRename(ctx Context, parentSrc Ino, nameSrc string, parentDst Ino, nameDst string, flags uint32, inode *Ino, attr *Attr) syscall.Errno
@@ -1093,22 +1088,17 @@
 	}
 
 	defer m.timeit(time.Now())
-<<<<<<< HEAD
 	var inode Ino
 	st := m.en.doRmdir(ctx, m.checkRoot(parent), name, &inode)
-	if st == 0 && !isTrash(parent) {
-		m.dirMu.Lock()
-		delete(m.dirParents, inode)
-		m.dirMu.Unlock()
+	if st == 0 {
+		m.updateDirStat(ctx, parent, -align4K(0), -1)
+		if !isTrash(parent) {
+			m.dirMu.Lock()
+			delete(m.dirParents, inode)
+			m.dirMu.Unlock()
+		}
 	}
 	return st
-=======
-	err := m.en.doRmdir(ctx, m.checkRoot(parent), name)
-	if err == 0 {
-		m.updateDirStat(ctx, parent, -align4K(0), -1)
-	}
-	return err
->>>>>>> ebeada96
 }
 
 func (m *baseMeta) Rename(ctx Context, parentSrc Ino, nameSrc string, parentDst Ino, nameDst string, flags uint32, inode *Ino, attr *Attr) syscall.Errno {
@@ -1133,34 +1123,27 @@
 	}
 
 	defer m.timeit(time.Now())
-<<<<<<< HEAD
 	if inode == nil {
 		inode = new(Ino)
+	}
+	if attr == nil {
+		attr = &Attr{}
 	}
 	st := m.en.doRename(ctx, m.checkRoot(parentSrc), nameSrc, m.checkRoot(parentDst), nameDst, flags, inode, attr)
 	// FIXME: dst exists and is replaced
 	// FIXME: dst exists and is exchanged
 	if st == 0 {
+		diffSpace := align4K(0)
+		if attr.Typ == TypeFile {
+			diffSpace = align4K(attr.Length)
+		}
+		m.updateDirStat(ctx, parentSrc, -diffSpace, -1)
+		m.updateDirStat(ctx, parentDst, diffSpace, 1)
 		m.dirMu.Lock()
 		m.dirParents[*inode] = parentDst
 		m.dirMu.Unlock()
 	}
 	return st
-=======
-	if attr == nil {
-		attr = &Attr{}
-	}
-	err := m.en.doRename(ctx, m.checkRoot(parentSrc), nameSrc, m.checkRoot(parentDst), nameDst, flags, inode, attr)
-	if err == 0 {
-		diffSpace := align4K(0)
-		if attr.Typ == TypeFile {
-			diffSpace = align4K(attr.Length)
-		}
-		m.updateDirStat(ctx, parentSrc, -diffSpace, -1)
-		m.updateDirStat(ctx, parentDst, diffSpace, 1)
-	}
-	return err
->>>>>>> ebeada96
 }
 
 func (m *baseMeta) Open(ctx Context, inode Ino, flags uint32, attr *Attr) syscall.Errno {
