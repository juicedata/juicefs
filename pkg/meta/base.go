--- conflicted
+++ resolved
@@ -86,14 +86,9 @@
 
 	doGetParents(ctx Context, inode Ino) map[Ino]int
 	doUpdateDirStat(ctx Context, batch map[Ino]dirStat) error
-<<<<<<< HEAD
-	doGetDirStat(ctx Context, ino Ino) (length, space, inodes uint64, err error)
-	doSyncDirStat(ctx Context, ino Ino) (length, space, inodes uint64, err error)
-=======
 	// @trySync: try sync dir stat if broken or not existed
 	doGetDirStat(ctx Context, ino Ino, trySync bool) (*dirStat, error)
 	doSyncDirStat(ctx Context, ino Ino) (*dirStat, error)
->>>>>>> f82e2508
 
 	scanTrashSlices(Context, trashSliceScan) error
 	scanPendingSlices(Context, pendingSliceScan) error
@@ -258,11 +253,7 @@
 		wg.Add(1)
 		go func(ino Ino) {
 			defer wg.Done()
-<<<<<<< HEAD
-			_, _, _, err := m.en.doSyncDirStat(ctx, ino)
-=======
 			_, err := m.en.doSyncDirStat(ctx, ino)
->>>>>>> f82e2508
 			if err != nil {
 				logger.Warnf("sync dir stat for %d: %s", ino, err)
 			}
@@ -308,20 +299,15 @@
 	return
 }
 
-<<<<<<< HEAD
 func (m *baseMeta) GetDirStat(ctx Context, inode Ino) (length, space, inodes uint64, err error) {
-	return m.en.doGetDirStat(ctx, m.checkRoot(inode))
-=======
-func (m *baseMeta) GetDirStat(ctx Context, inode Ino) (space, inodes uint64, err error) {
 	stat, err := m.en.doGetDirStat(ctx, m.checkRoot(inode), !m.conf.ReadOnly)
 	if err != nil {
 		return
 	}
 	if stat != nil {
-		return uint64(stat.space), uint64(stat.inodes), nil
+		return uint64(stat.length), uint64(stat.space), uint64(stat.inodes), nil
 	}
 	return m.calcDirStat(ctx, inode)
->>>>>>> f82e2508
 }
 
 func (m *baseMeta) updateDirStat(ctx Context, ino Ino, length, space, inodes int64) {
