--- conflicted
+++ resolved
@@ -100,16 +100,14 @@
 	if conf.Retries == 0 {
 		conf.Retries = 30
 	}
-<<<<<<< HEAD
-
 	deleteChan := conf.MaxDeletes
 	//  keep a chan to delete file in cache
 	if conf.MaxDeletes <= 0 {
 		deleteChan = 1
-=======
+
 	if conf.Heartbeat == 0 {
 		conf.Heartbeat = 12 * time.Second
->>>>>>> 5fc885c2
+
 	}
 	return baseMeta{
 		conf:         conf,
