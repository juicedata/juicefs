--- conflicted
+++ resolved
@@ -159,15 +159,16 @@
 	Expire int64  `xorm:"notnull"`
 }
 
-<<<<<<< HEAD
+type dirStats struct {
+	Inode      Ino   `xorm:"pk notnull"`
+	UsedSpace  int64 `xorm:"notnull"`
+	UsedInodes int64 `xorm:"notnull"`
+}
+
 type dirQuota struct {
 	Inode      Ino   `xorm:"pk"`
 	MaxSpace   int64 `xorm:"notnull"`
 	MaxInodes  int64 `xorm:"notnull"`
-=======
-type dirStats struct {
-	Inode      Ino   `xorm:"pk notnull"`
->>>>>>> ebeada96
 	UsedSpace  int64 `xorm:"notnull"`
 	UsedInodes int64 `xorm:"notnull"`
 }
@@ -375,11 +376,7 @@
 		&node{}, &edge{}, &symlink{}, &xattr{},
 		&chunk{}, &sliceRef{}, &delslices{},
 		&session{}, &session2{}, &sustained{}, &delfile{},
-<<<<<<< HEAD
-		&flock{}, &plock{}, &dirQuota{})
-=======
-		&flock{}, &plock{}, &dirStats{})
->>>>>>> ebeada96
+		&flock{}, &plock{}, &dirStats{}, &dirQuota{})
 }
 
 func (m *dbMeta) doLoad() (data []byte, err error) {
@@ -401,15 +398,9 @@
 
 func (m *dbMeta) doNewSession(sinfo []byte) error {
 	// add new table
-<<<<<<< HEAD
-	err := m.syncTable(new(session2), new(delslices), new(dirQuota))
+	err := m.syncTable(new(session2), new(delslices), new(dirStats), new(dirQuota))
 	if err != nil {
-		return fmt.Errorf("update table session2, delslices, dirQuota: %s", err)
-=======
-	err := m.syncTable(new(session2), new(delslices), new(dirStats))
-	if err != nil {
-		return fmt.Errorf("update table session2, delslices, dirstats: %s", err)
->>>>>>> ebeada96
+		return fmt.Errorf("update table session2, delslices, dirstats, dirQuota: %s", err)
 	}
 	// add primary key
 	if err = m.syncTable(new(edge), new(chunk), new(xattr), new(sustained)); err != nil {
@@ -1428,13 +1419,9 @@
 		if q := m.getDirQuota(ctx, parent); q != nil {
 			q.update(newSpace, newInode, false)
 		}
-<<<<<<< HEAD
-=======
-		m.updateStats(newSpace, newInode)
 		if attr != nil {
 			m.parseAttr(&n, attr)
 		}
->>>>>>> ebeada96
 	}
 	return errno(err)
 }
@@ -1513,16 +1500,13 @@
 		if _, err := s.Delete(&edge{Parent: parent, Name: e.Name}); err != nil {
 			return err
 		}
-<<<<<<< HEAD
-		if _, err = s.Delete(&dirQuota{Inode: e.Inode}); err != nil {
-			return err
-		}
-=======
 		if _, err := s.Delete(&dirStats{Inode: e.Inode}); err != nil {
 			logger.Warnf("remove dir usage of ino(%d): %s", e.Inode, err)
 		}
-
->>>>>>> ebeada96
+		if _, err = s.Delete(&dirQuota{Inode: e.Inode}); err != nil {
+			return err
+		}
+
 		if trash > 0 {
 			if _, err = s.Cols("ctime", "parent").Update(&n, &node{Inode: n.Inode}); err != nil {
 				return err
@@ -2116,11 +2100,8 @@
 	defer func() { m.of.InvalidateChunk(inode, indx) }()
 	var newSpace int64
 	var needCompact bool
-<<<<<<< HEAD
+	var nodeAttr node
 	var quota *Quota
-=======
-	var nodeAttr node
->>>>>>> ebeada96
 	err := m.txn(func(s *xorm.Session) error {
 		newSpace = 0
 		nodeAttr = node{Inode: inode}
@@ -2144,7 +2125,7 @@
 		}
 		// FIXME: check all parent of the file if hardlinked
 		// TODO: add check for Truncate, Fallocate, CopyFileRange
-		if quota = m.getDirQuota(ctx, n.Parent); quota != nil && quota.check(newSpace, 0) {
+		if quota = m.getDirQuota(ctx, nodeAttr.Parent); quota != nil && quota.check(newSpace, 0) {
 			return syscall.ENOSPC
 		}
 		now := time.Now().UnixNano() / 1e3
@@ -2179,16 +2160,11 @@
 		if needCompact {
 			go m.compactChunk(inode, indx, false)
 		}
-<<<<<<< HEAD
-		m.updateStats(newSpace, 0)
+		m.updateParentStat(ctx, inode, nodeAttr.Parent, newSpace)
 		// TODO: add update for Truncate, Fallocate, CopyFileRange
 		if quota != nil {
 			quota.update(newSpace, 0, false)
 		}
-
-=======
-		m.updateParentStat(ctx, inode, nodeAttr.Parent, newSpace)
->>>>>>> ebeada96
 	}
 	return errno(err)
 }
