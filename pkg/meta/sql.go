//go:build !nosqlite || !nomysql || !nopg
// +build !nosqlite !nomysql !nopg

/*
 * JuiceFS, Copyright 2020 Juicedata, Inc.
 *
 * Licensed under the Apache License, Version 2.0 (the "License");
 * you may not use this file except in compliance with the License.
 * You may obtain a copy of the License at
 *
 *     http://www.apache.org/licenses/LICENSE-2.0
 *
 * Unless required by applicable law or agreed to in writing, software
 * distributed under the License is distributed on an "AS IS" BASIS,
 * WITHOUT WARRANTIES OR CONDITIONS OF ANY KIND, either express or implied.
 * See the License for the specific language governing permissions and
 * limitations under the License.
 */

package meta

import (
	"bufio"
	"bytes"
	"database/sql"
	"encoding/json"
	"fmt"
	"io"
	"net/url"
	"runtime"
	"sort"
	"strings"
	"sync"
	"sync/atomic"
	"syscall"
	"time"

	"github.com/juicedata/juicefs/pkg/utils"
	"github.com/pkg/errors"
	"github.com/sirupsen/logrus"
	"xorm.io/xorm"
	"xorm.io/xorm/log"
	"xorm.io/xorm/names"
)

const MaxFieldsCountOfTable = 13 // node table

type setting struct {
	Name  string `xorm:"pk"`
	Value string `xorm:"varchar(4096) notnull"`
}

type counter struct {
	Name  string `xorm:"pk"`
	Value int64  `xorm:"notnull"`
}

type edge struct {
	Id     int64  `xorm:"pk bigserial"`
	Parent Ino    `xorm:"unique(edge) notnull"`
	Name   []byte `xorm:"unique(edge) varbinary(255) notnull"`
	Inode  Ino    `xorm:"index notnull"`
	Type   uint8  `xorm:"notnull"`
}

type node struct {
	Inode  Ino    `xorm:"pk"`
	Type   uint8  `xorm:"notnull"`
	Flags  uint8  `xorm:"notnull"`
	Mode   uint16 `xorm:"notnull"`
	Uid    uint32 `xorm:"notnull"`
	Gid    uint32 `xorm:"notnull"`
	Atime  int64  `xorm:"notnull"`
	Mtime  int64  `xorm:"notnull"`
	Ctime  int64  `xorm:"notnull"`
	Nlink  uint32 `xorm:"notnull"`
	Length uint64 `xorm:"notnull"`
	Rdev   uint32
	Parent Ino
}

type namedNode struct {
	node `xorm:"extends"`
	Name []byte `xorm:"varbinary(255)"`
}

type chunk struct {
	Id     int64  `xorm:"pk bigserial"`
	Inode  Ino    `xorm:"unique(chunk) notnull"`
	Indx   uint32 `xorm:"unique(chunk) notnull"`
	Slices []byte `xorm:"blob notnull"`
}

type sliceRef struct {
	Id   uint64 `xorm:"pk chunkid"`
	Size uint32 `xorm:"notnull"`
	Refs int    `xorm:"notnull"`
}

func (c *sliceRef) TableName() string {
	return "jfs_chunk_ref"
}

type delslices struct {
	Id      uint64 `xorm:"pk chunkid"`
	Deleted int64  `xorm:"notnull"` // timestamp
	Slices  []byte `xorm:"blob notnull"`
}

type symlink struct {
	Inode  Ino    `xorm:"pk"`
	Target []byte `xorm:"varbinary(4096) notnull"`
}

type xattr struct {
	Id    int64  `xorm:"pk bigserial"`
	Inode Ino    `xorm:"unique(name) notnull"`
	Name  string `xorm:"unique(name) notnull"`
	Value []byte `xorm:"blob notnull"`
}

type flock struct {
	Id    int64  `xorm:"pk bigserial"`
	Inode Ino    `xorm:"notnull unique(flock)"`
	Sid   uint64 `xorm:"notnull unique(flock)"`
	Owner int64  `xorm:"notnull unique(flock)"`
	Ltype byte   `xorm:"notnull"`
}

type plock struct {
	Id      int64  `xorm:"pk bigserial"`
	Inode   Ino    `xorm:"notnull unique(plock)"`
	Sid     uint64 `xorm:"notnull unique(plock)"`
	Owner   int64  `xorm:"notnull unique(plock)"`
	Records []byte `xorm:"blob notnull"`
}

type session struct {
	Sid       uint64 `xorm:"pk"`
	Heartbeat int64  `xorm:"notnull"`
	Info      []byte `xorm:"blob"`
}

type session2 struct {
	Sid    uint64 `xorm:"pk"`
	Expire int64  `xorm:"notnull"`
	Info   []byte `xorm:"blob"`
}

type sustained struct {
	Id    int64  `xorm:"pk bigserial"`
	Sid   uint64 `xorm:"unique(sustained) notnull"`
	Inode Ino    `xorm:"unique(sustained) notnull"`
}

type delfile struct {
	Inode  Ino    `xorm:"pk notnull"`
	Length uint64 `xorm:"notnull"`
	Expire int64  `xorm:"notnull"`
}

type dirStats struct {
	Inode      Ino   `xorm:"pk notnull"`
	DataLength int64 `xorm:"notnull"`
	UsedSpace  int64 `xorm:"notnull"`
	UsedInodes int64 `xorm:"notnull"`
}

<<<<<<< HEAD
type detachedNode struct {
	Inode  Ino   `xorm:"pk notnull"`
	Expire int64 `xorm:"notnull"`
=======
type dirQuota struct {
	Inode      Ino   `xorm:"pk"`
	MaxSpace   int64 `xorm:"notnull"`
	MaxInodes  int64 `xorm:"notnull"`
	UsedSpace  int64 `xorm:"notnull"`
	UsedInodes int64 `xorm:"notnull"`
>>>>>>> fb199050
}

type dbMeta struct {
	*baseMeta
	db   *xorm.Engine
	snap *dbSnap

	noReadOnlyTxn bool
}

type dbSnap struct {
	node    map[Ino]*node
	symlink map[Ino]*symlink
	xattr   map[Ino][]*xattr
	edges   map[Ino][]*edge
	chunk   map[string]*chunk
}

func newSQLMeta(driver, addr string, conf *Config) (Meta, error) {
	var searchPath string
	if driver == "postgres" {
		addr = driver + "://" + addr
		driver = "pgx"

		parse, err := url.Parse(addr)
		if err != nil {
			return nil, fmt.Errorf("parse url %s failed: %s", addr, err)
		}
		searchPath = parse.Query().Get("search_path")
		if searchPath != "" {
			if len(strings.Split(searchPath, ",")) > 1 {
				return nil, fmt.Errorf("currently, only one schema is supported in search_path")
			}
		}
	}
	engine, err := xorm.NewEngine(driver, addr)
	if err != nil {
		return nil, fmt.Errorf("unable to use data source %s: %s", driver, err)
	}
	switch logger.Level { // make xorm less verbose
	case logrus.TraceLevel:
		engine.SetLogLevel(log.LOG_DEBUG)
	case logrus.DebugLevel:
		engine.SetLogLevel(log.LOG_INFO)
	case logrus.InfoLevel, logrus.WarnLevel:
		engine.SetLogLevel(log.LOG_WARNING)
	case logrus.ErrorLevel:
		engine.SetLogLevel(log.LOG_ERR)
	default:
		engine.SetLogLevel(log.LOG_OFF)
	}

	start := time.Now()
	if err = engine.Ping(); err != nil {
		return nil, fmt.Errorf("ping database: %s", err)
	}
	if time.Since(start) > time.Millisecond*5 {
		logger.Warnf("The latency to database is too high: %s", time.Since(start))
	}
	if searchPath != "" {
		engine.SetSchema(searchPath)
	}
	engine.DB().SetMaxIdleConns(runtime.GOMAXPROCS(-1) * 2)
	engine.DB().SetConnMaxIdleTime(time.Minute * 5)
	engine.SetTableMapper(names.NewPrefixMapper(engine.GetTableMapper(), "jfs_"))
	m := &dbMeta{
		baseMeta: newBaseMeta(addr, conf),
		db:       engine,
	}
	m.en = m
	return m, nil
}

func (m *dbMeta) Shutdown() error {
	return m.db.Close()
}

func (m *dbMeta) Name() string {
	name := m.db.DriverName()
	if name == "pgx" {
		name = "postgres"
	}
	return name
}

func (m *dbMeta) doDeleteSlice(id uint64, size uint32) error {
	return m.txn(func(s *xorm.Session) error {
		_, err := s.Exec("delete from jfs_chunk_ref where chunkid=?", id)
		return err
	})
}

func (m *dbMeta) syncTable(beans ...interface{}) error {
	err := m.db.Sync2(beans...)
	if err != nil && strings.Contains(err.Error(), "Duplicate key") {
		err = nil
	}
	return err
}

func (m *dbMeta) Init(format *Format, force bool) error {
	if err := m.syncTable(new(setting), new(counter)); err != nil {
		return fmt.Errorf("create table setting, counter: %s", err)
	}
	if err := m.syncTable(new(edge)); err != nil {
		return fmt.Errorf("create table edge: %s", err)
	}
	if err := m.syncTable(new(node), new(symlink), new(xattr)); err != nil {
		return fmt.Errorf("create table node, symlink, xattr: %s", err)
	}
	if err := m.syncTable(new(chunk), new(sliceRef), new(delslices)); err != nil {
		return fmt.Errorf("create table chunk, chunk_ref, delslices: %s", err)
	}
	if err := m.syncTable(new(session2), new(sustained), new(delfile)); err != nil {
		return fmt.Errorf("create table session2, sustaind, delfile: %s", err)
	}
	if err := m.syncTable(new(flock), new(plock), new(dirQuota)); err != nil {
		return fmt.Errorf("create table flock, plock, dirQuota: %s", err)
	}
	if err := m.syncTable(new(dirStats)); err != nil {
		return fmt.Errorf("create table dirStats: %s", err)
	}
	if err := m.syncTable(new(detachedNode)); err != nil {
		return fmt.Errorf("create table detachedNode: %s", err)
	}

	var s = setting{Name: "format"}
	var ok bool
	err := m.roTxn(func(ses *xorm.Session) (err error) {
		ok, err = ses.Get(&s)
		return err
	})
	if err != nil {
		return err
	}

	if ok {
		var old Format
		err = json.Unmarshal([]byte(s.Value), &old)
		if err != nil {
			return fmt.Errorf("json: %s", err)
		}
		if err = format.update(&old, force); err != nil {
			return err
		}
	}

	data, err := json.MarshalIndent(format, "", "")
	if err != nil {
		return fmt.Errorf("json: %s", err)
	}

	m.fmt = format
	now := time.Now()
	n := &node{
		Type:   TypeDirectory,
		Atime:  now.UnixNano() / 1000,
		Mtime:  now.UnixNano() / 1000,
		Ctime:  now.UnixNano() / 1000,
		Nlink:  2,
		Length: 4 << 10,
		Parent: 1,
	}
	return m.txn(func(s *xorm.Session) error {
		if format.TrashDays > 0 {
			ok2, err := s.ForUpdate().Get(&node{Inode: TrashInode})
			if err != nil {
				return err
			}
			if !ok2 {
				n.Inode = TrashInode
				n.Mode = 0555
				if err = mustInsert(s, n); err != nil {
					return err
				}
			}
		}
		if ok {
			_, err = s.Update(&setting{"format", string(data)}, &setting{Name: "format"})
			return err
		} else {
			var set = &setting{"format", string(data)}
			if n, err := s.Insert(set); err != nil {
				return err
			} else if n == 0 {
				return fmt.Errorf("format is not inserted")
			}
		}

		n.Inode = 1
		n.Mode = 0777
		var cs = []counter{
			{"nextInode", 2}, // 1 is root
			{"nextChunk", 1},
			{"nextSession", 0},
			{"usedSpace", 0},
			{"totalInodes", 0},
			{"nextCleanupSlices", 0},
		}
		return mustInsert(s, n, &cs)
	})
}

func (m *dbMeta) Reset() error {
	return m.db.DropTables(&setting{}, &counter{},
		&node{}, &edge{}, &symlink{}, &xattr{},
		&chunk{}, &sliceRef{}, &delslices{},
		&session{}, &session2{}, &sustained{}, &delfile{},
<<<<<<< HEAD
		&flock{}, &plock{}, &dirStats{}, &detachedNode{})
=======
		&flock{}, &plock{}, &dirStats{}, &dirQuota{})
>>>>>>> fb199050
}

func (m *dbMeta) doLoad() (data []byte, err error) {
	err = m.roTxn(func(ses *xorm.Session) error {
		if ok, err := ses.IsTableExist(&setting{}); err != nil {
			return err
		} else if !ok {
			return nil
		}
		s := setting{Name: "format"}
		ok, err := ses.Get(&s)
		if err == nil && ok {
			data = []byte(s.Value)
		}
		return err
	})
	return
}

func (m *dbMeta) doNewSession(sinfo []byte) error {
	// add new table
	err := m.syncTable(new(session2), new(delslices), new(dirStats), new(dirQuota))
	if err != nil {
		return fmt.Errorf("update table session2, delslices, dirstats, dirQuota: %s", err)
	}
	// add primary key
	if err = m.syncTable(new(edge), new(chunk), new(xattr), new(sustained)); err != nil {
		return fmt.Errorf("update table edge, chunk, xattr, sustained: %s", err)
	}
	// update the owner from uint64 to int64
	if err = m.syncTable(new(flock), new(plock)); err != nil {
		return fmt.Errorf("update table flock, plock: %s", err)
	}

	for {
		if err = m.txn(func(s *xorm.Session) error {
			return mustInsert(s, &session2{m.sid, m.expireTime(), sinfo})
		}); err == nil {
			break
		}
		if isDuplicateEntryErr(err) {
			logger.Warnf("session id %d is already used", m.sid)
			if v, e := m.incrCounter("nextSession", 1); e == nil {
				m.sid = uint64(v)
				continue
			} else {
				return fmt.Errorf("get session ID: %s", e)
			}
		} else {
			return fmt.Errorf("insert new session %d: %s", m.sid, err)
		}
	}
	return nil
}

func (m *dbMeta) getSession(row interface{}, detail bool) (*Session, error) {
	var s Session
	var info []byte
	switch row := row.(type) {
	case *session2:
		s.Sid = row.Sid
		s.Expire = time.Unix(row.Expire, 0)
		info = row.Info
	case *session:
		s.Sid = row.Sid
		s.Expire = time.Unix(row.Heartbeat, 0).Add(time.Minute * 5)
		info = row.Info
		if info == nil { // legacy client has no info
			info = []byte("{}")
		}
	default:
		return nil, fmt.Errorf("invalid type: %T", row)
	}
	if err := json.Unmarshal(info, &s); err != nil {
		return nil, fmt.Errorf("corrupted session info; json error: %s", err)
	}
	if detail {
		var (
			srows []sustained
			frows []flock
			prows []plock
		)
		err := m.roTxn(func(ses *xorm.Session) error {
			if err := ses.Find(&srows, &sustained{Sid: s.Sid}); err != nil {
				return fmt.Errorf("find sustained %d: %s", s.Sid, err)
			}
			s.Sustained = make([]Ino, 0, len(srows))
			for _, srow := range srows {
				s.Sustained = append(s.Sustained, srow.Inode)
			}

			if err := ses.Find(&frows, &flock{Sid: s.Sid}); err != nil {
				return fmt.Errorf("find flock %d: %s", s.Sid, err)
			}
			s.Flocks = make([]Flock, 0, len(frows))
			for _, frow := range frows {
				s.Flocks = append(s.Flocks, Flock{frow.Inode, uint64(frow.Owner), string(frow.Ltype)})
			}

			if err := ses.Find(&prows, &plock{Sid: s.Sid}); err != nil {
				return fmt.Errorf("find plock %d: %s", s.Sid, err)
			}
			s.Plocks = make([]Plock, 0, len(prows))
			for _, prow := range prows {
				s.Plocks = append(s.Plocks, Plock{prow.Inode, uint64(prow.Owner), loadLocks(prow.Records)})
			}
			return nil
		})
		if err != nil {
			return nil, err
		}
	}
	return &s, nil
}

func (m *dbMeta) GetSession(sid uint64, detail bool) (s *Session, err error) {
	err = m.roTxn(func(ses *xorm.Session) error {
		if ok, err := ses.IsTableExist(&session2{}); err != nil {
			return err
		} else if ok {
			row := session2{Sid: sid}
			if ok, err = ses.Get(&row); err != nil {
				return err
			} else if ok {
				s, err = m.getSession(&row, detail)
				return err
			}
		}
		if ok, err := ses.IsTableExist(&session{}); err != nil {
			return err
		} else if ok {
			row := session{Sid: sid}
			if ok, err = ses.Get(&row); err != nil {
				return err
			} else if ok {
				s, err = m.getSession(&row, detail)
				return err
			}
		}
		return fmt.Errorf("session not found: %d", sid)
	})
	return
}

func (m *dbMeta) ListSessions() ([]*Session, error) {
	var sessions []*Session
	err := m.roTxn(func(ses *xorm.Session) error {
		if ok, err := ses.IsTableExist(&session2{}); err != nil {
			return err
		} else if ok {
			var rows []session2
			if err = ses.Find(&rows); err != nil {
				return err
			}
			sessions = make([]*Session, 0, len(rows))
			for i := range rows {
				s, err := m.getSession(&rows[i], false)
				if err != nil {
					logger.Errorf("get session: %s", err)
					continue
				}
				sessions = append(sessions, s)
			}
		}
		if ok, err := ses.IsTableExist(&session{}); err != nil {
			logger.Errorf("Check legacy session table: %s", err)
		} else if ok {
			var lrows []session
			if err = ses.Find(&lrows); err != nil {
				logger.Errorf("Scan legacy sessions: %s", err)
				return nil
			}
			for i := range lrows {
				s, err := m.getSession(&lrows[i], false)
				if err != nil {
					logger.Errorf("Get legacy session: %s", err)
					continue
				}
				sessions = append(sessions, s)
			}
		}
		return nil
	})
	return sessions, err
}

func (m *dbMeta) getCounter(name string) (v int64, err error) {
	err = m.roTxn(func(s *xorm.Session) error {
		c := counter{Name: name}
		_, err := s.Get(&c)
		if err == nil {
			v = c.Value
		}
		return err
	})
	return
}

func (m *dbMeta) incrCounter(name string, value int64) (int64, error) {
	var v int64
	err := m.txn(func(s *xorm.Session) error {
		var c = counter{Name: name}
		ok, err := s.ForUpdate().Get(&c)
		if err != nil {
			return err
		}
		v = c.Value + value
		if value > 0 {
			c.Value = v
			if ok {
				_, err = s.Cols("value").Update(&c, &counter{Name: name})
			} else {
				err = mustInsert(s, &c)
			}
		}
		return err
	})
	return v, err
}

func (m *dbMeta) setIfSmall(name string, value, diff int64) (bool, error) {
	var changed bool
	err := m.txn(func(s *xorm.Session) error {
		changed = false
		c := counter{Name: name}
		ok, err := s.ForUpdate().Get(&c)
		if err != nil {
			return err
		}
		if c.Value > value-diff {
			return nil
		} else {
			changed = true
			c.Value = value
			if ok {
				_, err = s.Cols("value").Update(&c, &counter{Name: name})
			} else {
				err = mustInsert(s, &c)
			}
			return err
		}
	})

	return changed, err
}

func mustInsert(s *xorm.Session, beans ...interface{}) error {
	for start, end, size := 0, 0, len(beans); end < size; start = end {
		end = start + 200
		if end > size {
			end = size
		}
		if n, err := s.Insert(beans[start:end]...); err != nil {
			return err
		} else if d := end - start - int(n); d > 0 {
			return fmt.Errorf("%d records not inserted: %+v", d, beans[start:end])
		}
	}
	return nil
}

var errBusy error

func (m *dbMeta) shouldRetry(err error) bool {
	msg := strings.ToLower(err.Error())
	if strings.Contains(msg, "too many connections") || strings.Contains(msg, "too many clients") {
		logger.Warnf("transaction failed: %s, will retry it. please increase the max number of connections in your database, or use a connection pool.", msg)
		return true
	}
	switch m.Name() {
	case "sqlite3":
		return errors.Is(err, errBusy) || strings.Contains(msg, "database is locked")
	case "mysql":
		// MySQL, MariaDB or TiDB
		return strings.Contains(msg, "try restarting transaction") || strings.Contains(msg, "try again later") ||
			strings.Contains(msg, "duplicate entry")
	case "postgres":
		return strings.Contains(msg, "current transaction is aborted") || strings.Contains(msg, "deadlock detected") ||
			strings.Contains(msg, "duplicate key value") || strings.Contains(msg, "could not serialize access") ||
			strings.Contains(msg, "bad connection") || errors.Is(err, io.EOF) // could not send data to client: No buffer space available
	default:
		return false
	}
}

func (m *dbMeta) txn(f func(s *xorm.Session) error, inodes ...Ino) error {
	if m.conf.ReadOnly {
		return syscall.EROFS
	}
	start := time.Now()
	defer func() { m.txDist.Observe(time.Since(start).Seconds()) }()

	if m.Name() == "sqlite3" {
		// sqlite only allow one writer at a time
		inodes = []Ino{1}
	}

	if len(inodes) > 0 {
		m.txLock(uint(inodes[0]))
		defer m.txUnlock(uint(inodes[0]))
	}
	var lastErr error
	for i := 0; i < 50; i++ {
		_, err := m.db.Transaction(func(s *xorm.Session) (interface{}, error) {
			return nil, f(s)
		})
		if eno, ok := err.(syscall.Errno); ok && eno == 0 {
			err = nil
		}
		if err != nil && m.shouldRetry(err) {
			m.txRestart.Add(1)
			logger.Debugf("Transaction failed, restart it (tried %d): %s", i+1, err)
			lastErr = err
			time.Sleep(time.Millisecond * time.Duration(i*i))
			continue
		} else if err == nil && i > 1 {
			logger.Warnf("Transaction succeeded after %d tries (%s), inodes: %v, last error: %s", i+1, time.Since(start), inodes, lastErr)
		}
		return err
	}
	logger.Warnf("Already tried 50 times, returning: %s", lastErr)
	return lastErr
}

func (m *dbMeta) roTxn(f func(s *xorm.Session) error) error {
	start := time.Now()
	defer func() { m.txDist.Observe(time.Since(start).Seconds()) }()
	s := m.db.NewSession()
	defer s.Close()
	var opt sql.TxOptions
	if !m.noReadOnlyTxn {
		opt.ReadOnly = true
		opt.Isolation = sql.LevelRepeatableRead
	}

	var lastErr error
	for i := 0; i < 50; i++ {
		err := s.BeginTx(&opt)
		if err != nil && opt.ReadOnly && (strings.Contains(err.Error(), "READ") || strings.Contains(err.Error(), "driver does not support read-only transactions")) {
			logger.Warnf("the database does not support read-only transaction")
			m.noReadOnlyTxn = true
			opt = sql.TxOptions{} // use default level
			err = s.BeginTx(&opt)
		}
		if err != nil {
			logger.Debugf("Start transaction failed, try again (tried %d): %s", i+1, err)
			lastErr = err
			time.Sleep(time.Millisecond * time.Duration(i*i))
			continue
		}
		err = f(s)
		if eno, ok := err.(syscall.Errno); ok && eno == 0 {
			err = nil
		}
		_ = s.Rollback()
		if err != nil && m.shouldRetry(err) {
			m.txRestart.Add(1)
			logger.Debugf("Read transaction failed, restart it (tried %d): %s", i+1, err)
			lastErr = err
			time.Sleep(time.Millisecond * time.Duration(i*i))
			continue
		} else if err == nil && i > 1 {
			logger.Warnf("Read transaction succeeded after %d tries (%s), last error: %s", i+1, time.Since(start), lastErr)
		}
		return err
	}
	logger.Warnf("Already tried 50 times, returning: %s", lastErr)
	return lastErr
}

func (m *dbMeta) parseAttr(n *node, attr *Attr) {
	if attr == nil || n == nil {
		return
	}
	attr.Typ = n.Type
	attr.Mode = n.Mode
	attr.Flags = n.Flags
	attr.Uid = n.Uid
	attr.Gid = n.Gid
	attr.Atime = n.Atime / 1e6
	attr.Atimensec = uint32(n.Atime % 1e6 * 1000)
	attr.Mtime = n.Mtime / 1e6
	attr.Mtimensec = uint32(n.Mtime % 1e6 * 1000)
	attr.Ctime = n.Ctime / 1e6
	attr.Ctimensec = uint32(n.Ctime % 1e6 * 1000)
	attr.Nlink = n.Nlink
	attr.Length = n.Length
	attr.Rdev = n.Rdev
	attr.Parent = n.Parent
	attr.Full = true
}

func (m *dbMeta) updateStats(space int64, inodes int64) {
	atomic.AddInt64(&m.newSpace, space)
	atomic.AddInt64(&m.newInodes, inodes)
}

func (m *dbMeta) flushStats() {
	var inttype = "BIGINT"
	if m.Name() == "mysql" {
		inttype = "SIGNED"
	}
	for {
		newSpace := atomic.SwapInt64(&m.newSpace, 0)
		newInodes := atomic.SwapInt64(&m.newInodes, 0)
		if newSpace != 0 || newInodes != 0 {
			err := m.txn(func(s *xorm.Session) error {
				_, err := s.Exec(fmt.Sprintf("UPDATE jfs_counter SET value=value+ CAST((CASE name WHEN 'usedSpace' THEN %d ELSE %d END) AS %s) WHERE name='usedSpace' OR name='totalInodes' ", newSpace, newInodes, inttype))
				return err
			})
			if err != nil && !strings.Contains(err.Error(), "attempt to write a readonly database") {
				logger.Warnf("update stats: %s", err)
				m.updateStats(newSpace, newInodes)
			}
		}
		time.Sleep(time.Second)
	}
}

func (m *dbMeta) doLookup(ctx Context, parent Ino, name string, inode *Ino, attr *Attr) syscall.Errno {
	return errno(m.roTxn(func(s *xorm.Session) error {
		s = s.Table(&edge{})
		nn := namedNode{node: node{Parent: parent}, Name: []byte(name)}
		var exist bool
		var err error
		if attr != nil {
			s = s.Join("INNER", &node{}, "jfs_edge.inode=jfs_node.inode")
			exist, err = s.Select("jfs_node.*").Get(&nn)
		} else {
			exist, err = s.Select("*").Get(&nn)
		}
		if err != nil {
			return err
		}
		if !exist {
			return syscall.ENOENT
		}
		*inode = nn.Inode
		m.parseAttr(&nn.node, attr)
		return nil
	}))
}

func (m *dbMeta) doGetAttr(ctx Context, inode Ino, attr *Attr) syscall.Errno {
	return errno(m.roTxn(func(s *xorm.Session) error {
		var n = node{Inode: inode}
		ok, err := s.Get(&n)
		if ok {
			m.parseAttr(&n, attr)
		} else if err == nil {
			err = syscall.ENOENT
		}
		return err
	}))
}

func clearSUGIDSQL(ctx Context, cur *node, set *Attr) {
	switch runtime.GOOS {
	case "darwin":
		if ctx.Uid() != 0 {
			// clear SUID and SGID
			cur.Mode &= 01777
			set.Mode &= 01777
		}
	case "linux":
		// same as ext
		if cur.Type != TypeDirectory {
			if ctx.Uid() != 0 || (cur.Mode>>3)&1 != 0 {
				// clear SUID and SGID
				cur.Mode &= 01777
				set.Mode &= 01777
			} else {
				// keep SGID if the file is non-group-executable
				cur.Mode &= 03777
				set.Mode &= 03777
			}
		}
	}
}

func (m *dbMeta) SetAttr(ctx Context, inode Ino, set uint16, sugidclearmode uint8, attr *Attr) syscall.Errno {
	defer m.timeit(time.Now())
	inode = m.checkRoot(inode)
	defer func() { m.of.InvalidateChunk(inode, invalidateAttrOnly) }()
	return errno(m.txn(func(s *xorm.Session) error {
		var cur = node{Inode: inode}
		ok, err := s.ForUpdate().Get(&cur)
		if err != nil {
			return err
		}
		if !ok {
			return syscall.ENOENT
		}
		if (set&(SetAttrUID|SetAttrGID)) != 0 && (set&SetAttrMode) != 0 {
			attr.Mode |= (cur.Mode & 06000)
		}
		var changed bool
		if (cur.Mode&06000) != 0 && (set&(SetAttrUID|SetAttrGID)) != 0 {
			clearSUGIDSQL(ctx, &cur, attr)
			changed = true
		}
		if set&SetAttrUID != 0 && cur.Uid != attr.Uid {
			cur.Uid = attr.Uid
			changed = true
		}
		if set&SetAttrGID != 0 && cur.Gid != attr.Gid {
			cur.Gid = attr.Gid
			changed = true
		}
		if set&SetAttrMode != 0 {
			if ctx.Uid() != 0 && (attr.Mode&02000) != 0 {
				if ctx.Gid() != cur.Gid {
					attr.Mode &= 05777
				}
			}
			if attr.Mode != cur.Mode {
				cur.Mode = attr.Mode
				changed = true
			}
		}
		now := time.Now().UnixNano() / 1e3
		if set&SetAttrAtime != 0 {
			cur.Atime = attr.Atime*1e6 + int64(attr.Atimensec)/1e3
			changed = true
		}
		if set&SetAttrAtimeNow != 0 {
			cur.Atime = now
			changed = true
		}
		if set&SetAttrMtime != 0 {
			cur.Mtime = attr.Mtime*1e6 + int64(attr.Mtimensec)/1e3
			changed = true
		}
		if set&SetAttrMtimeNow != 0 {
			cur.Mtime = now
			changed = true
		}
		if set&SetAttrFlag != 0 {
			cur.Flags = attr.Flags
			changed = true
		}
		m.parseAttr(&cur, attr)
		if !changed {
			return nil
		}
		cur.Ctime = now
		_, err = s.Cols("flags", "mode", "uid", "gid", "atime", "mtime", "ctime").Update(&cur, &node{Inode: inode})
		if err == nil {
			m.parseAttr(&cur, attr)
		}
		return err
	}))
}

func (m *dbMeta) appendSlice(s *xorm.Session, inode Ino, indx uint32, buf []byte) error {
	var r sql.Result
	var err error
	driver := m.Name()
	if driver == "sqlite3" || driver == "postgres" {
		r, err = s.Exec("update jfs_chunk set slices=slices || ? where inode=? AND indx=?", buf, inode, indx)
	} else {
		r, err = s.Exec("update jfs_chunk set slices=concat(slices, ?) where inode=? AND indx=?", buf, inode, indx)
	}
	if err == nil {
		if n, _ := r.RowsAffected(); n == 0 {
			err = mustInsert(s, &chunk{Inode: inode, Indx: indx, Slices: buf})
		}
	}
	return err
}

func (m *dbMeta) Truncate(ctx Context, inode Ino, flags uint8, length uint64, attr *Attr) syscall.Errno {
	defer m.timeit(time.Now())
	f := m.of.find(inode)
	if f != nil {
		f.Lock()
		defer f.Unlock()
	}
	defer func() { m.of.InvalidateChunk(inode, invalidateAllChunks) }()
	var newLength, newSpace int64
	var nodeAttr node
	err := m.txn(func(s *xorm.Session) error {
		newLength, newSpace = 0, 0
		nodeAttr = node{Inode: inode}
		ok, err := s.ForUpdate().Get(&nodeAttr)
		if err != nil {
			return err
		}
		if !ok {
			return syscall.ENOENT
		}
		if nodeAttr.Type != TypeFile {
			return syscall.EPERM
		}
		if length == nodeAttr.Length {
			m.parseAttr(&nodeAttr, attr)
			return nil
		}
		newLength = int64(length) - int64(nodeAttr.Length)
		newSpace = align4K(length) - align4K(nodeAttr.Length)
		if newSpace > 0 && m.checkQuota(ctx, newSpace, 0, nodeAttr.Parent) {
			return syscall.ENOSPC
		}
		var zeroChunks []chunk
		var left, right = nodeAttr.Length, length
		if left > right {
			right, left = left, right
		}
		if right/ChunkSize-left/ChunkSize > 1 {
			err := s.Where("inode = ? AND indx > ? AND indx < ?", inode, left/ChunkSize, right/ChunkSize).Cols("indx").ForUpdate().Find(&zeroChunks)
			if err != nil {
				return err
			}
		}

		l := uint32(right - left)
		if right > (left/ChunkSize+1)*ChunkSize {
			l = ChunkSize - uint32(left%ChunkSize)
		}
		if err = m.appendSlice(s, inode, uint32(left/ChunkSize), marshalSlice(uint32(left%ChunkSize), 0, 0, 0, l)); err != nil {
			return err
		}
		buf := marshalSlice(0, 0, 0, 0, ChunkSize)
		for _, c := range zeroChunks {
			if err = m.appendSlice(s, inode, c.Indx, buf); err != nil {
				return err
			}
		}
		if right > (left/ChunkSize+1)*ChunkSize && right%ChunkSize > 0 {
			if err = m.appendSlice(s, inode, uint32(right/ChunkSize), marshalSlice(0, 0, 0, 0, uint32(right%ChunkSize))); err != nil {
				return err
			}
		}
		nodeAttr.Length = length
		now := time.Now().UnixNano() / 1e3
		nodeAttr.Mtime = now
		nodeAttr.Ctime = now
		if _, err = s.Cols("length", "mtime", "ctime").Update(&nodeAttr, &node{Inode: nodeAttr.Inode}); err != nil {
			return err
		}
		m.parseAttr(&nodeAttr, attr)
		return nil
	})
	if err == nil {
		m.updateParentStat(ctx, inode, nodeAttr.Parent, newLength, newSpace)
	}
	return errno(err)
}

func (m *dbMeta) Fallocate(ctx Context, inode Ino, mode uint8, off uint64, size uint64) syscall.Errno {
	if mode&fallocCollapesRange != 0 && mode != fallocCollapesRange {
		return syscall.EINVAL
	}
	if mode&fallocInsertRange != 0 && mode != fallocInsertRange {
		return syscall.EINVAL
	}
	if mode == fallocInsertRange || mode == fallocCollapesRange {
		return syscall.ENOTSUP
	}
	if mode&fallocPunchHole != 0 && mode&fallocKeepSize == 0 {
		return syscall.EINVAL
	}
	if size == 0 {
		return syscall.EINVAL
	}
	defer m.timeit(time.Now())
	f := m.of.find(inode)
	if f != nil {
		f.Lock()
		defer f.Unlock()
	}
	defer func() { m.of.InvalidateChunk(inode, invalidateAllChunks) }()
	var newLength, newSpace int64
	var nodeAttr node
	err := m.txn(func(s *xorm.Session) error {
		newLength, newSpace = 0, 0
		nodeAttr = node{Inode: inode}
		ok, err := s.ForUpdate().Get(&nodeAttr)
		if err != nil {
			return err
		}
		if !ok {
			return syscall.ENOENT
		}
		if nodeAttr.Type == TypeFIFO {
			return syscall.EPIPE
		}
		if nodeAttr.Type != TypeFile {
			return syscall.EPERM
		}
		if (nodeAttr.Flags & FlagImmutable) != 0 {
			return syscall.EPERM
		}
		if (nodeAttr.Flags&FlagAppend) != 0 && (mode&^fallocKeepSize) != 0 {
			return syscall.EPERM
		}
		length := nodeAttr.Length
		if off+size > nodeAttr.Length {
			if mode&fallocKeepSize == 0 {
				length = off + size
			}
		}

		old := nodeAttr.Length
		newLength = int64(length) - int64(old)
		newSpace = align4K(length) - align4K(old)
		if newSpace > 0 && m.checkQuota(ctx, newSpace, 0, nodeAttr.Parent) {
			return syscall.ENOSPC
		}
		now := time.Now().UnixNano() / 1e3
		nodeAttr.Length = length
		nodeAttr.Mtime = now
		nodeAttr.Ctime = now
		if _, err := s.Cols("length", "mtime", "ctime").Update(&nodeAttr, &node{Inode: inode}); err != nil {
			return err
		}
		if mode&(fallocZeroRange|fallocPunchHole) != 0 && off < old {
			off, size := off, size
			if off+size > old {
				size = old - off
			}
			for size > 0 {
				indx := uint32(off / ChunkSize)
				coff := off % ChunkSize
				l := size
				if coff+size > ChunkSize {
					l = ChunkSize - coff
				}
				err = m.appendSlice(s, inode, indx, marshalSlice(uint32(coff), 0, 0, 0, uint32(l)))
				if err != nil {
					return err
				}
				off += l
				size -= l
			}
		}
		return nil
	})
	if err == nil {
		m.updateParentStat(ctx, inode, nodeAttr.Parent, newLength, newSpace)
	}
	return errno(err)
}

func (m *dbMeta) doReadlink(ctx Context, inode Ino) (target []byte, err error) {
	err = m.roTxn(func(s *xorm.Session) error {
		var l = symlink{Inode: inode}
		ok, err := s.Get(&l)
		if err == nil && ok {
			target = []byte(l.Target)
		}
		return err
	})
	return
}

func (m *dbMeta) doMknod(ctx Context, parent Ino, name string, _type uint8, mode, cumask uint16, rdev uint32, path string, inode *Ino, attr *Attr) syscall.Errno {
	var ino Ino
	var err error
	if parent == TrashInode {
		var next int64
		next, err = m.incrCounter("nextTrash", 1)
		ino = TrashInode + Ino(next)
	} else {
		ino, err = m.nextInode()
	}
	if err != nil {
		return errno(err)
	}
	var n node
	n.Inode = ino
	n.Type = _type
	n.Mode = mode & ^cumask
	n.Uid = ctx.Uid()
	n.Gid = ctx.Gid()
	if _type == TypeDirectory {
		n.Nlink = 2
		n.Length = 4 << 10
	} else {
		n.Nlink = 1
		if _type == TypeSymlink {
			n.Length = uint64(len(path))
		} else {
			n.Length = 0
			n.Rdev = rdev
		}
	}
	n.Parent = parent
	if inode != nil {
		*inode = ino
	}

	return errno(m.txn(func(s *xorm.Session) error {
		var pn = node{Inode: parent}
		ok, err := s.ForUpdate().Get(&pn)
		if err != nil {
			return err
		}
		if !ok {
			return syscall.ENOENT
		}
		if pn.Type != TypeDirectory {
			return syscall.ENOTDIR
		}
		if (pn.Flags & FlagImmutable) != 0 {
			return syscall.EPERM
		}
		var e = edge{Parent: parent, Name: []byte(name)}
		ok, err = s.ForUpdate().Get(&e)
		if err != nil {
			return err
		}
		var foundIno Ino
		var foundType uint8
		if ok {
			foundType, foundIno = e.Type, e.Inode
		} else if m.conf.CaseInsensi {
			if entry := m.resolveCase(ctx, parent, name); entry != nil {
				foundType, foundIno = entry.Attr.Typ, entry.Inode
			}
		}
		if foundIno != 0 {
			if _type == TypeFile || _type == TypeDirectory {
				foundNode := node{Inode: foundIno}
				ok, err = s.ForUpdate().Get(&foundNode)
				if err != nil {
					return err
				} else if ok {
					m.parseAttr(&foundNode, attr)
				} else if attr != nil {
					*attr = Attr{Typ: foundType, Parent: parent} // corrupt entry
				}
				if inode != nil {
					*inode = foundIno
				}
			}
			return syscall.EEXIST
		}

		var updateParent bool
		now := time.Now().UnixNano() / 1e3
		if parent != TrashInode {
			if _type == TypeDirectory {
				pn.Nlink++
				updateParent = true
			}
			if updateParent || time.Duration(now-pn.Mtime)*1e3 >= minUpdateTime {
				pn.Mtime = now
				pn.Ctime = now
				updateParent = true
			}
		}
		n.Atime = now
		n.Mtime = now
		n.Ctime = now
		if pn.Mode&02000 != 0 || ctx.Value(CtxKey("behavior")) == "Hadoop" || runtime.GOOS == "darwin" {
			n.Gid = pn.Gid
			if _type == TypeDirectory && runtime.GOOS == "linux" {
				n.Mode |= pn.Mode & 02000
			}
		}

		if err = mustInsert(s, &edge{Parent: parent, Name: []byte(name), Inode: ino, Type: _type}, &n); err != nil {
			return err
		}
		if updateParent {
			if _, err := s.Cols("nlink", "mtime", "ctime").Update(&pn, &node{Inode: pn.Inode}); err != nil {
				return err
			}
		}
		if _type == TypeSymlink {
			if err = mustInsert(s, &symlink{Inode: ino, Target: []byte(path)}); err != nil {
				return err
			}
		}
		if _type == TypeDirectory {
			if err = mustInsert(s, &dirStats{Inode: ino}); err != nil {
				return err
			}
		}
		m.parseAttr(&n, attr)
		return nil
	}, parent))
}

func (m *dbMeta) doUnlink(ctx Context, parent Ino, name string, attr *Attr, skipCheckTrash ...bool) syscall.Errno {
	var trash Ino
	if !(len(skipCheckTrash) == 1 && skipCheckTrash[0]) {
		if st := m.checkTrash(parent, &trash); st != 0 {
			return st
		}
	}
	var n node
	var opened bool
	var newSpace, newInode int64
	err := m.txn(func(s *xorm.Session) error {
		opened = false
		newSpace, newInode = 0, 0
		var pn = node{Inode: parent}
		ok, err := s.ForUpdate().Get(&pn)
		if err != nil {
			return err
		}
		if !ok {
			return syscall.ENOENT
		}
		if pn.Type != TypeDirectory {
			return syscall.ENOTDIR
		}
		if (pn.Flags&FlagAppend) != 0 || (pn.Flags&FlagImmutable) != 0 {
			return syscall.EPERM
		}
		var e = edge{Parent: parent, Name: []byte(name)}
		ok, err = s.ForUpdate().Get(&e)
		if err != nil {
			return err
		}
		if !ok && m.conf.CaseInsensi {
			if ee := m.resolveCase(ctx, parent, name); ee != nil {
				ok = true
				e.Name = ee.Name
				e.Inode = ee.Inode
				e.Type = ee.Attr.Typ
			}
		}
		if !ok {
			return syscall.ENOENT
		}
		if e.Type == TypeDirectory {
			return syscall.EPERM
		}

		n = node{Inode: e.Inode}
		ok, err = s.ForUpdate().Get(&n)
		if err != nil {
			return err
		}
		now := time.Now().UnixNano() / 1e3
		if ok {
			if ctx.Uid() != 0 && pn.Mode&01000 != 0 && ctx.Uid() != pn.Uid && ctx.Uid() != n.Uid {
				return syscall.EACCES
			}
			if (n.Flags&FlagAppend) != 0 || (n.Flags&FlagImmutable) != 0 {
				return syscall.EPERM
			}
			n.Ctime = now
			if trash == 0 {
				n.Nlink--
				if n.Type == TypeFile && n.Nlink == 0 {
					opened = m.of.IsOpen(e.Inode)
				}
			} else if n.Parent > 0 {
				n.Parent = trash
			}
		} else {
			logger.Warnf("no attribute for inode %d (%d, %s)", e.Inode, parent, name)
			trash = 0
		}
		defer func() { m.of.InvalidateChunk(e.Inode, invalidateAttrOnly) }()

		var updateParent bool
		if !isTrash(parent) && time.Duration(now-pn.Mtime)*1e3 >= minUpdateTime {
			pn.Mtime = now
			pn.Ctime = now
			updateParent = true
		}

		if _, err := s.Delete(&edge{Parent: parent, Name: e.Name}); err != nil {
			return err
		}
		if updateParent {
			if _, err = s.Cols("mtime", "ctime").Update(&pn, &node{Inode: pn.Inode}); err != nil {
				return err
			}
		}
		if n.Nlink > 0 {
			if _, err := s.Cols("nlink", "ctime", "parent").Update(&n, &node{Inode: e.Inode}); err != nil {
				return err
			}
			if trash > 0 {
				if err = mustInsert(s, &edge{Parent: trash, Name: []byte(m.trashEntry(parent, e.Inode, string(e.Name))), Inode: e.Inode, Type: e.Type}); err != nil {
					return err
				}
			}
		} else {
			switch e.Type {
			case TypeFile:
				if opened {
					if err = mustInsert(s, sustained{Sid: m.sid, Inode: e.Inode}); err != nil {
						return err
					}
					if _, err := s.Cols("nlink", "ctime").Update(&n, &node{Inode: e.Inode}); err != nil {
						return err
					}
				} else {
					if err = mustInsert(s, delfile{e.Inode, n.Length, time.Now().Unix()}); err != nil {
						return err
					}
					if _, err := s.Delete(&node{Inode: e.Inode}); err != nil {
						return err
					}
					newSpace, newInode = -align4K(n.Length), -1
				}
			case TypeSymlink:
				if _, err := s.Delete(&symlink{Inode: e.Inode}); err != nil {
					return err
				}
				fallthrough
			default:
				if _, err := s.Delete(&node{Inode: e.Inode}); err != nil {
					return err
				}
				newSpace, newInode = -align4K(0), -1
			}
			if _, err := s.Delete(&xattr{Inode: e.Inode}); err != nil {
				return err
			}
		}
		return err
	}, parent)
	if err == nil && trash == 0 {
		if n.Type == TypeFile && n.Nlink == 0 {
			m.fileDeleted(opened, isTrash(parent), n.Inode, n.Length)
		}
		m.updateStats(newSpace, newInode)
		if attr != nil {
			m.parseAttr(&n, attr)
		}
	}
	return errno(err)
}

func (m *dbMeta) doRmdir(ctx Context, parent Ino, name string, pinode *Ino, skipCheckTrash ...bool) syscall.Errno {
	var trash Ino
	if !(len(skipCheckTrash) == 1 && skipCheckTrash[0]) {
		if st := m.checkTrash(parent, &trash); st != 0 {
			return st
		}
	}
	err := m.txn(func(s *xorm.Session) error {
		var pn = node{Inode: parent}
		ok, err := s.ForUpdate().Get(&pn)
		if err != nil {
			return err
		}
		if !ok {
			return syscall.ENOENT
		}
		if pn.Type != TypeDirectory {
			return syscall.ENOTDIR
		}
		if pn.Flags&FlagImmutable != 0 || pn.Flags&FlagAppend != 0 {
			return syscall.EPERM
		}
		var e = edge{Parent: parent, Name: []byte(name)}
		ok, err = s.ForUpdate().Get(&e)
		if err != nil {
			return err
		}
		if !ok && m.conf.CaseInsensi {
			if ee := m.resolveCase(ctx, parent, name); ee != nil {
				ok = true
				e.Inode = ee.Inode
				e.Name = ee.Name
				e.Type = ee.Attr.Typ
			}
		}
		if !ok {
			return syscall.ENOENT
		}
		if e.Type != TypeDirectory {
			return syscall.ENOTDIR
		}
		if pinode != nil {
			*pinode = e.Inode
		}
		var n = node{Inode: e.Inode}
		ok, err = s.ForUpdate().Get(&n)
		if err != nil {
			return err
		}
		exist, err := s.ForUpdate().Exist(&edge{Parent: e.Inode})
		if err != nil {
			return err
		}
		if exist {
			return syscall.ENOTEMPTY
		}
		now := time.Now().UnixNano() / 1e3
		if ok {
			if ctx.Uid() != 0 && pn.Mode&01000 != 0 && ctx.Uid() != pn.Uid && ctx.Uid() != n.Uid {
				return syscall.EACCES
			}
			if trash > 0 {
				n.Ctime = now
				n.Parent = trash
			}
		} else {
			logger.Warnf("no attribute for inode %d (%d, %s)", e.Inode, parent, name)
			trash = 0
		}
		pn.Nlink--
		pn.Mtime = now
		pn.Ctime = now

		if _, err := s.Delete(&edge{Parent: parent, Name: e.Name}); err != nil {
			return err
		}
		if _, err := s.Delete(&dirStats{Inode: e.Inode}); err != nil {
			logger.Warnf("remove dir usage of ino(%d): %s", e.Inode, err)
		}
		if _, err = s.Delete(&dirQuota{Inode: e.Inode}); err != nil {
			return err
		}

		if trash > 0 {
			if _, err = s.Cols("ctime", "parent").Update(&n, &node{Inode: n.Inode}); err != nil {
				return err
			}
			if err = mustInsert(s, &edge{Parent: trash, Name: []byte(m.trashEntry(parent, e.Inode, string(e.Name))), Inode: e.Inode, Type: e.Type}); err != nil {
				return err
			}
		} else {
			if _, err := s.Delete(&node{Inode: e.Inode}); err != nil {
				return err
			}
			if _, err := s.Delete(&xattr{Inode: e.Inode}); err != nil {
				return err
			}
		}
		if !isTrash(parent) {
			_, err = s.Cols("nlink", "mtime", "ctime").Update(&pn, &node{Inode: pn.Inode})
		}
		return err
	}, parent)
	if err == nil && trash == 0 {
		m.updateStats(-align4K(0), -1)
	}
	return errno(err)
}

func (m *dbMeta) getNodesForUpdate(s *xorm.Session, nodes ...*node) error {
	// sort them to avoid deadlock
	sort.Slice(nodes, func(i, j int) bool { return nodes[i].Inode < nodes[j].Inode })
	for i := range nodes {
		ok, err := s.ForUpdate().Get(nodes[i])
		if err != nil {
			return err
		}
		if !ok {
			return syscall.ENOENT
		}
	}
	return nil
}

func (m *dbMeta) doRename(ctx Context, parentSrc Ino, nameSrc string, parentDst Ino, nameDst string, flags uint32, inode *Ino, attr *Attr) syscall.Errno {
	var trash Ino
	if st := m.checkTrash(parentDst, &trash); st != 0 {
		return st
	}
	exchange := flags == RenameExchange
	var opened bool
	var dino Ino
	var dn node
	var newSpace, newInode int64
	err := m.txn(func(s *xorm.Session) error {
		opened = false
		dino = 0
		newSpace, newInode = 0, 0
		var spn = node{Inode: parentSrc}
		var dpn = node{Inode: parentDst}
		err := m.getNodesForUpdate(s, &spn, &dpn)
		if err != nil {
			return err
		}
		if spn.Type != TypeDirectory || dpn.Type != TypeDirectory {
			return syscall.ENOTDIR
		}
		if (spn.Flags&FlagAppend) != 0 || (spn.Flags&FlagImmutable) != 0 || (dpn.Flags&FlagImmutable) != 0 {
			return syscall.EPERM
		}
		var se = edge{Parent: parentSrc, Name: []byte(nameSrc)}
		ok, err := s.ForUpdate().Get(&se)
		if err != nil {
			return err
		}
		if !ok && m.conf.CaseInsensi {
			if e := m.resolveCase(ctx, parentSrc, nameSrc); e != nil {
				ok = true
				se.Inode = e.Inode
				se.Type = e.Attr.Typ
				se.Name = e.Name
			}
		}
		if !ok {
			return syscall.ENOENT
		}
		if parentSrc == parentDst && string(se.Name) == nameDst {
			if inode != nil {
				*inode = se.Inode
			}
			return nil
		}
		var sn = node{Inode: se.Inode}
		ok, err = s.ForUpdate().Get(&sn)
		if err != nil {
			return err
		}
		if !ok {
			return syscall.ENOENT
		}
		if (sn.Flags&FlagAppend) != 0 || (sn.Flags&FlagImmutable) != 0 {
			return syscall.EPERM
		}

		var de = edge{Parent: parentDst, Name: []byte(nameDst)}
		ok, err = s.ForUpdate().Get(&de)
		if err != nil {
			return err
		}
		if !ok && m.conf.CaseInsensi {
			if e := m.resolveCase(ctx, parentDst, nameDst); e != nil {
				ok = true
				de.Inode = e.Inode
				de.Type = e.Attr.Typ
				de.Name = e.Name
			}
		}
		var supdate, dupdate bool
		now := time.Now().UnixNano() / 1e3
		dn = node{Inode: de.Inode}
		if ok {
			if flags == RenameNoReplace {
				return syscall.EEXIST
			}
			dino = de.Inode
			ok, err := s.ForUpdate().Get(&dn)
			if err != nil {
				return err
			}
			if !ok { // corrupt entry
				logger.Warnf("no attribute for inode %d (%d, %s)", dino, parentDst, de.Name)
				trash = 0
			}
			if (dn.Flags&FlagAppend) != 0 || (dn.Flags&FlagImmutable) != 0 {
				return syscall.EPERM
			}
			dn.Ctime = now
			if exchange {
				if parentSrc != parentDst {
					if de.Type == TypeDirectory {
						dn.Parent = parentSrc
						dpn.Nlink--
						spn.Nlink++
						supdate, dupdate = true, true
					} else if dn.Parent > 0 {
						dn.Parent = parentSrc
					}
				}
			} else {
				if de.Type == TypeDirectory {
					exist, err := s.ForUpdate().Exist(&edge{Parent: de.Inode})
					if err != nil {
						return err
					}
					if exist {
						return syscall.ENOTEMPTY
					}
					dpn.Nlink--
					dupdate = true
					if trash > 0 {
						dn.Parent = trash
					}
				} else {
					if trash == 0 {
						dn.Nlink--
						if de.Type == TypeFile && dn.Nlink == 0 {
							opened = m.of.IsOpen(dn.Inode)
						}
						defer func() { m.of.InvalidateChunk(dino, invalidateAttrOnly) }()
					} else if dn.Parent > 0 {
						dn.Parent = trash
					}
				}
			}
			if ctx.Uid() != 0 && dpn.Mode&01000 != 0 && ctx.Uid() != dpn.Uid && ctx.Uid() != dn.Uid {
				return syscall.EACCES
			}
		} else {
			if exchange {
				return syscall.ENOENT
			}
		}
		if ctx.Uid() != 0 && spn.Mode&01000 != 0 && ctx.Uid() != spn.Uid && ctx.Uid() != sn.Uid {
			return syscall.EACCES
		}

		if parentSrc != parentDst {
			if se.Type == TypeDirectory {
				sn.Parent = parentDst
				spn.Nlink--
				dpn.Nlink++
				supdate, dupdate = true, true
			} else if sn.Parent > 0 {
				sn.Parent = parentDst
			}
		}
		if supdate || time.Duration(now-spn.Mtime)*1e3 >= minUpdateTime {
			spn.Mtime = now
			spn.Ctime = now
			supdate = true
		}
		if dupdate || time.Duration(now-dpn.Mtime)*1e3 >= minUpdateTime {
			dpn.Mtime = now
			dpn.Ctime = now
			dupdate = true
		}
		sn.Ctime = now
		if inode != nil {
			*inode = sn.Inode
		}
		m.parseAttr(&sn, attr)

		if exchange {
			if _, err := s.Cols("inode", "type").Update(&de, &edge{Parent: parentSrc, Name: se.Name}); err != nil {
				return err
			}
			if _, err := s.Cols("inode", "type").Update(&se, &edge{Parent: parentDst, Name: de.Name}); err != nil {
				return err
			}
			if _, err := s.Cols("ctime", "parent").Update(dn, &node{Inode: dino}); err != nil {
				return err
			}
		} else {
			if n, err := s.Delete(&edge{Parent: parentSrc, Name: se.Name}); err != nil {
				return err
			} else if n != 1 {
				return fmt.Errorf("delete src failed")
			}
			if dino > 0 {
				if trash > 0 {
					if _, err := s.Cols("ctime", "parent").Update(dn, &node{Inode: dino}); err != nil {
						return err
					}
					name := m.trashEntry(parentDst, dino, string(de.Name))
					if err = mustInsert(s, &edge{Parent: trash, Name: []byte(name), Inode: dino, Type: de.Type}); err != nil {
						return err
					}
				} else if de.Type != TypeDirectory && dn.Nlink > 0 {
					if _, err := s.Cols("ctime", "nlink", "parent").Update(dn, &node{Inode: dino}); err != nil {
						return err
					}
				} else {
					if de.Type == TypeFile {
						if opened {
							if _, err := s.Cols("nlink", "ctime").Update(&dn, &node{Inode: dino}); err != nil {
								return err
							}
							if err = mustInsert(s, sustained{Sid: m.sid, Inode: dino}); err != nil {
								return err
							}
						} else {
							if err = mustInsert(s, delfile{dino, dn.Length, time.Now().Unix()}); err != nil {
								return err
							}
							if _, err := s.Delete(&node{Inode: dino}); err != nil {
								return err
							}
							newSpace, newInode = -align4K(dn.Length), -1
						}
					} else {
						if de.Type == TypeSymlink {
							if _, err := s.Delete(&symlink{Inode: dino}); err != nil {
								return err
							}
						}
						if _, err := s.Delete(&node{Inode: dino}); err != nil {
							return err
						}
						newSpace, newInode = -align4K(0), -1
					}
					if _, err := s.Delete(&xattr{Inode: dino}); err != nil {
						return err
					}
				}
				if _, err := s.Delete(&edge{Parent: parentDst, Name: de.Name}); err != nil {
					return err
				}
				if de.Type == TypeDirectory {
					if _, err = s.Delete(&dirQuota{Inode: dino}); err != nil {
						return err
					}
				}
			}
			if err = mustInsert(s, &edge{Parent: parentDst, Name: de.Name, Inode: se.Inode, Type: se.Type}); err != nil {
				return err
			}
		}
		if parentDst != parentSrc && !isTrash(parentSrc) && supdate {
			if _, err := s.Cols("nlink", "mtime", "ctime").Update(&spn, &node{Inode: parentSrc}); err != nil {
				return err
			}
		}
		if _, err := s.Cols("ctime", "parent").Update(&sn, &node{Inode: sn.Inode}); err != nil {
			return err
		}
		if dupdate {
			if _, err := s.Cols("nlink", "mtime", "ctime").Update(&dpn, &node{Inode: parentDst}); err != nil {
				return err
			}
		}
		return err
	}, parentSrc)
	if err == nil && !exchange && trash == 0 {
		if dino > 0 && dn.Type == TypeFile && dn.Nlink == 0 {
			m.fileDeleted(opened, false, dino, dn.Length)
		}
		m.updateStats(newSpace, newInode)
	}
	return errno(err)
}

func (m *dbMeta) doLink(ctx Context, inode, parent Ino, name string, attr *Attr) syscall.Errno {
	return errno(m.txn(func(s *xorm.Session) error {
		var pn = node{Inode: parent}
		ok, err := s.ForUpdate().Get(&pn)
		if err != nil {
			return err
		}
		if !ok {
			return syscall.ENOENT
		}
		if pn.Type != TypeDirectory {
			return syscall.ENOTDIR
		}
		if pn.Flags&FlagImmutable != 0 {
			return syscall.EPERM
		}
		var e = edge{Parent: parent, Name: []byte(name)}
		ok, err = s.ForUpdate().Get(&e)
		if err != nil {
			return err
		}
		if ok || !ok && m.conf.CaseInsensi && m.resolveCase(ctx, parent, name) != nil {
			return syscall.EEXIST
		}

		var n = node{Inode: inode}
		ok, err = s.ForUpdate().Get(&n)
		if err != nil {
			return err
		}
		if !ok {
			return syscall.ENOENT
		}
		if n.Type == TypeDirectory {
			return syscall.EPERM
		}
		if (n.Flags&FlagAppend) != 0 || (n.Flags&FlagImmutable) != 0 {
			return syscall.EPERM
		}

		var updateParent bool
		now := time.Now().UnixNano() / 1e3
		if time.Duration(now-pn.Mtime)*1e3 >= minUpdateTime {
			pn.Mtime = now
			pn.Ctime = now
			updateParent = true
		}
		n.Parent = 0
		n.Nlink++
		n.Ctime = now

		if err = mustInsert(s, &edge{Parent: parent, Name: []byte(name), Inode: inode, Type: n.Type}); err != nil {
			return err
		}
		if updateParent {
			if _, err := s.Cols("mtime", "ctime").Update(&pn, &node{Inode: parent}); err != nil {
				return err
			}
		}
		if _, err := s.Cols("nlink", "ctime", "parent").Update(&n, node{Inode: inode}); err != nil {
			return err
		}
		if err == nil {
			m.parseAttr(&n, attr)
		}
		return err
	}, parent))
}

func (m *dbMeta) doReaddir(ctx Context, inode Ino, plus uint8, entries *[]*Entry, limit int) syscall.Errno {
	return errno(m.roTxn(func(s *xorm.Session) error {
		s = s.Table(&edge{})
		if plus != 0 {
			s = s.Join("INNER", &node{}, "jfs_edge.inode=jfs_node.inode")
		}
		if limit > 0 {
			s = s.Limit(limit, 0)
		}
		var nodes []namedNode
		if err := s.Find(&nodes, &edge{Parent: inode}); err != nil {
			return err
		}
		for _, n := range nodes {
			if len(n.Name) == 0 {
				logger.Errorf("Corrupt entry with empty name: inode %d parent %d", n.Inode, inode)
				continue
			}
			entry := &Entry{
				Inode: n.Inode,
				Name:  n.Name,
				Attr:  &Attr{},
			}
			if plus != 0 {
				m.parseAttr(&n.node, entry.Attr)
			} else {
				entry.Attr.Typ = n.Type
			}
			*entries = append(*entries, entry)
		}
		return nil
	}))
}

func (m *dbMeta) doCleanStaleSession(sid uint64) error {
	var fail bool
	// release locks
	err := m.txn(func(s *xorm.Session) error {
		if _, err := s.Delete(flock{Sid: sid}); err != nil {
			return err
		}
		if _, err := s.Delete(plock{Sid: sid}); err != nil {
			return err
		}
		return nil
	})
	if err != nil {
		logger.Warnf("Delete flock/plock with sid %d: %d", sid, err)
		fail = true
	}

	var sus []sustained
	err = m.roTxn(func(ses *xorm.Session) error {
		sus = nil
		return ses.Find(&sus, &sustained{Sid: sid})
	})
	if err != nil {
		logger.Warnf("Scan sustained with sid %d: %s", sid, err)
		fail = true
	} else {
		for _, su := range sus {
			if err = m.doDeleteSustainedInode(sid, su.Inode); err != nil {
				logger.Warnf("Delete sustained inode %d of sid %d: %s", su.Inode, sid, err)
				fail = true
			}
		}
	}

	if fail {
		return fmt.Errorf("failed to clean up sid %d", sid)
	} else {
		return m.txn(func(s *xorm.Session) error {
			if n, err := s.Delete(&session2{Sid: sid}); err != nil {
				return err
			} else if n == 1 {
				return nil
			}
			ok, err := s.IsTableExist(&session{})
			if err == nil && ok {
				_, err = s.Delete(&session{Sid: sid})
			}
			return err
		})
	}
}

func (m *dbMeta) doFindStaleSessions(limit int) ([]uint64, error) {
	var sids []uint64
	_ = m.roTxn(func(ses *xorm.Session) error {
		var ss []session2
		err := ses.Where("Expire < ?", time.Now().Unix()).Limit(limit, 0).Find(&ss)
		if err != nil {
			return err
		}
		for _, s := range ss {
			sids = append(sids, s.Sid)
		}
		return nil
	})

	limit -= len(sids)
	if limit <= 0 {
		return sids, nil
	}

	err := m.roTxn(func(ses *xorm.Session) error {
		if ok, err := ses.IsTableExist(&session{}); err != nil {
			return err
		} else if ok {
			var ls []session
			err := ses.Where("Heartbeat < ?", time.Now().Add(time.Minute*-5).Unix()).Limit(limit, 0).Find(&ls)
			if err != nil {
				return err
			}
			for _, l := range ls {
				sids = append(sids, l.Sid)
			}
		}
		return nil
	})
	if err != nil {
		logger.Errorf("Check legacy session table: %s", err)
	}

	return sids, nil
}

func (m *dbMeta) doRefreshSession() error {
	return m.txn(func(ses *xorm.Session) error {
		n, err := ses.Cols("Expire").Update(&session2{Expire: m.expireTime()}, &session2{Sid: m.sid})
		if err == nil && n == 0 {
			logger.Warnf("Session %d was stale and cleaned up, but now it comes back again", m.sid)
			err = mustInsert(ses, &session2{m.sid, m.expireTime(), m.newSessionInfo()})
		}
		return err
	})
}

func (m *dbMeta) doDeleteSustainedInode(sid uint64, inode Ino) error {
	var n = node{Inode: inode}
	err := m.txn(func(s *xorm.Session) error {
		n = node{Inode: inode}
		ok, err := s.ForUpdate().Get(&n)
		if err != nil {
			return err
		}
		if !ok {
			return nil
		}
		if err = mustInsert(s, &delfile{inode, n.Length, time.Now().Unix()}); err != nil {
			return err
		}
		_, err = s.Delete(&sustained{Sid: sid, Inode: inode})
		if err != nil {
			return err
		}
		_, err = s.Delete(&node{Inode: inode})
		return err
	})
	if err == nil {
		newSpace := -align4K(n.Length)
		m.updateStats(newSpace, -1)
		m.tryDeleteFileData(inode, n.Length, false)
		m.updateDirQuota(Background, n.Parent, newSpace, -1)
	}
	return err
}

func (m *dbMeta) Read(ctx Context, inode Ino, indx uint32, slices *[]Slice) syscall.Errno {
	f := m.of.find(inode)
	if f != nil {
		f.RLock()
		defer f.RUnlock()
	}
	if ss, ok := m.of.ReadChunk(inode, indx); ok {
		*slices = ss
		return 0
	}
	defer m.timeit(time.Now())
	var c = chunk{Inode: inode, Indx: indx}
	err := m.roTxn(func(s *xorm.Session) error {
		_, err := s.MustCols("indx").Get(&c)
		return err
	})
	if err != nil {
		return errno(err)
	}
	ss := readSliceBuf(c.Slices)
	if ss == nil {
		return syscall.EIO
	}
	*slices = buildSlice(ss)
	m.of.CacheChunk(inode, indx, *slices)
	if !m.conf.ReadOnly && (len(c.Slices)/sliceBytes >= 5 || len(*slices) >= 5) {
		go m.compactChunk(inode, indx, false)
	}
	return 0
}

func (m *dbMeta) Write(ctx Context, inode Ino, indx uint32, off uint32, slice Slice) syscall.Errno {
	defer m.timeit(time.Now())
	f := m.of.find(inode)
	if f != nil {
		f.Lock()
		defer f.Unlock()
	}
	defer func() { m.of.InvalidateChunk(inode, indx) }()
	var newLength, newSpace int64
	var needCompact bool
	var nodeAttr node
	err := m.txn(func(s *xorm.Session) error {
		newLength, newSpace = 0, 0
		nodeAttr = node{Inode: inode}
		ok, err := s.ForUpdate().Get(&nodeAttr)
		if err != nil {
			return err
		}
		if !ok {
			return syscall.ENOENT
		}
		if nodeAttr.Type != TypeFile {
			return syscall.EPERM
		}
		newleng := uint64(indx)*ChunkSize + uint64(off) + uint64(slice.Len)
		if newleng > nodeAttr.Length {
			newLength = int64(newleng - nodeAttr.Length)
			newSpace = align4K(newleng) - align4K(nodeAttr.Length)
			nodeAttr.Length = newleng
		}
		if newSpace > 0 && m.checkQuota(ctx, newSpace, 0, nodeAttr.Parent) {
			return syscall.ENOSPC
		}
		now := time.Now().UnixNano() / 1e3
		nodeAttr.Mtime = now
		nodeAttr.Ctime = now

		var ck = chunk{Inode: inode, Indx: indx}
		ok, err = s.ForUpdate().MustCols("indx").Get(&ck)
		if err != nil {
			return err
		}
		buf := marshalSlice(off, slice.Id, slice.Size, slice.Off, slice.Len)
		if ok {
			if err := m.appendSlice(s, inode, indx, buf); err != nil {
				return err
			}
		} else {
			if err = mustInsert(s, &chunk{Inode: inode, Indx: indx, Slices: buf}); err != nil {
				return err
			}
		}
		if err = mustInsert(s, sliceRef{slice.Id, slice.Size, 1}); err != nil {
			return err
		}
		_, err = s.Cols("length", "mtime", "ctime").Update(&nodeAttr, &node{Inode: inode})
		if err == nil {
			needCompact = (len(ck.Slices)/sliceBytes)%100 == 99
		}
		return err
	}, inode)
	if err == nil {
		if needCompact {
			go m.compactChunk(inode, indx, false)
		}
		m.updateParentStat(ctx, inode, nodeAttr.Parent, newLength, newSpace)
	}
	return errno(err)
}

func (m *dbMeta) CopyFileRange(ctx Context, fin Ino, offIn uint64, fout Ino, offOut uint64, size uint64, flags uint32, copied *uint64) syscall.Errno {
	defer m.timeit(time.Now())
	f := m.of.find(fout)
	if f != nil {
		f.Lock()
		defer f.Unlock()
	}
	var newLength, newSpace int64
	var nin, nout node
	defer func() { m.of.InvalidateChunk(fout, invalidateAllChunks) }()
	err := m.txn(func(s *xorm.Session) error {
		newLength, newSpace = 0, 0
		nin = node{Inode: fin}
		nout = node{Inode: fout}
		err := m.getNodesForUpdate(s, &nin, &nout)
		if err != nil {
			return err
		}
		if nin.Type != TypeFile {
			return syscall.EINVAL
		}
		if offIn >= nin.Length {
			*copied = 0
			return nil
		}
		size := size
		if offIn+size > nin.Length {
			size = nin.Length - offIn
		}
		if nout.Type != TypeFile {
			return syscall.EINVAL
		}
		if (nout.Flags&FlagImmutable) != 0 || (nout.Flags&FlagAppend) != 0 {
			return syscall.EPERM
		}

		newleng := offOut + size
		if newleng > nout.Length {
			newLength = int64(newleng - nout.Length)
			newSpace = align4K(newleng) - align4K(nout.Length)
			nout.Length = newleng
		}
		if newSpace > 0 && m.checkQuota(ctx, newSpace, 0, nout.Parent) {
			return syscall.ENOSPC
		}
		now := time.Now().UnixNano() / 1e3
		nout.Mtime = now
		nout.Ctime = now

		var cs []chunk
		err = s.Where("inode = ? AND indx >= ? AND indx <= ?", fin, offIn/ChunkSize, (offIn+size)/ChunkSize).ForUpdate().Find(&cs)
		if err != nil {
			return err
		}
		chunks := make(map[uint32][]*slice)
		for _, c := range cs {
			chunks[c.Indx] = readSliceBuf(c.Slices)
			if chunks[c.Indx] == nil {
				return syscall.EIO
			}
		}

		ses := s
		updateSlices := func(indx uint32, buf []byte, id uint64, size uint32) error {
			if err := m.appendSlice(ses, fout, indx, buf); err != nil {
				return err
			}
			if id > 0 {
				if _, err := ses.Exec("update jfs_chunk_ref set refs=refs+1 where chunkid = ? AND size = ?", id, size); err != nil {
					return err
				}
			}
			return nil
		}
		coff := offIn / ChunkSize * ChunkSize
		for coff < offIn+size {
			if coff%ChunkSize != 0 {
				panic("coff")
			}
			// Add a zero chunk for hole
			ss := append([]*slice{{len: ChunkSize}}, chunks[uint32(coff/ChunkSize)]...)
			cs := buildSlice(ss)
			for _, s := range cs {
				pos := coff
				coff += uint64(s.Len)
				if pos < offIn+size && pos+uint64(s.Len) > offIn {
					if pos < offIn {
						dec := offIn - pos
						s.Off += uint32(dec)
						pos += dec
						s.Len -= uint32(dec)
					}
					if pos+uint64(s.Len) > offIn+size {
						dec := pos + uint64(s.Len) - (offIn + size)
						s.Len -= uint32(dec)
					}
					doff := pos - offIn + offOut
					indx := uint32(doff / ChunkSize)
					dpos := uint32(doff % ChunkSize)
					if dpos+s.Len > ChunkSize {
						if err := updateSlices(indx, marshalSlice(dpos, s.Id, s.Size, s.Off, ChunkSize-dpos), s.Id, s.Size); err != nil {
							return err
						}
						skip := ChunkSize - dpos
						if err := updateSlices(indx+1, marshalSlice(0, s.Id, s.Size, s.Off+skip, s.Len-skip), s.Id, s.Size); err != nil {
							return err
						}
					} else {
						if err := updateSlices(indx, marshalSlice(dpos, s.Id, s.Size, s.Off, s.Len), s.Id, s.Size); err != nil {
							return err
						}
					}
				}
			}
		}
		if _, err := s.Cols("length", "mtime", "ctime").Update(&nout, &node{Inode: fout}); err != nil {
			return err
		}
		*copied = size
		return nil
	})
	if err == nil {
		m.updateParentStat(ctx, fout, nout.Parent, newLength, newSpace)
	}
	return errno(err)
}

func (m *dbMeta) doGetParents(ctx Context, inode Ino) map[Ino]int {
	var rows []edge
	if err := m.roTxn(func(s *xorm.Session) error {
		rows = nil
		return s.Find(&rows, &edge{Inode: inode})
	}); err != nil {
		logger.Warnf("Scan edge key of inode %d: %s", inode, err)
		return nil
	}
	ps := make(map[Ino]int)
	for _, row := range rows {
		ps[row.Parent]++
	}
	return ps
}

func (m *dbMeta) doUpdateDirStat(ctx Context, batch map[Ino]dirStat) error {
	table := m.db.GetTableMapper().Obj2Table("dirStats")
	fileLengthColumn := m.db.GetColumnMapper().Obj2Table("DataLength")
	usedSpaceColumn := m.db.GetColumnMapper().Obj2Table("UsedSpace")
	usedInodeColumn := m.db.GetColumnMapper().Obj2Table("UsedInodes")
	sql := fmt.Sprintf(
		"update `%s` set `%s` = `%s` + ?, `%s` = `%s` + ?, `%s` = `%s` + ? where `inode` = ?",
		table,
		fileLengthColumn, fileLengthColumn,
		usedSpaceColumn, usedSpaceColumn,
		usedInodeColumn, usedInodeColumn,
	)

	nonexist := make(map[Ino]bool, 0)

	for _, group := range m.groupBatch(batch, 1000) {
		err := m.txn(func(s *xorm.Session) error {
			for _, ino := range group {
				stat := batch[ino]
				ret, err := s.Exec(sql, stat.length, stat.space, stat.inodes, ino)
				if err != nil {
					return err
				}
				affected, err := ret.RowsAffected()
				if err != nil {
					return err
				}
				if affected == 0 {
					nonexist[ino] = true
				}
			}
			return nil
		})
		if err != nil {
			return err
		}
	}

	if len(nonexist) > 0 {
		m.parallelSyncDirStat(ctx, nonexist).Wait()
	}
	return nil
}

func (m *dbMeta) doSyncDirStat(ctx Context, ino Ino) (*dirStat, syscall.Errno) {
	stat, st := m.calcDirStat(ctx, ino)
	if st != 0 {
		return nil, st
	}
	err := m.txn(func(s *xorm.Session) error {
		exist, err := s.Exist(&node{Inode: ino})
		if err != nil {
			return err
		}
		if !exist {
			return syscall.ENOENT
		}
		_, err = s.Insert(&dirStats{ino, stat.length, stat.space, stat.inodes})
		if err != nil && isDuplicateEntryErr(err) {
			// other client synced
			err = nil
		}
		return err
	})
	return stat, errno(err)
}

func (m *dbMeta) doGetDirStat(ctx Context, ino Ino, trySync bool) (*dirStat, error) {
	st := dirStats{Inode: ino}
	var exist bool
	var err error
	if err = m.roTxn(func(s *xorm.Session) error {
		exist, err = s.Get(&st)
		return err
	}); err != nil {
		return nil, err
	}
	if !exist {
		if trySync {
			return m.doSyncDirStat(ctx, ino)
		}
		return nil, nil
	}

	if trySync && (st.UsedSpace < 0 || st.UsedInodes < 0) {
		logger.Warnf(
			"dir usage of inode %d is invalid: space %d, inodes %d, try to fix",
			ino, st.UsedSpace, st.UsedInodes,
		)
		stat, eno := m.calcDirStat(ctx, ino)
		if eno != 0 {
			return nil, eno
		}
		st.DataLength, st.UsedSpace, st.UsedInodes = stat.length, stat.space, stat.inodes
		e := m.txn(func(s *xorm.Session) error {
			n, err := s.AllCols().Update(&st)
			if err == nil && n != 1 {
				err = errors.Errorf("update dir usage of inode %d: %d rows affected", ino, n)
			}
			return err
		})
		if e != nil {
			logger.Warn(e)
		}
	}
	return &dirStat{st.DataLength, st.UsedSpace, st.UsedInodes}, nil
}

func (m *dbMeta) doFindDeletedFiles(ts int64, limit int) (map[Ino]uint64, error) {
	files := make(map[Ino]uint64)
	err := m.roTxn(func(s *xorm.Session) error {
		var ds []delfile
		err := s.Where("expire < ?", ts).Limit(limit, 0).Find(&ds)
		if err != nil {
			return err
		}
		for _, d := range ds {
			files[d.Inode] = d.Length
		}
		return nil
	})
	return files, err
}

func (m *dbMeta) doCleanupSlices() {
	var cks []sliceRef
	_ = m.roTxn(func(s *xorm.Session) error {
		cks = nil
		return s.Where("refs <= 0").Find(&cks)
	})
	for _, ck := range cks {
		m.deleteSlice(ck.Id, ck.Size)
	}
}

func (m *dbMeta) deleteChunk(inode Ino, indx uint32) error {
	var ss []*slice
	err := m.txn(func(s *xorm.Session) error {
		ss = ss[:0]
		var c = chunk{Inode: inode, Indx: indx}
		ok, err := s.ForUpdate().MustCols("indx").Get(&c)
		if err != nil {
			return err
		}
		if !ok {
			return nil
		}
		ss = readSliceBuf(c.Slices)
		if ss == nil {
			logger.Errorf("Corrupt value for inode %d chunk index %d, use `gc` to clean up leaked slices", inode, indx)
		}
		for _, sc := range ss {
			if sc.id == 0 {
				continue
			}
			_, err = s.Exec("update jfs_chunk_ref set refs=refs-1 where chunkid=? AND size=?", sc.id, sc.size)
			if err != nil {
				return err
			}
		}
		c.Slices = nil
		n, err := s.Where("inode = ? AND indx = ?", inode, indx).Delete(&c)
		if err == nil && n == 0 {
			err = fmt.Errorf("chunk %d:%d changed, try restarting transaction", inode, indx)
		}
		return err
	})
	if err != nil {
		return fmt.Errorf("delete slice from chunk %s fail: %s, retry later", inode, err)
	}
	for _, s := range ss {
		if s.id == 0 {
			continue
		}
		var ref = sliceRef{Id: s.id}
		err := m.roTxn(func(s *xorm.Session) error {
			ok, err := s.Get(&ref)
			if err == nil && !ok {
				err = errors.New("not found")
			}
			return err
		})
		if err == nil && ref.Refs <= 0 {
			m.deleteSlice(s.id, s.size)
		}
	}
	return nil
}

func (m *dbMeta) doDeleteFileData(inode Ino, length uint64) {
	var indexes []chunk
	_ = m.roTxn(func(s *xorm.Session) error {
		indexes = nil
		return s.Cols("indx").Find(&indexes, &chunk{Inode: inode})
	})
	for _, c := range indexes {
		err := m.deleteChunk(inode, c.Indx)
		if err != nil {
			logger.Warnf("deleteChunk inode %d index %d error: %s", inode, c.Indx, err)
			return
		}
	}
	_ = m.txn(func(s *xorm.Session) error {
		_, err := s.Delete(delfile{Inode: inode})
		return err
	})
}

func (m *dbMeta) doCleanupDelayedSlices(edge int64) (int, error) {
	start := time.Now()
	var count int
	var ss []Slice
	var result []delslices
	var batch int = 1e6
	for {
		_ = m.roTxn(func(s *xorm.Session) error {
			result = result[:0]
			return s.Where("deleted < ?", edge).Limit(batch, 0).Find(&result)
		})

		for _, ds := range result {
			if err := m.txn(func(ses *xorm.Session) error {
				ss = ss[:0]
				ds := delslices{Id: ds.Id}
				if ok, e := ses.ForUpdate().Get(&ds); e != nil {
					return e
				} else if !ok {
					return nil
				}
				m.decodeDelayedSlices(ds.Slices, &ss)
				if len(ss) == 0 {
					return fmt.Errorf("invalid value for delayed slices %d: %v", ds.Id, ds.Slices)
				}
				for _, s := range ss {
					if _, e := ses.Exec("update jfs_chunk_ref set refs=refs-1 where chunkid=? and size=?", s.Id, s.Size); e != nil {
						return e
					}
				}
				_, e := ses.Delete(&delslices{Id: ds.Id})
				return e
			}); err != nil {
				logger.Warnf("Cleanup delayed slices %d: %s", ds.Id, err)
				continue
			}
			for _, s := range ss {
				var ref = sliceRef{Id: s.Id}
				err := m.roTxn(func(s *xorm.Session) error {
					ok, err := s.Get(&ref)
					if err == nil && !ok {
						err = errors.New("not found")
					}
					return err
				})
				if err == nil && ref.Refs <= 0 {
					m.deleteSlice(s.Id, s.Size)
					count++
				}
			}
		}
		if len(result) < batch || time.Since(start) > 50*time.Minute {
			break
		}
	}
	return count, nil
}

func (m *dbMeta) compactChunk(inode Ino, indx uint32, force bool) {
	if !force {
		// avoid too many or duplicated compaction
		m.Lock()
		k := uint64(inode) + (uint64(indx) << 32)
		if len(m.compacting) > 10 || m.compacting[k] {
			m.Unlock()
			return
		}
		m.compacting[k] = true
		m.Unlock()
		defer func() {
			m.Lock()
			delete(m.compacting, k)
			m.Unlock()
		}()
	}

	var c = chunk{Inode: inode, Indx: indx}
	err := m.roTxn(func(s *xorm.Session) error {
		_, err := s.MustCols("indx").Get(&c)
		return err
	})
	if err != nil {
		return
	}

	ss := readSliceBuf(c.Slices)
	if ss == nil {
		logger.Errorf("Corrupt value for inode %d chunk indx %d", inode, indx)
		return
	}
	skipped := skipSome(ss)
	ss = ss[skipped:]
	pos, size, slices := compactChunk(ss)
	if len(ss) < 2 || size == 0 {
		return
	}

	var id uint64
	st := m.NewSlice(Background, &id)
	if st != 0 {
		return
	}
	logger.Debugf("compact %d:%d: skipped %d slices (%d bytes) %d slices (%d bytes)", inode, indx, skipped, pos, len(ss), size)
	err = m.newMsg(CompactChunk, slices, id)
	if err != nil {
		if !strings.Contains(err.Error(), "not exist") && !strings.Contains(err.Error(), "not found") {
			logger.Warnf("compact %d %d with %d slices: %s", inode, indx, len(ss), err)
		}
		return
	}
	var buf []byte
	trash := m.toTrash(0)
	if trash {
		for _, s := range ss {
			if s.id > 0 {
				buf = append(buf, m.encodeDelayedSlice(s.id, s.size)...)
			}
		}
	}
	err = m.txn(func(s *xorm.Session) error {
		var c2 = chunk{Inode: inode, Indx: indx}
		_, err := s.ForUpdate().MustCols("indx").Get(&c2)
		if err != nil {
			return err
		}
		if len(c2.Slices) < len(c.Slices) || !bytes.Equal(c.Slices, c2.Slices[:len(c.Slices)]) {
			logger.Infof("chunk %d:%d was changed %d -> %d", inode, indx, len(c.Slices), len(c2.Slices))
			return syscall.EINVAL
		}

		c2.Slices = append(append(c2.Slices[:skipped*sliceBytes], marshalSlice(pos, id, size, 0, size)...), c2.Slices[len(c.Slices):]...)
		if _, err := s.Where("Inode = ? AND indx = ?", inode, indx).Update(c2); err != nil {
			return err
		}
		// create the key to tracking it
		if err = mustInsert(s, sliceRef{id, size, 1}); err != nil {
			return err
		}
		if trash {
			if len(buf) > 0 {
				if err = mustInsert(s, &delslices{id, time.Now().Unix(), buf}); err != nil {
					return err
				}
			}
		} else {
			for _, s_ := range ss {
				if s_.id == 0 {
					continue
				}
				if _, err := s.Exec("update jfs_chunk_ref set refs=refs-1 where chunkid=? and size=?", s_.id, s_.size); err != nil {
					return err
				}
			}
		}
		return nil
	})
	// there could be false-negative that the compaction is successful, double-check
	if err != nil {
		var c = sliceRef{Id: id}
		var ok bool
		e := m.roTxn(func(s *xorm.Session) error {
			var e error
			ok, e = s.Get(&c)
			return e
		})
		if e == nil {
			if ok {
				err = nil
			} else {
				logger.Infof("compacted chunk %d was not used", id)
				err = syscall.EINVAL
			}
		}
	}

	if errno, ok := err.(syscall.Errno); ok && errno == syscall.EINVAL {
		logger.Infof("compaction for %d:%d is wasted, delete slice %d (%d bytes)", inode, indx, id, size)
		m.deleteSlice(id, size)
	} else if err == nil {
		m.of.InvalidateChunk(inode, indx)
		if !trash {
			for _, s := range ss {
				if s.id == 0 {
					continue
				}
				var ref = sliceRef{Id: s.id}
				var ok bool
				err := m.roTxn(func(s *xorm.Session) error {
					var e error
					ok, e = s.Get(&ref)
					return e
				})
				if err == nil && ok && ref.Refs <= 0 {
					m.deleteSlice(s.id, s.size)
				}
			}
		}
	} else {
		logger.Warnf("compact %d %d: %s", inode, indx, err)
	}

	if force {
		m.compactChunk(inode, indx, force)
	} else {
		go func() {
			// wait for the current compaction to finish
			time.Sleep(time.Millisecond * 10)
			m.compactChunk(inode, indx, force)
		}()
	}
}

func dup(b []byte) []byte {
	r := make([]byte, len(b))
	copy(r, b)
	return r
}

func (m *dbMeta) scanAllChunks(ctx Context, ch chan<- cchunk, bar *utils.Bar) error {
	return m.roTxn(func(s *xorm.Session) error {
		return s.Table(&chunk{}).Iterate(new(chunk), func(idx int, bean interface{}) error {
			c := bean.(*chunk)
			if len(c.Slices) > sliceBytes {
				bar.IncrTotal(1)
				ch <- cchunk{c.Inode, c.Indx, len(c.Slices) / sliceBytes}
			}
			return nil
		})
	})
}

func (m *dbMeta) ListSlices(ctx Context, slices map[Ino][]Slice, delete bool, showProgress func()) syscall.Errno {
	if delete {
		m.doCleanupSlices()
	}
	err := m.roTxn(func(s *xorm.Session) error {
		var cs []chunk
		err := s.Find(&cs)
		if err != nil {
			return err
		}
		for _, c := range cs {
			ss := readSliceBuf(c.Slices)
			if ss == nil {
				logger.Errorf("Corrupt value for inode %d chunk index %d", c.Inode, c.Indx)
				continue
			}
			for _, s := range ss {
				if s.id > 0 {
					slices[c.Inode] = append(slices[c.Inode], Slice{Id: s.id, Size: s.size})
					if showProgress != nil {
						showProgress()
					}
				}
			}
		}
		return nil
	})
	if err != nil {
		return errno(err)
	}
	if m.fmt.TrashDays == 0 {
		return 0
	}

	return errno(m.scanTrashSlices(ctx, func(ss []Slice, _ int64) (bool, error) {
		slices[1] = append(slices[1], ss...)
		if showProgress != nil {
			for range ss {
				showProgress()
			}
		}
		return false, nil
	}))
}

func (m *dbMeta) scanTrashSlices(ctx Context, scan trashSliceScan) error {
	if scan == nil {
		return nil
	}
	var dss []delslices

	err := m.roTxn(func(tx *xorm.Session) error {
		if ok, err := tx.IsTableExist(&delslices{}); err != nil {
			return err
		} else if !ok {
			return nil
		}
		return tx.Find(&dss)
	})
	if err != nil {
		return err
	}
	var ss []Slice
	for _, ds := range dss {
		var clean bool
		err = m.txn(func(tx *xorm.Session) error {
			ss = ss[:0]
			del := delslices{Id: ds.Id}
			found, err := tx.Get(&del)
			if err != nil {
				return errors.Wrapf(err, "get delslices %d", ds.Id)
			}
			if !found {
				return nil
			}
			m.decodeDelayedSlices(del.Slices, &ss)
			clean, err = scan(ss, del.Deleted)
			if err != nil {
				return err
			}
			if clean {
				for _, s := range ss {
					if _, e := tx.Exec("update jfs_chunk_ref set refs=refs-1 where chunkid=? and size=?", s.Id, s.Size); e != nil {
						return e
					}
				}
				_, err = tx.Delete(del)
			}
			return err
		})
		if err != nil {
			return err
		}
		if clean {
			for _, s := range ss {
				var ref = sliceRef{Id: s.Id}
				err := m.roTxn(func(tx *xorm.Session) error {
					ok, err := tx.Get(&ref)
					if err == nil && !ok {
						err = errors.New("not found")
					}
					return err
				})
				if err == nil && ref.Refs <= 0 {
					m.deleteSlice(s.Id, s.Size)
				}
			}
		}
	}
	return nil
}

func (m *dbMeta) scanPendingSlices(ctx Context, scan pendingSliceScan) error {
	if scan == nil {
		return nil
	}
	var refs []sliceRef
	err := m.roTxn(func(tx *xorm.Session) error {
		if ok, err := tx.IsTableExist(&sliceRef{}); err != nil {
			return err
		} else if !ok {
			return nil
		}
		return tx.Where("refs <= 0").Find(&refs)
	})
	if err != nil {
		return errors.Wrap(err, "scan slice refs")
	}
	for _, ref := range refs {
		clean, err := scan(ref.Id, ref.Size)
		if err != nil {
			return errors.Wrap(err, "scan slice")
		}
		if clean {
			// TODO: m.deleteSlice(ref.Id, ref.Size)
			// avoid lint warning
			_ = clean
		}
	}
	return nil
}

func (m *dbMeta) scanPendingFiles(ctx Context, scan pendingFileScan) error {
	if scan == nil {
		return nil
	}

	var dfs []delfile
	err := m.roTxn(func(s *xorm.Session) error {
		if ok, err := s.IsTableExist(&delfile{}); err != nil {
			return err
		} else if !ok {
			return nil
		}
		return s.Find(&dfs)
	})
	if err != nil {
		return err
	}
	for _, ds := range dfs {
		clean, err := scan(ds.Inode, ds.Length, ds.Expire)
		if err != nil {
			return err
		}
		if clean {
			m.doDeleteFileData(ds.Inode, ds.Length)
		}
	}
	return nil
}

func (m *dbMeta) doRepair(ctx Context, inode Ino, attr *Attr) syscall.Errno {
	n := &node{
		Inode:  inode,
		Type:   attr.Typ,
		Mode:   attr.Mode,
		Uid:    attr.Uid,
		Gid:    attr.Gid,
		Atime:  attr.Atime * 1e6,
		Mtime:  attr.Mtime * 1e6,
		Ctime:  attr.Ctime * 1e6,
		Length: attr.Length,
		Parent: attr.Parent,
		Nlink:  attr.Nlink,
	}
	return errno(m.txn(func(s *xorm.Session) error {
		n.Nlink = 2
		var rows []edge
		if err := s.Find(&rows, &edge{Parent: inode}); err != nil {
			return err
		}
		for _, row := range rows {
			if row.Type == TypeDirectory {
				n.Nlink++
			}
		}
		ok, err := s.ForUpdate().Get(&node{Inode: inode})
		if err == nil {
			if ok {
				_, err = s.Update(n, &node{Inode: inode})
			} else {
				err = mustInsert(s, n)
			}
		}
		return err
	}, inode))
}

func (m *dbMeta) GetXattr(ctx Context, inode Ino, name string, vbuff *[]byte) syscall.Errno {
	defer m.timeit(time.Now())
	inode = m.checkRoot(inode)
	return errno(m.roTxn(func(s *xorm.Session) error {
		var x = xattr{Inode: inode, Name: name}
		ok, err := s.Get(&x)
		if err != nil {
			return err
		}
		if !ok {
			return ENOATTR
		}
		*vbuff = x.Value
		return nil
	}))
}

func (m *dbMeta) ListXattr(ctx Context, inode Ino, names *[]byte) syscall.Errno {
	defer m.timeit(time.Now())
	inode = m.checkRoot(inode)
	return errno(m.roTxn(func(s *xorm.Session) error {
		var xs []xattr
		err := s.Where("inode = ?", inode).Find(&xs, &xattr{Inode: inode})
		if err != nil {
			return err
		}
		*names = nil
		for _, x := range xs {
			*names = append(*names, []byte(x.Name)...)
			*names = append(*names, 0)
		}
		return nil
	}))
}

func (m *dbMeta) doSetXattr(ctx Context, inode Ino, name string, value []byte, flags uint32) syscall.Errno {
	return errno(m.txn(func(s *xorm.Session) error {
		var k = &xattr{Inode: inode, Name: name}
		var x = xattr{Inode: inode, Name: name, Value: value}
		ok, err := s.ForUpdate().Get(k)
		if err != nil {
			return err
		}
		k.Value = nil
		switch flags {
		case XattrCreate:
			if ok {
				return syscall.EEXIST
			}
			err = mustInsert(s, &x)
		case XattrReplace:
			if !ok {
				return ENOATTR
			}
			_, err = s.Update(&x, k)
		default:
			if ok {
				_, err = s.Update(&x, k)
			} else {
				err = mustInsert(s, &x)
			}
		}
		return err
	}))
}

func (m *dbMeta) doRemoveXattr(ctx Context, inode Ino, name string) syscall.Errno {
	return errno(m.txn(func(s *xorm.Session) error {
		n, err := s.Delete(&xattr{Inode: inode, Name: name})
		if err != nil {
			return err
		} else if n == 0 {
			return ENOATTR
		} else {
			return nil
		}
	}))
}

func (m *dbMeta) HandleQuota(ctx Context, cmd uint8, dpath string, quotas map[string]*Quota) error {
	var inode Ino
	if cmd != QuotaList {
		if st := m.resolve(ctx, dpath, &inode); st != 0 {
			return st
		}
		if isTrash(inode) {
			return errors.New("no quota for any trash directory")
		}
	}

	var err error
	switch cmd {
	case QuotaSet:
		quota := quotas[dpath]
		err = m.txn(func(s *xorm.Session) error {
			q := dirQuota{Inode: inode}
			ok, e := s.ForUpdate().Get(&q)
			if e != nil {
				return e
			}
			if quota.MaxSpace < 0 {
				quota.MaxSpace = q.MaxSpace
			}
			if quota.MaxInodes < 0 {
				quota.MaxInodes = q.MaxInodes
			}
			if q.MaxSpace == quota.MaxSpace && q.MaxInodes == quota.MaxInodes {
				return nil // nothing to update
			}
			q.MaxSpace = quota.MaxSpace
			q.MaxInodes = quota.MaxInodes
			if ok {
				_, e = s.Cols("max_space", "max_inodes").Update(&q, &dirQuota{Inode: inode})
			} else {
				q.UsedSpace, q.UsedInodes, e = m.GetDirRecStat(ctx, inode)
				if e == nil {
					e = mustInsert(s, &q)
				}
			}
			return e
		})
	case QuotaGet:
		var quota Quota
		err = m.roTxn(func(s *xorm.Session) error {
			q := dirQuota{Inode: inode}
			ok, e := s.Get(&q)
			if e == nil && !ok {
				e = errors.New("no quota")
			}
			if e == nil {
				quota.MaxSpace = q.MaxSpace
				quota.MaxInodes = q.MaxInodes
				quota.UsedSpace = q.UsedSpace
				quota.UsedInodes = q.UsedInodes
			}
			return e
		})
		if err == nil {
			quotas[dpath] = &quota
		}
	case QuotaDel:
		err = m.txn(func(s *xorm.Session) error {
			_, e := s.Delete(&dirQuota{Inode: inode})
			return e
		})
	case QuotaList:
		var quotaMap map[Ino]*Quota
		quotaMap, err = m.doLoadQuotas(ctx)
		if err == nil {
			var p string
			for ino, quota := range quotaMap {
				if ps := m.GetPaths(ctx, ino); len(ps) > 0 {
					p = ps[0]
				} else {
					p = fmt.Sprintf("inode:%d", ino)
				}
				quotas[p] = quota
			}
		}
	default: // FIXME: QuotaCheck
		err = fmt.Errorf("invalid quota command: %d", cmd)
	}
	return err
}

func (m *dbMeta) doLoadQuotas(ctx Context) (map[Ino]*Quota, error) {
	var rows []dirQuota
	err := m.roTxn(func(s *xorm.Session) error {
		rows = rows[:0]
		return s.Find(&rows)
	})
	if err != nil || len(rows) == 0 {
		return nil, err
	}

	quotas := make(map[Ino]*Quota, len(rows))
	for _, row := range rows {
		quotas[row.Inode] = &Quota{
			MaxSpace:   row.MaxSpace,
			MaxInodes:  row.MaxInodes,
			UsedSpace:  row.UsedSpace,
			UsedInodes: row.UsedInodes,
		}
	}
	return quotas, nil
}

func (m *dbMeta) doFlushQuota(ctx Context, inode Ino, space, inodes int64) error {
	return m.txn(func(s *xorm.Session) error {
		q := dirQuota{Inode: inode}
		// FIXME: use Update
		ok, err := s.Get(&q)
		if err == nil && !ok {
			logger.Warnf("No quota for inode %d, skip flushing", inode)
			return nil
		}
		if err == nil {
			q.UsedSpace += space
			q.UsedInodes += inodes
			_, err = s.Cols("used_space", "used_inodes").Update(&q, &dirQuota{Inode: inode})
		}
		return err
	})
}

func (m *dbMeta) dumpEntry(s *xorm.Session, inode Ino, typ uint8) (*DumpedEntry, error) {
	e := &DumpedEntry{}
	n := &node{Inode: inode}
	ok, err := s.Get(n)
	if err != nil {
		return nil, err
	}
	attr := &Attr{Typ: typ, Nlink: 1}
	if !ok {
		logger.Warnf("The entry of the inode was not found. inode: %d", inode)
	} else {
		m.parseAttr(n, attr)
	}
	e.Attr = &DumpedAttr{}
	dumpAttr(attr, e.Attr)
	e.Attr.Inode = inode

	var rows []xattr
	if err = s.Find(&rows, &xattr{Inode: inode}); err != nil {
		return nil, err
	}
	if len(rows) > 0 {
		xattrs := make([]*DumpedXattr, 0, len(rows))
		for _, x := range rows {
			xattrs = append(xattrs, &DumpedXattr{x.Name, string(x.Value)})
		}
		sort.Slice(xattrs, func(i, j int) bool { return xattrs[i].Name < xattrs[j].Name })
		e.Xattrs = xattrs
	}

	if attr.Typ == TypeFile {
		for indx := uint32(0); uint64(indx)*ChunkSize < attr.Length; indx++ {
			c := &chunk{Inode: inode, Indx: indx}
			if ok, err = s.MustCols("indx").Get(c); err != nil {
				return nil, err
			}
			if !ok {
				continue
			}
			ss := readSliceBuf(c.Slices)
			if ss == nil {
				logger.Errorf("Corrupt value for inode %d chunk index %d", inode, indx)
			}
			slices := make([]*DumpedSlice, 0, len(ss))
			for _, s := range ss {
				slices = append(slices, &DumpedSlice{Id: s.id, Pos: s.pos, Size: s.size, Off: s.off, Len: s.len})
			}
			e.Chunks = append(e.Chunks, &DumpedChunk{indx, slices})
		}
	} else if attr.Typ == TypeSymlink {
		l := &symlink{Inode: inode}
		ok, err = s.Get(l)
		if err != nil {
			return nil, err
		}
		if !ok {
			logger.Warnf("no link target for inode %d", inode)
		}
		e.Symlink = string(l.Target)
	}
	return e, nil
}

func (m *dbMeta) dumpEntryFast(s *xorm.Session, inode Ino, typ uint8) *DumpedEntry {
	e := &DumpedEntry{}
	n, ok := m.snap.node[inode]
	if !ok && inode != TrashInode {
		logger.Warnf("The entry of the inode was not found. inode: %d", inode)
	}

	attr := &Attr{Typ: typ, Nlink: 1}
	m.parseAttr(n, attr)
	e.Attr = &DumpedAttr{}
	dumpAttr(attr, e.Attr)
	e.Attr.Inode = inode

	rows, ok := m.snap.xattr[inode]
	if ok && len(rows) > 0 {
		xattrs := make([]*DumpedXattr, 0, len(rows))
		for _, x := range rows {
			xattrs = append(xattrs, &DumpedXattr{x.Name, string(x.Value)})
		}
		sort.Slice(xattrs, func(i, j int) bool { return xattrs[i].Name < xattrs[j].Name })
		e.Xattrs = xattrs
	}

	if attr.Typ == TypeFile {
		for indx := uint32(0); uint64(indx)*ChunkSize < attr.Length; indx++ {
			c, ok := m.snap.chunk[fmt.Sprintf("%d-%d", inode, indx)]
			if !ok {
				continue
			}
			ss := readSliceBuf(c.Slices)
			if ss == nil {
				logger.Errorf("Corrupt value for inode %d chunk index %d", inode, indx)
			}
			slices := make([]*DumpedSlice, 0, len(ss))
			for _, s := range ss {
				slices = append(slices, &DumpedSlice{Id: s.id, Pos: s.pos, Size: s.size, Off: s.off, Len: s.len})
			}
			e.Chunks = append(e.Chunks, &DumpedChunk{indx, slices})
		}
	} else if attr.Typ == TypeSymlink {
		l, ok := m.snap.symlink[inode]
		if !ok {
			logger.Warnf("no link target for inode %d", inode)
			l = &symlink{}
		}
		e.Symlink = string(l.Target)
	}
	return e
}

func (m *dbMeta) dumpDir(s *xorm.Session, inode Ino, tree *DumpedEntry, bw *bufio.Writer, depth int, showProgress func(totalIncr, currentIncr int64)) error {
	bwWrite := func(s string) {
		if _, err := bw.WriteString(s); err != nil {
			panic(err)
		}
	}
	var edges []*edge
	var err error
	if m.snap != nil {
		edges = m.snap.edges[inode]
	} else {
		err = s.Find(&edges, &edge{Parent: inode})
		if err != nil {
			return err
		}
	}

	if showProgress != nil {
		showProgress(int64(len(edges)), 0)
	}
	if err := tree.writeJsonWithOutEntry(bw, depth); err != nil {
		return err
	}

	sort.Slice(edges, func(i, j int) bool { return bytes.Compare(edges[i].Name, edges[j].Name) == -1 })

	for idx, e := range edges {
		var entry *DumpedEntry
		if m.snap != nil {
			entry = m.dumpEntryFast(s, e.Inode, e.Type)
		} else {
			entry, err = m.dumpEntry(s, e.Inode, e.Type)
			if err != nil {
				return err
			}
		}

		if entry == nil {
			logger.Warnf("ignore broken entry %s (inode: %d) in %s", string(e.Name), e.Inode, inode)
			continue
		}

		entry.Name = string(e.Name)
		if e.Type == TypeDirectory {
			err = m.dumpDir(s, e.Inode, entry, bw, depth+2, showProgress)
		} else {
			err = entry.writeJSON(bw, depth+2)
		}
		if err != nil {
			return err
		}
		if idx != len(edges)-1 {
			bwWrite(",")
		}
		if showProgress != nil {
			showProgress(0, 1)
		}
	}
	bwWrite(fmt.Sprintf("\n%s}\n%s}", strings.Repeat(jsonIndent, depth+1), strings.Repeat(jsonIndent, depth)))
	return nil
}

func (m *dbMeta) makeSnap(ses *xorm.Session, bar *utils.Bar) error {
	snap := &dbSnap{
		node:    make(map[Ino]*node),
		symlink: make(map[Ino]*symlink),
		xattr:   make(map[Ino][]*xattr),
		edges:   make(map[Ino][]*edge),
		chunk:   make(map[string]*chunk),
	}

	for _, s := range []interface{}{new(node), new(symlink), new(edge), new(xattr), new(chunk)} {
		if count, err := ses.Count(s); err == nil {
			bar.IncrTotal(count)
		} else {
			return err
		}
	}

	if err := ses.Table(&node{}).Iterate(new(node), func(idx int, bean interface{}) error {
		n := bean.(*node)
		snap.node[n.Inode] = n
		bar.Increment()
		return nil
	}); err != nil {
		return err
	}

	if err := ses.Table(&symlink{}).Iterate(new(symlink), func(idx int, bean interface{}) error {
		s := bean.(*symlink)
		snap.symlink[s.Inode] = s
		bar.Increment()
		return nil
	}); err != nil {
		return err
	}
	if err := ses.Table(&edge{}).Iterate(new(edge), func(idx int, bean interface{}) error {
		e := bean.(*edge)
		snap.edges[e.Parent] = append(snap.edges[e.Parent], e)
		bar.Increment()
		return nil
	}); err != nil {
		return err
	}

	if err := ses.Table(&xattr{}).Iterate(new(xattr), func(idx int, bean interface{}) error {
		x := bean.(*xattr)
		snap.xattr[x.Inode] = append(snap.xattr[x.Inode], x)
		bar.Increment()
		return nil
	}); err != nil {
		return err
	}

	if err := ses.Table(&chunk{}).Iterate(new(chunk), func(idx int, bean interface{}) error {
		c := bean.(*chunk)
		snap.chunk[fmt.Sprintf("%d-%d", c.Inode, c.Indx)] = c
		bar.Increment()
		return nil
	}); err != nil {
		return err
	}
	m.snap = snap
	return nil
}

func (m *dbMeta) DumpMeta(w io.Writer, root Ino, keepSecret bool) (err error) {
	defer func() {
		if p := recover(); p != nil {
			if e, ok := p.(error); ok {
				err = e
			} else {
				err = fmt.Errorf("DumpMeta error: %v", p)
			}
		}
	}()

	progress := utils.NewProgress(false)
	var tree, trash *DumpedEntry
	root = m.checkRoot(root)

	return m.roTxn(func(s *xorm.Session) error {
		if root == RootInode {
			defer func() { m.snap = nil }()
			bar := progress.AddCountBar("Snapshot keys", 0)
			if err = m.makeSnap(s, bar); err != nil {
				return fmt.Errorf("Fetch all metadata from DB: %s", err)
			}
			bar.Done()
			tree = m.dumpEntryFast(s, root, TypeDirectory)
			trash = m.dumpEntryFast(s, TrashInode, TypeDirectory)
		} else {
			if tree, err = m.dumpEntry(s, root, TypeDirectory); err != nil {
				return err
			}
		}
		if tree == nil {
			return errors.New("The entry of the root inode was not found")
		}
		tree.Name = "FSTree"

		var drows []delfile
		// the statement remembers the table of last Iterator
		if err := s.Table(&delfile{}).Find(&drows); err != nil {
			return err
		}
		dels := make([]*DumpedDelFile, 0, len(drows))
		for _, row := range drows {
			dels = append(dels, &DumpedDelFile{row.Inode, row.Length, row.Expire})
		}
		var crows []counter
		if err = s.Find(&crows); err != nil {
			return err
		}
		counters := &DumpedCounters{}
		for _, row := range crows {
			switch row.Name {
			case "usedSpace":
				counters.UsedSpace = row.Value
			case "totalInodes":
				counters.UsedInodes = row.Value
			case "nextInode":
				counters.NextInode = row.Value
			case "nextChunk":
				counters.NextChunk = row.Value
			case "nextSession":
				counters.NextSession = row.Value
			case "nextTrash":
				counters.NextTrash = row.Value
			}
		}

		var srows []sustained
		if err := s.Find(&srows); err != nil {
			return err
		}
		ss := make(map[uint64][]Ino)
		for _, row := range srows {
			ss[row.Sid] = append(ss[row.Sid], row.Inode)
		}
		sessions := make([]*DumpedSustained, 0, len(ss))
		for k, v := range ss {
			sessions = append(sessions, &DumpedSustained{k, v})
		}

		dm := DumpedMeta{
			Setting:   *m.fmt,
			Counters:  counters,
			Sustained: sessions,
			DelFiles:  dels,
		}
		if !keepSecret && dm.Setting.SecretKey != "" {
			dm.Setting.SecretKey = "removed"
			logger.Warnf("Secret key is removed for the sake of safety")
		}
		if !keepSecret && dm.Setting.SessionToken != "" {
			dm.Setting.SessionToken = "removed"
			logger.Warnf("Session token is removed for the sake of safety")
		}
		bw, err := dm.writeJsonWithOutTree(w)
		if err != nil {
			return err
		}

		bar := progress.AddCountBar("Dumped entries", 1) // with root
		bar.Increment()
		if trash != nil {
			trash.Name = "Trash"
			bar.IncrTotal(1)
			bar.Increment()
		}
		showProgress := func(totalIncr, currentIncr int64) {
			bar.IncrTotal(totalIncr)
			bar.IncrInt64(currentIncr)
		}
		if err = m.dumpDir(s, root, tree, bw, 1, showProgress); err != nil {
			logger.Errorf("dump dir %d failed: %s", root, err)
			return fmt.Errorf("dump dir %d failed", root) // don't retry
		}
		if trash != nil {
			if _, err = bw.WriteString(","); err != nil {
				return err
			}
			if err = m.dumpDir(s, TrashInode, trash, bw, 1, showProgress); err != nil {
				logger.Errorf("dump trash failed: %s", err)
				return fmt.Errorf("dump trash failed") // don't retry
			}
		}
		if _, err = bw.WriteString("\n}\n"); err != nil {
			return err
		}
		progress.Done()
		return bw.Flush()
	})
}

func (m *dbMeta) loadEntry(e *DumpedEntry, chs []chan interface{}) {
	inode := e.Attr.Inode
	attr := e.Attr
	n := &node{
		Inode:  inode,
		Type:   typeFromString(attr.Type),
		Mode:   attr.Mode,
		Uid:    attr.Uid,
		Gid:    attr.Gid,
		Atime:  attr.Atime*1e6 + int64(attr.Atimensec)/1e3,
		Mtime:  attr.Mtime*1e6 + int64(attr.Atimensec)/1e3,
		Ctime:  attr.Ctime*1e6 + int64(attr.Atimensec)/1e3,
		Nlink:  attr.Nlink,
		Rdev:   attr.Rdev,
		Parent: e.Parents[0],
	} // Length not set

	// chs: node, edge, chunk, chunkRef, xattr, others
	if n.Type == TypeFile {
		n.Length = attr.Length
		for _, c := range e.Chunks {
			if len(c.Slices) == 0 {
				continue
			}
			slices := make([]byte, 0, sliceBytes*len(c.Slices))
			for _, s := range c.Slices {
				slices = append(slices, marshalSlice(s.Pos, s.Id, s.Size, s.Off, s.Len)...)
			}
			chs[2] <- &chunk{Inode: inode, Indx: c.Index, Slices: slices}
		}
	} else if n.Type == TypeDirectory {
		n.Length = 4 << 10
		stat := &dirStats{Inode: inode}
		for name, c := range e.Entries {
			length := uint64(0)
			if typeFromString(c.Attr.Type) == TypeFile {
				length = c.Attr.Length
			}
			stat.DataLength += int64(length)
			stat.UsedSpace += align4K(length)
			stat.UsedInodes++

			chs[1] <- &edge{
				Parent: inode,
				Name:   unescape(name),
				Inode:  c.Attr.Inode,
				Type:   typeFromString(c.Attr.Type),
			}
		}
		chs[5] <- stat
	} else if n.Type == TypeSymlink {
		symL := unescape(e.Symlink)
		n.Length = uint64(len(symL))
		chs[5] <- &symlink{inode, symL}
	}
	for _, x := range e.Xattrs {
		chs[4] <- &xattr{Inode: inode, Name: x.Name, Value: unescape(x.Value)}
	}
	chs[0] <- n
}

func (m *dbMeta) LoadMeta(r io.Reader) error {
	tables, err := m.db.DBMetas()
	if err != nil {
		return err
	}
	if len(tables) > 0 {
		addr := m.addr
		if !strings.Contains(addr, "://") {
			addr = fmt.Sprintf("%s://%s", m.Name(), addr)
		}
		return fmt.Errorf("Database %s is not empty", addr)
	}
	if err = m.syncTable(new(setting), new(counter)); err != nil {
		return fmt.Errorf("create table setting, counter: %s", err)
	}
	if err = m.syncTable(new(node), new(edge), new(symlink), new(xattr)); err != nil {
		return fmt.Errorf("create table node, edge, symlink, xattr: %s", err)
	}
	if err = m.syncTable(new(chunk), new(sliceRef), new(delslices)); err != nil {
		return fmt.Errorf("create table chunk, chunk_ref, delslices: %s", err)
	}
	if err = m.syncTable(new(session2), new(sustained), new(delfile)); err != nil {
		return fmt.Errorf("create table session2, sustaind, delfile: %s", err)
	}
	if err = m.syncTable(new(flock), new(plock), new(dirQuota)); err != nil {
		return fmt.Errorf("create table flock, plock, dirQuota: %s", err)
	}
	if err := m.syncTable(new(dirStats)); err != nil {
		return fmt.Errorf("create table dirStats: %s", err)
	}
	if err := m.syncTable(new(detachedNode)); err != nil {
		return fmt.Errorf("create table detachedNode: %s", err)
	}
	var batch int
	switch m.Name() {
	case "sqlite3":
		batch = 999 / MaxFieldsCountOfTable
	case "mysql":
		batch = 65535 / MaxFieldsCountOfTable
	case "postgres":
		batch = 1000
	}
	chs := make([]chan interface{}, 6) // node, edge, chunk, chunkRef, xattr, others
	insert := func(index int, beans []interface{}) error {
		return m.txn(func(s *xorm.Session) error {
			var n int64
			var err error
			if index == len(chs)-1 { // multiple tables
				n, err = s.Insert(beans...)
			} else { // one table only
				n, err = s.Insert(beans)
			}
			if err == nil && int(n) != len(beans) {
				err = fmt.Errorf("only %d records inserted", n)
			}
			return err
		})
	}
	var wg sync.WaitGroup
	for i := range chs {
		chs[i] = make(chan interface{}, batch*2)
		wg.Add(1)
		go func(i int) {
			defer wg.Done()
			buffer := make([]interface{}, 0, batch)
			for bean := range chs[i] {
				buffer = append(buffer, bean)
				if len(buffer) >= batch {
					if err := insert(i, buffer); err != nil {
						logger.Fatalf("Write %d beans in channel %d: %s", len(buffer), i, err)
					}
					buffer = buffer[:0]
				}
			}
			if len(buffer) > 0 {
				if err := insert(i, buffer); err != nil {
					logger.Fatalf("Write %d beans in channel %d: %s", len(buffer), i, err)
				}
			}
		}(i)
	}

	dm, counters, parents, refs, err := loadEntries(r,
		func(e *DumpedEntry) { m.loadEntry(e, chs) },
		func(ck *chunkKey) { chs[3] <- &sliceRef{ck.id, ck.size, 1} })
	if err != nil {
		return err
	}
	format, _ := json.MarshalIndent(dm.Setting, "", "")
	chs[5] <- &setting{"format", string(format)}
	chs[5] <- &counter{usedSpace, counters.UsedSpace}
	chs[5] <- &counter{totalInodes, counters.UsedInodes}
	chs[5] <- &counter{"nextInode", counters.NextInode}
	chs[5] <- &counter{"nextChunk", counters.NextChunk}
	chs[5] <- &counter{"nextSession", counters.NextSession}
	chs[5] <- &counter{"nextTrash", counters.NextTrash}
	for _, d := range dm.DelFiles {
		chs[5] <- &delfile{d.Inode, d.Length, d.Expire}
	}
	for _, c := range chs {
		close(c)
	}
	wg.Wait()

	// update chunkRefs
	if err = m.txn(func(s *xorm.Session) error {
		for k, v := range refs {
			if v > 1 {
				if _, e := s.Cols("refs").Update(&sliceRef{Refs: int(v)}, &sliceRef{Id: k.id}); e != nil {
					return e
				}
			}
		}
		return nil
	}); err != nil {
		return err
	}
	// update nlinks and parents for hardlinks
	return m.txn(func(s *xorm.Session) error {
		for i, ps := range parents {
			if len(ps) > 1 {
				_, err := s.Cols("nlink", "parent").Update(&node{Nlink: uint32(len(ps))}, &node{Inode: i})
				if err != nil {
					return err
				}
			}
		}
		return nil
	})
}

type checkDupError func(error) bool

var dupErrorCheckers []checkDupError

func isDuplicateEntryErr(err error) bool {
	for _, check := range dupErrorCheckers {
		if check(err) {
			return true
		}
	}
	return false
}

func (m *dbMeta) doCloneEntry(ctx Context, srcIno Ino, srcType uint8, dstParentIno Ino, dstName string, dstIno *Ino, cmode uint8, cumask uint16, count, total *uint64, attach bool, concurrent chan struct{}) syscall.Errno {
	var err error
	switch srcType {
	case TypeDirectory:
		srcNode := node{Inode: srcIno}
		if err = m.txn(func(s *xorm.Session) error {
			ok, err := s.Get(&srcNode)
			if err != nil {
				return err
			}
			if !ok {
				return syscall.ENOENT
			}
			return m.mkNodeWithAttr(ctx, s, srcIno, &srcNode, dstParentIno, dstName, dstIno, cmode, cumask, attach)
		}); err != nil {
			return errno(err)
		}
		if err := m.txn(func(s *xorm.Session) error {
			return mustInsert(s, &dirStats{Inode: *dstIno})
		}); err != nil {
			return errno(err)
		}
		var entries []*Entry
		if eno := m.doReaddir(ctx, srcIno, 0, &entries, -1); eno != 0 {
			return eno
		}
		atomic.AddUint64(total, uint64(len(entries)))
		// try directories first to increase parallel
		var dirs int
		for i, e := range entries {
			if e.Attr.Typ == TypeDirectory {
				entries[dirs], entries[i] = entries[i], entries[dirs]
				dirs++
			}
		}

		var wg sync.WaitGroup
		var countDir uint32
		var errCh = make(chan syscall.Errno, cap(concurrent))
		for i, entry := range entries {
			select {
			case eno := <-errCh:
				errCh <- eno
				return eno
			default:
			}
			if entry.Attr.Typ == TypeDirectory {
				select {
				case concurrent <- struct{}{}:
					wg.Add(1)
					go func(srcIno Ino, dstName string) {
						defer wg.Done()
						var dstIno2 Ino
						eno := m.en.doCloneEntry(ctx, srcIno, TypeDirectory, *dstIno, dstName, &dstIno2, cmode, cumask, count, total, true, concurrent)
						if eno == 0 {
							atomic.AddUint32(&countDir, 1)
						}
						if eno != 0 && eno != syscall.ENOENT {
							errCh <- eno
						}
						<-concurrent
					}(entry.Inode, string(entry.Name))
				default:
					var dstIno2 Ino
					if eno := m.en.doCloneEntry(ctx, entry.Inode, TypeDirectory, *dstIno, string(entry.Name), &dstIno2, cmode, cumask, count, total, true, concurrent); eno != 0 {
						return eno
					} else {
						atomic.AddUint32(&countDir, 1)
					}
				}
			} else {
				var dstIno2 Ino
				if eno := m.en.doCloneEntry(ctx, entry.Inode, entry.Attr.Typ, *dstIno, string(entry.Name), &dstIno2, cmode, cumask, count, total, true, concurrent); eno != 0 {
					return eno
				}
			}
			if ctx.Canceled() {
				return syscall.EINTR
			}
			entries[i] = nil // release memory
		}
		wg.Wait()
		// reset nlink
		if attach && countDir+2 != srcNode.Nlink {
			srcNode.Nlink = countDir + 2
			err = m.txn(func(s *xorm.Session) error {
				_, err := s.Cols("nlink").Update(&node{Nlink: srcNode.Nlink}, &node{Inode: *dstIno})
				return err
			})
		}
	case TypeFile:
		srcNode := node{Inode: srcIno}
		err = m.txn(func(s *xorm.Session) error {
			ok, err := s.Get(&srcNode)
			if err != nil {
				return err
			}
			if !ok {
				return syscall.ENOENT
			}
			if err := m.mkNodeWithAttr(ctx, s, srcIno, &srcNode, dstParentIno, dstName, dstIno, cmode, cumask, true); err != nil {
				return err
			}
			// copy chunks
			if srcNode.Length != 0 {
				if m.checkQuota(ctx, align4K(srcNode.Length), 0, dstParentIno) {
					return syscall.ENOSPC
				}
				var cs []chunk
				if err = s.Where("inode = ?", srcIno).ForUpdate().Find(&cs); err != nil {
					return err
				}
				for i := range cs {
					cs[i].Id = 0
					cs[i].Inode = *dstIno
				}
				if err := mustInsert(s, cs); err != nil {
					return err
				}
				for _, c := range cs {
					for _, sli := range readSliceBuf(c.Slices) {
						if sli.id > 0 {
							if _, err := s.Exec("update jfs_chunk_ref set refs=refs+1 where chunkid = ? AND size = ?", sli.id, sli.size); err != nil {
								return err
							}
						}
					}
				}
			}
			return nil
		})
		if err == nil {
			m.updateParentStat(ctx, *dstIno, srcNode.Parent, int64(srcNode.Length), align4K(srcNode.Length))
		}
	case TypeSymlink:
		err = m.txn(func(s *xorm.Session) error {
			srcNode := node{Inode: srcIno}
			ok, err := s.Get(&srcNode)
			if err != nil {
				return err
			}
			if !ok {
				return syscall.ENOENT
			}
			if err := m.mkNodeWithAttr(ctx, s, srcIno, &srcNode, dstParentIno, dstName, dstIno, cmode, cumask, true); err != nil {
				return err
			}
			sym := symlink{Inode: srcIno}
			if exists, err := s.Get(&sym); err != nil {
				return err
			} else if !exists {
				return syscall.ENOENT
			}
			sym.Inode = *dstIno
			return mustInsert(s, &sym)
		})

	default:
		err = m.txn(func(s *xorm.Session) error {
			srcNode := node{Inode: srcIno}
			ok, err := s.Get(&srcNode)
			if err != nil {
				return err
			}
			if !ok {
				return syscall.ENOENT
			}
			return m.mkNodeWithAttr(ctx, s, srcIno, &srcNode, dstParentIno, dstName, dstIno, cmode, cumask, true)
		})
	}
	newSpace := align4K(0)
	m.updateStats(newSpace, 1)
	m.updateDirStat(ctx, dstParentIno, 0, newSpace, 1)
	atomic.AddUint64(count, 1)
	return errno(err)
}

func (m *dbMeta) mkNodeWithAttr(ctx Context, s *xorm.Session, srcIno Ino, srcNode *node, dstParentIno Ino, dstName string, dstIno *Ino, cmode uint8, cumask uint16, attach bool) error {
	if m.checkQuota(ctx, align4K(0), 1, dstParentIno) {
		return syscall.ENOSPC
	}
	srcNode.Parent = dstParentIno
	if cmode&CLONE_MODE_PRESERVE_ATTR == 0 {
		srcNode.Uid = ctx.Uid()
		srcNode.Gid = ctx.Gid()
		srcNode.Mode &= ^cumask
	}

	// hardlink: update nlink and parent
	if srcNode.Type == TypeFile && srcNode.Nlink > 1 {
		srcNode.Nlink = 1
	}

	var ino Ino
	ino, err := m.nextInode()
	if err != nil {
		return err
	}
	if dstIno != nil {
		*dstIno = ino
	}

	var pattr Attr
	var n = node{Inode: dstParentIno}
	if exist, err := s.Get(&n); exist {
		m.parseAttr(&n, &pattr)
	} else if err == nil {
		return syscall.ENOENT
	}
	if pattr.Typ != TypeDirectory {
		return syscall.ENOTDIR
	}
	if (pattr.Flags & FlagImmutable) != 0 {
		return syscall.EPERM
	}

	if exist, err := s.Get(&edge{Parent: dstParentIno, Name: []byte(dstName)}); err != nil {
		return err
	} else if exist {
		return syscall.EEXIST
	}

	srcNode.Inode = *dstIno
	if err := mustInsert(s, srcNode); err != nil {
		return err
	}

	// copy xattr
	var xs []xattr
	if err = s.Where("inode = ?", srcIno).Find(&xs, &xattr{Inode: srcIno}); err != nil {
		return err
	}
	if len(xs) > 0 {
		for i := range xs {
			xs[i].Id = 0
			xs[i].Inode = *dstIno
		}
		if err := mustInsert(s, &xs); err != nil {
			return err
		}
	}

	if !attach {
		return mustInsert(s, &detachedNode{Inode: *dstIno, Expire: time.Now().Unix()})
	}
	if attach {
		// set edge
		return mustInsert(s, &edge{Parent: dstParentIno, Name: []byte(dstName), Inode: *dstIno, Type: srcNode.Type})
	}
	return nil
}

func (m *dbMeta) doCheckEdgeExist(ctx Context, parent Ino, name string) (exist bool, err error) {
	err = m.roTxn(func(s *xorm.Session) error {
		exist, err = s.Get(&edge{Parent: parent, Name: []byte(name)})
		return err
	})
	return
}

func (m *dbMeta) doAttachDirNode(ctx Context, dstParentIno Ino, dstIno Ino, dstName string) syscall.Errno {
	return errno(m.txn(func(s *xorm.Session) error {
		// must lock parent node first to avoid deadlock
		var n = node{Inode: dstParentIno}
		ok, err := s.ForUpdate().Get(&n)
		if err == nil {
			if ok {
				_, err = s.Cols("nlink").Update(&node{Nlink: n.Nlink + 1}, &node{Inode: dstParentIno})
			} else {
				err = syscall.ENOENT
			}
		}
		if err := mustInsert(s, &edge{Parent: dstParentIno, Name: []byte(dstName), Inode: dstIno, Type: TypeDirectory}); err != nil {
			if isDuplicateEntryErr(err) {
				return syscall.EEXIST
			}
			return err
		}
		return err
	}, dstParentIno))
}

func (m *dbMeta) doFindDetachedNodes(t time.Time) []Ino {
	var detachedNodes []Ino
	if err := m.roTxn(func(s *xorm.Session) error {
		var nodes []detachedNode
		err := s.Where("expire < ?", t).Find(&nodes)
		if err != nil {
			return err
		}
		for _, n := range nodes {
			detachedNodes = append(detachedNodes, n.Inode)
		}
		return nil
	}); err != nil {
		logger.Errorf("Scan detached nodes error: %s", err)
	}
	return detachedNodes
}

func (m *dbMeta) doCleanupDetachedNode(ctx Context, detachedNode Ino) syscall.Errno {
	exist, err := m.db.Exist(&node{Inode: detachedNode})
	if err != nil {
		return errno(err)
	}
	if exist {
		rmConcurrent := make(chan int, 10)
		if eno := m.emptyDir(ctx, detachedNode, true, nil, rmConcurrent); eno != 0 {
			return eno
		}
		if err := m.txn(func(s *xorm.Session) error {
			if _, err := s.Delete(&node{Inode: detachedNode}); err != nil {
				return err
			}
			if _, err := s.Delete(&xattr{Inode: detachedNode}); err != nil {
				return err
			}
			return nil
		}); err != nil {
			return errno(err)
		}
	}
	_, err = m.db.Delete(&node{Inode: detachedNode})
	return errno(err)
}<|MERGE_RESOLUTION|>--- conflicted
+++ resolved
@@ -166,18 +166,17 @@
 	UsedInodes int64 `xorm:"notnull"`
 }
 
-<<<<<<< HEAD
 type detachedNode struct {
 	Inode  Ino   `xorm:"pk notnull"`
 	Expire int64 `xorm:"notnull"`
-=======
+}
+
 type dirQuota struct {
 	Inode      Ino   `xorm:"pk"`
 	MaxSpace   int64 `xorm:"notnull"`
 	MaxInodes  int64 `xorm:"notnull"`
 	UsedSpace  int64 `xorm:"notnull"`
 	UsedInodes int64 `xorm:"notnull"`
->>>>>>> fb199050
 }
 
 type dbMeta struct {
@@ -386,11 +385,7 @@
 		&node{}, &edge{}, &symlink{}, &xattr{},
 		&chunk{}, &sliceRef{}, &delslices{},
 		&session{}, &session2{}, &sustained{}, &delfile{},
-<<<<<<< HEAD
-		&flock{}, &plock{}, &dirStats{}, &detachedNode{})
-=======
-		&flock{}, &plock{}, &dirStats{}, &dirQuota{})
->>>>>>> fb199050
+		&flock{}, &plock{}, &dirStats{},&detachedNode{}, &dirQuota{})
 }
 
 func (m *dbMeta) doLoad() (data []byte, err error) {
