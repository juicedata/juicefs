--- conflicted
+++ resolved
@@ -309,7 +309,6 @@
 	return nil
 }
 
-<<<<<<< HEAD
 func (m *dbMeta) refreshUsage() {
 	for {
 		var c = counter{Name: "usedSpace"}
@@ -331,7 +330,8 @@
 		return true
 	}
 	return inodes > 0 && r.fmt.Inodes > 0 && atomic.LoadInt64(&r.usedInodes)+atomic.LoadInt64(&r.newInodes)+inodes > int64(r.fmt.Inodes)
-=======
+}
+
 func (m *dbMeta) getSession(row *session, detail bool) (*Session, error) {
 	var s Session
 	if row.Info == nil { // legacy client has no info
@@ -403,7 +403,6 @@
 		sessions = append(sessions, s)
 	}
 	return sessions, nil
->>>>>>> d9485fb7
 }
 
 func (m *dbMeta) OnMsg(mtype uint32, cb MsgCallback) {
