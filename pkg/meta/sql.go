--- conflicted
+++ resolved
@@ -1997,13 +1997,8 @@
 		nout.Mtime = now
 		nout.Ctime = now
 
-<<<<<<< HEAD
 		var cs []chunk
 		err = s.Where("inode = ? AND indx >= ? AND indx <= ?", fin, offIn/ChunkSize, (offIn+size)/ChunkSize).ForUpdate().Find(&cs)
-=======
-		var c chunk
-		rows, err = s.Where("inode = ? AND indx >= ? AND indx <= ?", fin, offIn/ChunkSize, (offIn+size)/ChunkSize).ForUpdate().Rows(&c)
->>>>>>> b05b3df6
 		if err != nil {
 			return err
 		}
