//go:build !nosqlite || !nomysql || !nopg
// +build !nosqlite !nomysql !nopg

/*
 * JuiceFS, Copyright 2020 Juicedata, Inc.
 *
 * Licensed under the Apache License, Version 2.0 (the "License");
 * you may not use this file except in compliance with the License.
 * You may obtain a copy of the License at
 *
 *     http://www.apache.org/licenses/LICENSE-2.0
 *
 * Unless required by applicable law or agreed to in writing, software
 * distributed under the License is distributed on an "AS IS" BASIS,
 * WITHOUT WARRANTIES OR CONDITIONS OF ANY KIND, either express or implied.
 * See the License for the specific language governing permissions and
 * limitations under the License.
 */

package meta

import (
	"bufio"
	"bytes"
	"database/sql"
	"encoding/json"
	"fmt"
	"io"
	"net/url"
	"runtime"
	"sort"
	"strings"
	"sync"
	"sync/atomic"
	"syscall"
	"time"

	"github.com/juicedata/juicefs/pkg/utils"
	"github.com/pkg/errors"
	"github.com/sirupsen/logrus"
	"xorm.io/xorm"
	"xorm.io/xorm/log"
	"xorm.io/xorm/names"
)

const MaxFieldsCountOfTable = 13 // node table

type setting struct {
	Name  string `xorm:"pk"`
	Value string `xorm:"varchar(4096) notnull"`
}

type counter struct {
	Name  string `xorm:"pk"`
	Value int64  `xorm:"notnull"`
}

type edge struct {
	Id     int64  `xorm:"pk bigserial"`
	Parent Ino    `xorm:"unique(edge) notnull"`
	Name   []byte `xorm:"unique(edge) varbinary(255) notnull"`
	Inode  Ino    `xorm:"index notnull"`
	Type   uint8  `xorm:"notnull"`
}

type node struct {
	Inode  Ino    `xorm:"pk"`
	Type   uint8  `xorm:"notnull"`
	Flags  uint8  `xorm:"notnull"`
	Mode   uint16 `xorm:"notnull"`
	Uid    uint32 `xorm:"notnull"`
	Gid    uint32 `xorm:"notnull"`
	Atime  int64  `xorm:"notnull"`
	Mtime  int64  `xorm:"notnull"`
	Ctime  int64  `xorm:"notnull"`
	Nlink  uint32 `xorm:"notnull"`
	Length uint64 `xorm:"notnull"`
	Rdev   uint32
	Parent Ino
}

type namedNode struct {
	node `xorm:"extends"`
	Name []byte `xorm:"varbinary(255)"`
}

type chunk struct {
	Id     int64  `xorm:"pk bigserial"`
	Inode  Ino    `xorm:"unique(chunk) notnull"`
	Indx   uint32 `xorm:"unique(chunk) notnull"`
	Slices []byte `xorm:"blob notnull"`
}

type sliceRef struct {
	Id   uint64 `xorm:"pk chunkid"`
	Size uint32 `xorm:"notnull"`
	Refs int    `xorm:"notnull"`
}

func (c *sliceRef) TableName() string {
	return "jfs_chunk_ref"
}

type delslices struct {
	Id      uint64 `xorm:"pk chunkid"`
	Deleted int64  `xorm:"notnull"` // timestamp
	Slices  []byte `xorm:"blob notnull"`
}

type symlink struct {
	Inode  Ino    `xorm:"pk"`
	Target []byte `xorm:"varbinary(4096) notnull"`
}

type xattr struct {
	Id    int64  `xorm:"pk bigserial"`
	Inode Ino    `xorm:"unique(name) notnull"`
	Name  string `xorm:"unique(name) notnull"`
	Value []byte `xorm:"blob notnull"`
}

type flock struct {
	Id    int64  `xorm:"pk bigserial"`
	Inode Ino    `xorm:"notnull unique(flock)"`
	Sid   uint64 `xorm:"notnull unique(flock)"`
	Owner int64  `xorm:"notnull unique(flock)"`
	Ltype byte   `xorm:"notnull"`
}

type plock struct {
	Id      int64  `xorm:"pk bigserial"`
	Inode   Ino    `xorm:"notnull unique(plock)"`
	Sid     uint64 `xorm:"notnull unique(plock)"`
	Owner   int64  `xorm:"notnull unique(plock)"`
	Records []byte `xorm:"blob notnull"`
}

type session struct {
	Sid       uint64 `xorm:"pk"`
	Heartbeat int64  `xorm:"notnull"`
	Info      []byte `xorm:"blob"`
}

type session2 struct {
	Sid    uint64 `xorm:"pk"`
	Expire int64  `xorm:"notnull"`
	Info   []byte `xorm:"blob"`
}

type sustained struct {
	Id    int64  `xorm:"pk bigserial"`
	Sid   uint64 `xorm:"unique(sustained) notnull"`
	Inode Ino    `xorm:"unique(sustained) notnull"`
}

type delfile struct {
	Inode  Ino    `xorm:"pk notnull"`
	Length uint64 `xorm:"notnull"`
	Expire int64  `xorm:"notnull"`
}

type dirStats struct {
	Inode      Ino   `xorm:"pk notnull"`
	DataLength int64 `xorm:"notnull"`
	UsedSpace  int64 `xorm:"notnull"`
	UsedInodes int64 `xorm:"notnull"`
}

type dirQuota struct {
	Inode      Ino   `xorm:"pk"`
	MaxSpace   int64 `xorm:"notnull"`
	MaxInodes  int64 `xorm:"notnull"`
	UsedSpace  int64 `xorm:"notnull"`
	UsedInodes int64 `xorm:"notnull"`
}

type dbMeta struct {
	*baseMeta
	db   *xorm.Engine
	snap *dbSnap

	noReadOnlyTxn bool
}

type dbSnap struct {
	node    map[Ino]*node
	symlink map[Ino]*symlink
	xattr   map[Ino][]*xattr
	edges   map[Ino][]*edge
	chunk   map[string]*chunk
}

func newSQLMeta(driver, addr string, conf *Config) (Meta, error) {
	var searchPath string
	if driver == "postgres" {
		addr = driver + "://" + addr
		driver = "pgx"

		parse, err := url.Parse(addr)
		if err != nil {
			return nil, fmt.Errorf("parse url %s failed: %s", addr, err)
		}
		searchPath = parse.Query().Get("search_path")
		if searchPath != "" {
			if len(strings.Split(searchPath, ",")) > 1 {
				return nil, fmt.Errorf("currently, only one schema is supported in search_path")
			}
		}
	}
	engine, err := xorm.NewEngine(driver, addr)
	if err != nil {
		return nil, fmt.Errorf("unable to use data source %s: %s", driver, err)
	}
	switch logger.Level { // make xorm less verbose
	case logrus.TraceLevel:
		engine.SetLogLevel(log.LOG_DEBUG)
	case logrus.DebugLevel:
		engine.SetLogLevel(log.LOG_INFO)
	case logrus.InfoLevel, logrus.WarnLevel:
		engine.SetLogLevel(log.LOG_WARNING)
	case logrus.ErrorLevel:
		engine.SetLogLevel(log.LOG_ERR)
	default:
		engine.SetLogLevel(log.LOG_OFF)
	}

	start := time.Now()
	if err = engine.Ping(); err != nil {
		return nil, fmt.Errorf("ping database: %s", err)
	}
	if time.Since(start) > time.Millisecond*5 {
		logger.Warnf("The latency to database is too high: %s", time.Since(start))
	}
	if searchPath != "" {
		engine.SetSchema(searchPath)
	}
	engine.DB().SetMaxIdleConns(runtime.GOMAXPROCS(-1) * 2)
	engine.DB().SetConnMaxIdleTime(time.Minute * 5)
	engine.SetTableMapper(names.NewPrefixMapper(engine.GetTableMapper(), "jfs_"))
	m := &dbMeta{
		baseMeta: newBaseMeta(addr, conf),
		db:       engine,
	}
	m.en = m
	return m, nil
}

func (m *dbMeta) Shutdown() error {
	return m.db.Close()
}

func (m *dbMeta) Name() string {
	name := m.db.DriverName()
	if name == "pgx" {
		name = "postgres"
	}
	return name
}

func (m *dbMeta) doDeleteSlice(id uint64, size uint32) error {
	return m.txn(func(s *xorm.Session) error {
		_, err := s.Exec("delete from jfs_chunk_ref where chunkid=?", id)
		return err
	})
}

func (m *dbMeta) syncTable(beans ...interface{}) error {
	err := m.db.Sync2(beans...)
	if err != nil && strings.Contains(err.Error(), "Duplicate key") {
		err = nil
	}
	return err
}

func (m *dbMeta) Init(format *Format, force bool) error {
	if err := m.syncTable(new(setting), new(counter)); err != nil {
		return fmt.Errorf("create table setting, counter: %s", err)
	}
	if err := m.syncTable(new(edge)); err != nil {
		return fmt.Errorf("create table edge: %s", err)
	}
	if err := m.syncTable(new(node), new(symlink), new(xattr)); err != nil {
		return fmt.Errorf("create table node, symlink, xattr: %s", err)
	}
	if err := m.syncTable(new(chunk), new(sliceRef), new(delslices)); err != nil {
		return fmt.Errorf("create table chunk, chunk_ref, delslices: %s", err)
	}
	if err := m.syncTable(new(session2), new(sustained), new(delfile)); err != nil {
		return fmt.Errorf("create table session2, sustaind, delfile: %s", err)
	}
	if err := m.syncTable(new(flock), new(plock), new(dirQuota)); err != nil {
		return fmt.Errorf("create table flock, plock, dirQuota: %s", err)
	}
	if err := m.syncTable(new(dirStats)); err != nil {
		return fmt.Errorf("create table dirStats: %s", err)
	}

	var s = setting{Name: "format"}
	var ok bool
	err := m.roTxn(func(ses *xorm.Session) (err error) {
		ok, err = ses.Get(&s)
		return err
	})
	if err != nil {
		return err
	}

	if ok {
		var old Format
		err = json.Unmarshal([]byte(s.Value), &old)
		if err != nil {
			return fmt.Errorf("json: %s", err)
		}
		if err = format.update(&old, force); err != nil {
			return err
		}
	}

	data, err := json.MarshalIndent(format, "", "")
	if err != nil {
		return fmt.Errorf("json: %s", err)
	}

	m.fmt = format
	now := time.Now()
	n := &node{
		Type:   TypeDirectory,
		Atime:  now.UnixNano() / 1000,
		Mtime:  now.UnixNano() / 1000,
		Ctime:  now.UnixNano() / 1000,
		Nlink:  2,
		Length: 4 << 10,
		Parent: 1,
	}
	return m.txn(func(s *xorm.Session) error {
		if format.TrashDays > 0 {
			ok2, err := s.ForUpdate().Get(&node{Inode: TrashInode})
			if err != nil {
				return err
			}
			if !ok2 {
				n.Inode = TrashInode
				n.Mode = 0555
				if err = mustInsert(s, n); err != nil {
					return err
				}
			}
		}
		if ok {
			_, err = s.Update(&setting{"format", string(data)}, &setting{Name: "format"})
			return err
		} else {
			var set = &setting{"format", string(data)}
			if n, err := s.Insert(set); err != nil {
				return err
			} else if n == 0 {
				return fmt.Errorf("format is not inserted")
			}
		}

		n.Inode = 1
		n.Mode = 0777
		var cs = []counter{
			{"nextInode", 2}, // 1 is root
			{"nextChunk", 1},
			{"nextSession", 0},
			{"usedSpace", 0},
			{"totalInodes", 0},
			{"nextCleanupSlices", 0},
		}
		return mustInsert(s, n, &cs)
	})
}

func (m *dbMeta) Reset() error {
	return m.db.DropTables(&setting{}, &counter{},
		&node{}, &edge{}, &symlink{}, &xattr{},
		&chunk{}, &sliceRef{}, &delslices{},
		&session{}, &session2{}, &sustained{}, &delfile{},
		&flock{}, &plock{}, &dirStats{}, &dirQuota{})
}

func (m *dbMeta) doLoad() (data []byte, err error) {
	err = m.roTxn(func(ses *xorm.Session) error {
		if ok, err := ses.IsTableExist(&setting{}); err != nil {
			return err
		} else if !ok {
			return nil
		}
		s := setting{Name: "format"}
		ok, err := ses.Get(&s)
		if err == nil && ok {
			data = []byte(s.Value)
		}
		return err
	})
	return
}

func (m *dbMeta) doNewSession(sinfo []byte) error {
	// add new table
	err := m.syncTable(new(session2), new(delslices), new(dirStats), new(dirQuota))
	if err != nil {
		return fmt.Errorf("update table session2, delslices, dirstats, dirQuota: %s", err)
	}
	// add primary key
	if err = m.syncTable(new(edge), new(chunk), new(xattr), new(sustained)); err != nil {
		return fmt.Errorf("update table edge, chunk, xattr, sustained: %s", err)
	}
	// update the owner from uint64 to int64
	if err = m.syncTable(new(flock), new(plock)); err != nil {
		return fmt.Errorf("update table flock, plock: %s", err)
	}

	for {
		if err = m.txn(func(s *xorm.Session) error {
			if err = mustInsert(s, &session2{m.sid, m.expireTime(), sinfo}); err != nil && isDuplicateEntryErr(err) {
				return nil
			}
			return err
		}); err == nil {
			break
		}
		if strings.Contains(err.Error(), "UNIQUE constraint failed") {
			logger.Warnf("session id %d is already used", m.sid)
			if v, e := m.incrCounter("nextSession", 1); e == nil {
				m.sid = uint64(v)
				continue
			} else {
				return fmt.Errorf("get session ID: %s", e)
			}
		} else {
			return fmt.Errorf("insert new session %d: %s", m.sid, err)
		}
	}
	return nil
}

func (m *dbMeta) getSession(row interface{}, detail bool) (*Session, error) {
	var s Session
	var info []byte
	switch row := row.(type) {
	case *session2:
		s.Sid = row.Sid
		s.Expire = time.Unix(row.Expire, 0)
		info = row.Info
	case *session:
		s.Sid = row.Sid
		s.Expire = time.Unix(row.Heartbeat, 0).Add(time.Minute * 5)
		info = row.Info
		if info == nil { // legacy client has no info
			info = []byte("{}")
		}
	default:
		return nil, fmt.Errorf("invalid type: %T", row)
	}
	if err := json.Unmarshal(info, &s); err != nil {
		return nil, fmt.Errorf("corrupted session info; json error: %s", err)
	}
	if detail {
		var (
			srows []sustained
			frows []flock
			prows []plock
		)
		err := m.roTxn(func(ses *xorm.Session) error {
			if err := ses.Find(&srows, &sustained{Sid: s.Sid}); err != nil {
				return fmt.Errorf("find sustained %d: %s", s.Sid, err)
			}
			s.Sustained = make([]Ino, 0, len(srows))
			for _, srow := range srows {
				s.Sustained = append(s.Sustained, srow.Inode)
			}

			if err := ses.Find(&frows, &flock{Sid: s.Sid}); err != nil {
				return fmt.Errorf("find flock %d: %s", s.Sid, err)
			}
			s.Flocks = make([]Flock, 0, len(frows))
			for _, frow := range frows {
				s.Flocks = append(s.Flocks, Flock{frow.Inode, uint64(frow.Owner), string(frow.Ltype)})
			}

			if err := ses.Find(&prows, &plock{Sid: s.Sid}); err != nil {
				return fmt.Errorf("find plock %d: %s", s.Sid, err)
			}
			s.Plocks = make([]Plock, 0, len(prows))
			for _, prow := range prows {
				s.Plocks = append(s.Plocks, Plock{prow.Inode, uint64(prow.Owner), loadLocks(prow.Records)})
			}
			return nil
		})
		if err != nil {
			return nil, err
		}
	}
	return &s, nil
}

func (m *dbMeta) GetSession(sid uint64, detail bool) (s *Session, err error) {
	err = m.roTxn(func(ses *xorm.Session) error {
		if ok, err := ses.IsTableExist(&session2{}); err != nil {
			return err
		} else if ok {
			row := session2{Sid: sid}
			if ok, err = ses.Get(&row); err != nil {
				return err
			} else if ok {
				s, err = m.getSession(&row, detail)
				return err
			}
		}
		if ok, err := ses.IsTableExist(&session{}); err != nil {
			return err
		} else if ok {
			row := session{Sid: sid}
			if ok, err = ses.Get(&row); err != nil {
				return err
			} else if ok {
				s, err = m.getSession(&row, detail)
				return err
			}
		}
		return fmt.Errorf("session not found: %d", sid)
	})
	return
}

func (m *dbMeta) ListSessions() ([]*Session, error) {
	var sessions []*Session
	err := m.roTxn(func(ses *xorm.Session) error {
		if ok, err := ses.IsTableExist(&session2{}); err != nil {
			return err
		} else if ok {
			var rows []session2
			if err = ses.Find(&rows); err != nil {
				return err
			}
			sessions = make([]*Session, 0, len(rows))
			for i := range rows {
				s, err := m.getSession(&rows[i], false)
				if err != nil {
					logger.Errorf("get session: %s", err)
					continue
				}
				sessions = append(sessions, s)
			}
		}
		if ok, err := ses.IsTableExist(&session{}); err != nil {
			logger.Errorf("Check legacy session table: %s", err)
		} else if ok {
			var lrows []session
			if err = ses.Find(&lrows); err != nil {
				logger.Errorf("Scan legacy sessions: %s", err)
				return nil
			}
			for i := range lrows {
				s, err := m.getSession(&lrows[i], false)
				if err != nil {
					logger.Errorf("Get legacy session: %s", err)
					continue
				}
				sessions = append(sessions, s)
			}
		}
		return nil
	})
	return sessions, err
}

func (m *dbMeta) getCounter(name string) (v int64, err error) {
	err = m.roTxn(func(s *xorm.Session) error {
		c := counter{Name: name}
		_, err := s.Get(&c)
		if err == nil {
			v = c.Value
		}
		return err
	})
	return
}

func (m *dbMeta) incrCounter(name string, value int64) (int64, error) {
	var v int64
	err := m.txn(func(s *xorm.Session) error {
		var c = counter{Name: name}
		ok, err := s.ForUpdate().Get(&c)
		if err != nil {
			return err
		}
		v = c.Value + value
		if value > 0 {
			c.Value = v
			if ok {
				_, err = s.Cols("value").Update(&c, &counter{Name: name})
			} else {
				err = mustInsert(s, &c)
			}
		}
		return err
	})
	return v, err
}

func (m *dbMeta) setIfSmall(name string, value, diff int64) (bool, error) {
	var changed bool
	err := m.txn(func(s *xorm.Session) error {
		changed = false
		c := counter{Name: name}
		ok, err := s.ForUpdate().Get(&c)
		if err != nil {
			return err
		}
		if c.Value > value-diff {
			return nil
		} else {
			changed = true
			c.Value = value
			if ok {
				_, err = s.Cols("value").Update(&c, &counter{Name: name})
			} else {
				err = mustInsert(s, &c)
			}
			return err
		}
	})

	return changed, err
}

func mustInsert(s *xorm.Session, beans ...interface{}) error {
	for start, end, size := 0, 0, len(beans); end < size; start = end {
		end = start + 200
		if end > size {
			end = size
		}
		if n, err := s.Insert(beans[start:end]...); err != nil {
			return err
		} else if d := end - start - int(n); d > 0 {
			return fmt.Errorf("%d records not inserted: %+v", d, beans[start:end])
		}
	}
	return nil
}

var errBusy error

func (m *dbMeta) shouldRetry(err error) bool {
	msg := strings.ToLower(err.Error())
	if strings.Contains(msg, "too many connections") || strings.Contains(msg, "too many clients") {
		logger.Warnf("transaction failed: %s, will retry it. please increase the max number of connections in your database, or use a connection pool.", msg)
		return true
	}
	switch m.Name() {
	case "sqlite3":
		return errors.Is(err, errBusy) || strings.Contains(msg, "database is locked")
	case "mysql":
		// MySQL, MariaDB or TiDB
		return strings.Contains(msg, "try restarting transaction") || strings.Contains(msg, "try again later") ||
			strings.Contains(msg, "duplicate entry")
	case "postgres":
		return strings.Contains(msg, "current transaction is aborted") || strings.Contains(msg, "deadlock detected") ||
			strings.Contains(msg, "duplicate key value") || strings.Contains(msg, "could not serialize access") ||
			strings.Contains(msg, "bad connection") || errors.Is(err, io.EOF) // could not send data to client: No buffer space available
	default:
		return false
	}
}

func (m *dbMeta) txn(f func(s *xorm.Session) error, inodes ...Ino) error {
	if m.conf.ReadOnly {
		return syscall.EROFS
	}
	start := time.Now()
	defer func() { m.txDist.Observe(time.Since(start).Seconds()) }()

	if m.Name() == "sqlite3" {
		// sqlite only allow one writer at a time
		inodes = []Ino{1}
	}

	if len(inodes) > 0 {
		m.txLock(uint(inodes[0]))
		defer m.txUnlock(uint(inodes[0]))
	}
	var lastErr error
	for i := 0; i < 50; i++ {
		_, err := m.db.Transaction(func(s *xorm.Session) (interface{}, error) {
			return nil, f(s)
		})
		if eno, ok := err.(syscall.Errno); ok && eno == 0 {
			err = nil
		}
		if err != nil && m.shouldRetry(err) {
			m.txRestart.Add(1)
			logger.Debugf("Transaction failed, restart it (tried %d): %s", i+1, err)
			lastErr = err
			time.Sleep(time.Millisecond * time.Duration(i*i))
			continue
		} else if err == nil && i > 1 {
			logger.Warnf("Transaction succeeded after %d tries (%s), inodes: %v, last error: %s", i+1, time.Since(start), inodes, lastErr)
		}
		return err
	}
	logger.Warnf("Already tried 50 times, returning: %s", lastErr)
	return lastErr
}

func (m *dbMeta) roTxn(f func(s *xorm.Session) error) error {
	start := time.Now()
	defer func() { m.txDist.Observe(time.Since(start).Seconds()) }()
	s := m.db.NewSession()
	defer s.Close()
	var opt sql.TxOptions
	if !m.noReadOnlyTxn {
		opt.ReadOnly = true
		opt.Isolation = sql.LevelRepeatableRead
	}

	var lastErr error
	for i := 0; i < 50; i++ {
		err := s.BeginTx(&opt)
		if err != nil && opt.ReadOnly && (strings.Contains(err.Error(), "READ") || strings.Contains(err.Error(), "driver does not support read-only transactions")) {
			logger.Warnf("the database does not support read-only transaction")
			m.noReadOnlyTxn = true
			opt = sql.TxOptions{} // use default level
			err = s.BeginTx(&opt)
		}
		if err != nil {
			logger.Debugf("Start transaction failed, try again (tried %d): %s", i+1, err)
			lastErr = err
			time.Sleep(time.Millisecond * time.Duration(i*i))
			continue
		}
		err = f(s)
		if eno, ok := err.(syscall.Errno); ok && eno == 0 {
			err = nil
		}
		_ = s.Rollback()
		if err != nil && m.shouldRetry(err) {
			m.txRestart.Add(1)
			logger.Debugf("Read transaction failed, restart it (tried %d): %s", i+1, err)
			lastErr = err
			time.Sleep(time.Millisecond * time.Duration(i*i))
			continue
		} else if err == nil && i > 1 {
			logger.Warnf("Read transaction succeeded after %d tries (%s), last error: %s", i+1, time.Since(start), lastErr)
		}
		return err
	}
	logger.Warnf("Already tried 50 times, returning: %s", lastErr)
	return lastErr
}

func (m *dbMeta) parseAttr(n *node, attr *Attr) {
	if attr == nil || n == nil {
		return
	}
	attr.Typ = n.Type
	attr.Mode = n.Mode
	attr.Flags = n.Flags
	attr.Uid = n.Uid
	attr.Gid = n.Gid
	attr.Atime = n.Atime / 1e6
	attr.Atimensec = uint32(n.Atime % 1e6 * 1000)
	attr.Mtime = n.Mtime / 1e6
	attr.Mtimensec = uint32(n.Mtime % 1e6 * 1000)
	attr.Ctime = n.Ctime / 1e6
	attr.Ctimensec = uint32(n.Ctime % 1e6 * 1000)
	attr.Nlink = n.Nlink
	attr.Length = n.Length
	attr.Rdev = n.Rdev
	attr.Parent = n.Parent
	attr.Full = true
}

func (m *dbMeta) updateStats(space int64, inodes int64) {
	atomic.AddInt64(&m.newSpace, space)
	atomic.AddInt64(&m.newInodes, inodes)
}

func (m *dbMeta) flushStats() {
	var inttype = "BIGINT"
	if m.Name() == "mysql" {
		inttype = "SIGNED"
	}
	for {
		newSpace := atomic.SwapInt64(&m.newSpace, 0)
		newInodes := atomic.SwapInt64(&m.newInodes, 0)
		if newSpace != 0 || newInodes != 0 {
			err := m.txn(func(s *xorm.Session) error {
				_, err := s.Exec(fmt.Sprintf("UPDATE jfs_counter SET value=value+ CAST((CASE name WHEN 'usedSpace' THEN %d ELSE %d END) AS %s) WHERE name='usedSpace' OR name='totalInodes' ", newSpace, newInodes, inttype))
				return err
			})
			if err != nil && !strings.Contains(err.Error(), "attempt to write a readonly database") {
				logger.Warnf("update stats: %s", err)
				m.updateStats(newSpace, newInodes)
			}
		}
		time.Sleep(time.Second)
	}
}

func (m *dbMeta) doLookup(ctx Context, parent Ino, name string, inode *Ino, attr *Attr) syscall.Errno {
	return errno(m.roTxn(func(s *xorm.Session) error {
		s = s.Table(&edge{})
		nn := namedNode{node: node{Parent: parent}, Name: []byte(name)}
		var exist bool
		var err error
		if attr != nil {
			s = s.Join("INNER", &node{}, "jfs_edge.inode=jfs_node.inode")
			exist, err = s.Select("jfs_node.*").Get(&nn)
		} else {
			exist, err = s.Select("*").Get(&nn)
		}
		if err != nil {
			return err
		}
		if !exist {
			return syscall.ENOENT
		}
		*inode = nn.Inode
		m.parseAttr(&nn.node, attr)
		return nil
	}))
}

func (m *dbMeta) doGetAttr(ctx Context, inode Ino, attr *Attr) syscall.Errno {
	return errno(m.roTxn(func(s *xorm.Session) error {
		var n = node{Inode: inode}
		ok, err := s.Get(&n)
		if ok {
			m.parseAttr(&n, attr)
		} else if err == nil {
			err = syscall.ENOENT
		}
		return err
	}))
}

func clearSUGIDSQL(ctx Context, cur *node, set *Attr) {
	switch runtime.GOOS {
	case "darwin":
		if ctx.Uid() != 0 {
			// clear SUID and SGID
			cur.Mode &= 01777
			set.Mode &= 01777
		}
	case "linux":
		// same as ext
		if cur.Type != TypeDirectory {
			if ctx.Uid() != 0 || (cur.Mode>>3)&1 != 0 {
				// clear SUID and SGID
				cur.Mode &= 01777
				set.Mode &= 01777
			} else {
				// keep SGID if the file is non-group-executable
				cur.Mode &= 03777
				set.Mode &= 03777
			}
		}
	}
}

func (m *dbMeta) SetAttr(ctx Context, inode Ino, set uint16, sugidclearmode uint8, attr *Attr) syscall.Errno {
	defer m.timeit(time.Now())
	inode = m.checkRoot(inode)
	defer func() { m.of.InvalidateChunk(inode, invalidateAttrOnly) }()
	return errno(m.txn(func(s *xorm.Session) error {
		var cur = node{Inode: inode}
		ok, err := s.ForUpdate().Get(&cur)
		if err != nil {
			return err
		}
		if !ok {
			return syscall.ENOENT
		}
		if (set&(SetAttrUID|SetAttrGID)) != 0 && (set&SetAttrMode) != 0 {
			attr.Mode |= (cur.Mode & 06000)
		}
		var changed bool
		if (cur.Mode&06000) != 0 && (set&(SetAttrUID|SetAttrGID)) != 0 {
			clearSUGIDSQL(ctx, &cur, attr)
			changed = true
		}
		if set&SetAttrUID != 0 && cur.Uid != attr.Uid {
			cur.Uid = attr.Uid
			changed = true
		}
		if set&SetAttrGID != 0 && cur.Gid != attr.Gid {
			cur.Gid = attr.Gid
			changed = true
		}
		if set&SetAttrMode != 0 {
			if ctx.Uid() != 0 && (attr.Mode&02000) != 0 {
				if ctx.Gid() != cur.Gid {
					attr.Mode &= 05777
				}
			}
			if attr.Mode != cur.Mode {
				cur.Mode = attr.Mode
				changed = true
			}
		}
		now := time.Now().UnixNano() / 1e3
		if set&SetAttrAtime != 0 {
			cur.Atime = attr.Atime*1e6 + int64(attr.Atimensec)/1e3
			changed = true
		}
		if set&SetAttrAtimeNow != 0 {
			cur.Atime = now
			changed = true
		}
		if set&SetAttrMtime != 0 {
			cur.Mtime = attr.Mtime*1e6 + int64(attr.Mtimensec)/1e3
			changed = true
		}
		if set&SetAttrMtimeNow != 0 {
			cur.Mtime = now
			changed = true
		}
		if set&SetAttrFlag != 0 {
			cur.Flags = attr.Flags
			changed = true
		}
		m.parseAttr(&cur, attr)
		if !changed {
			return nil
		}
		cur.Ctime = now
		_, err = s.Cols("flags", "mode", "uid", "gid", "atime", "mtime", "ctime").Update(&cur, &node{Inode: inode})
		if err == nil {
			m.parseAttr(&cur, attr)
		}
		return err
	}))
}

func (m *dbMeta) appendSlice(s *xorm.Session, inode Ino, indx uint32, buf []byte) error {
	var r sql.Result
	var err error
	driver := m.Name()
	if driver == "sqlite3" || driver == "postgres" {
		r, err = s.Exec("update jfs_chunk set slices=slices || ? where inode=? AND indx=?", buf, inode, indx)
	} else {
		r, err = s.Exec("update jfs_chunk set slices=concat(slices, ?) where inode=? AND indx=?", buf, inode, indx)
	}
	if err == nil {
		if n, _ := r.RowsAffected(); n == 0 {
			err = mustInsert(s, &chunk{Inode: inode, Indx: indx, Slices: buf})
		}
	}
	return err
}

func (m *dbMeta) Truncate(ctx Context, inode Ino, flags uint8, length uint64, attr *Attr) syscall.Errno {
	defer m.timeit(time.Now())
	f := m.of.find(inode)
	if f != nil {
		f.Lock()
		defer f.Unlock()
	}
	defer func() { m.of.InvalidateChunk(inode, invalidateAllChunks) }()
	var newLength, newSpace int64
	var nodeAttr node
	err := m.txn(func(s *xorm.Session) error {
		newLength, newSpace = 0, 0
		nodeAttr = node{Inode: inode}
		ok, err := s.ForUpdate().Get(&nodeAttr)
		if err != nil {
			return err
		}
		if !ok {
			return syscall.ENOENT
		}
		if nodeAttr.Type != TypeFile {
			return syscall.EPERM
		}
		if length == nodeAttr.Length {
			m.parseAttr(&nodeAttr, attr)
			return nil
		}
		newLength = int64(length) - int64(nodeAttr.Length)
		newSpace = align4K(length) - align4K(nodeAttr.Length)
		if newSpace > 0 && m.checkQuota(ctx, newSpace, 0, nodeAttr.Parent) {
			return syscall.ENOSPC
		}
		var zeroChunks []chunk
		var left, right = nodeAttr.Length, length
		if left > right {
			right, left = left, right
		}
		if right/ChunkSize-left/ChunkSize > 1 {
			err := s.Where("inode = ? AND indx > ? AND indx < ?", inode, left/ChunkSize, right/ChunkSize).Cols("indx").ForUpdate().Find(&zeroChunks)
			if err != nil {
				return err
			}
		}

		l := uint32(right - left)
		if right > (left/ChunkSize+1)*ChunkSize {
			l = ChunkSize - uint32(left%ChunkSize)
		}
		if err = m.appendSlice(s, inode, uint32(left/ChunkSize), marshalSlice(uint32(left%ChunkSize), 0, 0, 0, l)); err != nil {
			return err
		}
		buf := marshalSlice(0, 0, 0, 0, ChunkSize)
		for _, c := range zeroChunks {
			if err = m.appendSlice(s, inode, c.Indx, buf); err != nil {
				return err
			}
		}
		if right > (left/ChunkSize+1)*ChunkSize && right%ChunkSize > 0 {
			if err = m.appendSlice(s, inode, uint32(right/ChunkSize), marshalSlice(0, 0, 0, 0, uint32(right%ChunkSize))); err != nil {
				return err
			}
		}
		nodeAttr.Length = length
		now := time.Now().UnixNano() / 1e3
		nodeAttr.Mtime = now
		nodeAttr.Ctime = now
		if _, err = s.Cols("length", "mtime", "ctime").Update(&nodeAttr, &node{Inode: nodeAttr.Inode}); err != nil {
			return err
		}
		m.parseAttr(&nodeAttr, attr)
		return nil
	})
	if err == nil {
		m.updateParentStat(ctx, inode, nodeAttr.Parent, newLength, newSpace)
	}
	return errno(err)
}

func (m *dbMeta) Fallocate(ctx Context, inode Ino, mode uint8, off uint64, size uint64) syscall.Errno {
	if mode&fallocCollapesRange != 0 && mode != fallocCollapesRange {
		return syscall.EINVAL
	}
	if mode&fallocInsertRange != 0 && mode != fallocInsertRange {
		return syscall.EINVAL
	}
	if mode == fallocInsertRange || mode == fallocCollapesRange {
		return syscall.ENOTSUP
	}
	if mode&fallocPunchHole != 0 && mode&fallocKeepSize == 0 {
		return syscall.EINVAL
	}
	if size == 0 {
		return syscall.EINVAL
	}
	defer m.timeit(time.Now())
	f := m.of.find(inode)
	if f != nil {
		f.Lock()
		defer f.Unlock()
	}
	defer func() { m.of.InvalidateChunk(inode, invalidateAllChunks) }()
	var newLength, newSpace int64
	var nodeAttr node
	err := m.txn(func(s *xorm.Session) error {
		newLength, newSpace = 0, 0
		nodeAttr = node{Inode: inode}
		ok, err := s.ForUpdate().Get(&nodeAttr)
		if err != nil {
			return err
		}
		if !ok {
			return syscall.ENOENT
		}
		if nodeAttr.Type == TypeFIFO {
			return syscall.EPIPE
		}
		if nodeAttr.Type != TypeFile {
			return syscall.EPERM
		}
		if (nodeAttr.Flags & FlagImmutable) != 0 {
			return syscall.EPERM
		}
		if (nodeAttr.Flags&FlagAppend) != 0 && (mode&^fallocKeepSize) != 0 {
			return syscall.EPERM
		}
		length := nodeAttr.Length
		if off+size > nodeAttr.Length {
			if mode&fallocKeepSize == 0 {
				length = off + size
			}
		}

		old := nodeAttr.Length
		newLength = int64(length) - int64(old)
		newSpace = align4K(length) - align4K(old)
		if newSpace > 0 && m.checkQuota(ctx, newSpace, 0, nodeAttr.Parent) {
			return syscall.ENOSPC
		}
		now := time.Now().UnixNano() / 1e3
		nodeAttr.Length = length
		nodeAttr.Mtime = now
		nodeAttr.Ctime = now
		if _, err := s.Cols("length", "mtime", "ctime").Update(&nodeAttr, &node{Inode: inode}); err != nil {
			return err
		}
		if mode&(fallocZeroRange|fallocPunchHole) != 0 && off < old {
			off, size := off, size
			if off+size > old {
				size = old - off
			}
			for size > 0 {
				indx := uint32(off / ChunkSize)
				coff := off % ChunkSize
				l := size
				if coff+size > ChunkSize {
					l = ChunkSize - coff
				}
				err = m.appendSlice(s, inode, indx, marshalSlice(uint32(coff), 0, 0, 0, uint32(l)))
				if err != nil {
					return err
				}
				off += l
				size -= l
			}
		}
		return nil
	})
	if err == nil {
		m.updateParentStat(ctx, inode, nodeAttr.Parent, newLength, newSpace)
	}
	return errno(err)
}

func (m *dbMeta) doReadlink(ctx Context, inode Ino) (target []byte, err error) {
	err = m.roTxn(func(s *xorm.Session) error {
		var l = symlink{Inode: inode}
		ok, err := s.Get(&l)
		if err == nil && ok {
			target = []byte(l.Target)
		}
		return err
	})
	return
}

func (m *dbMeta) doMknod(ctx Context, parent Ino, name string, _type uint8, mode, cumask uint16, rdev uint32, path string, inode *Ino, attr *Attr) syscall.Errno {
	var ino Ino
	var err error
	if parent == TrashInode {
		var next int64
		next, err = m.incrCounter("nextTrash", 1)
		ino = TrashInode + Ino(next)
	} else {
		ino, err = m.nextInode()
	}
	if err != nil {
		return errno(err)
	}
	var n node
	n.Inode = ino
	n.Type = _type
	n.Mode = mode & ^cumask
	n.Uid = ctx.Uid()
	n.Gid = ctx.Gid()
	if _type == TypeDirectory {
		n.Nlink = 2
		n.Length = 4 << 10
	} else {
		n.Nlink = 1
		if _type == TypeSymlink {
			n.Length = uint64(len(path))
		} else {
			n.Length = 0
			n.Rdev = rdev
		}
	}
	n.Parent = parent
	if inode != nil {
		*inode = ino
	}

	return errno(m.txn(func(s *xorm.Session) error {
		var pn = node{Inode: parent}
		ok, err := s.ForUpdate().Get(&pn)
		if err != nil {
			return err
		}
		if !ok {
			return syscall.ENOENT
		}
		if pn.Type != TypeDirectory {
			return syscall.ENOTDIR
		}
		if (pn.Flags & FlagImmutable) != 0 {
			return syscall.EPERM
		}
		var e = edge{Parent: parent, Name: []byte(name)}
		ok, err = s.ForUpdate().Get(&e)
		if err != nil {
			return err
		}
		var foundIno Ino
		var foundType uint8
		if ok {
			foundType, foundIno = e.Type, e.Inode
		} else if m.conf.CaseInsensi {
			if entry := m.resolveCase(ctx, parent, name); entry != nil {
				foundType, foundIno = entry.Attr.Typ, entry.Inode
			}
		}
		if foundIno != 0 {
			if _type == TypeFile || _type == TypeDirectory {
				foundNode := node{Inode: foundIno}
				ok, err = s.ForUpdate().Get(&foundNode)
				if err != nil {
					return err
				} else if ok {
					m.parseAttr(&foundNode, attr)
				} else if attr != nil {
					*attr = Attr{Typ: foundType, Parent: parent} // corrupt entry
				}
				if inode != nil {
					*inode = foundIno
				}
			}
			return syscall.EEXIST
		}

		var updateParent bool
		now := time.Now().UnixNano() / 1e3
		if parent != TrashInode {
			if _type == TypeDirectory {
				pn.Nlink++
				updateParent = true
			}
			if updateParent || time.Duration(now-pn.Mtime)*1e3 >= minUpdateTime {
				pn.Mtime = now
				pn.Ctime = now
				updateParent = true
			}
		}
		n.Atime = now
		n.Mtime = now
		n.Ctime = now
		if pn.Mode&02000 != 0 || ctx.Value(CtxKey("behavior")) == "Hadoop" || runtime.GOOS == "darwin" {
			n.Gid = pn.Gid
			if _type == TypeDirectory && runtime.GOOS == "linux" {
				n.Mode |= pn.Mode & 02000
			}
		}

		if err = mustInsert(s, &edge{Parent: parent, Name: []byte(name), Inode: ino, Type: _type}, &n); err != nil {
			return err
		}
		if updateParent {
			if _, err := s.Cols("nlink", "mtime", "ctime").Update(&pn, &node{Inode: pn.Inode}); err != nil {
				return err
			}
		}
		if _type == TypeSymlink {
			if err = mustInsert(s, &symlink{Inode: ino, Target: []byte(path)}); err != nil {
				return err
			}
		}
		if _type == TypeDirectory {
			if err = mustInsert(s, &dirStats{Inode: ino}); err != nil {
				return err
			}
		}
		m.parseAttr(&n, attr)
		return nil
	}, parent))
}

func (m *dbMeta) doUnlink(ctx Context, parent Ino, name string, attr *Attr, skipCheckTrash ...bool) syscall.Errno {
	var trash Ino
	if !(len(skipCheckTrash) == 1 && skipCheckTrash[0]) {
		if st := m.checkTrash(parent, &trash); st != 0 {
			return st
		}
	}
	var n node
	var opened bool
	var newSpace, newInode int64
	err := m.txn(func(s *xorm.Session) error {
		opened = false
		newSpace, newInode = 0, 0
		var pn = node{Inode: parent}
		ok, err := s.ForUpdate().Get(&pn)
		if err != nil {
			return err
		}
		if !ok {
			return syscall.ENOENT
		}
		if pn.Type != TypeDirectory {
			return syscall.ENOTDIR
		}
		if (pn.Flags&FlagAppend) != 0 || (pn.Flags&FlagImmutable) != 0 {
			return syscall.EPERM
		}
		var e = edge{Parent: parent, Name: []byte(name)}
		ok, err = s.ForUpdate().Get(&e)
		if err != nil {
			return err
		}
		if !ok && m.conf.CaseInsensi {
			if ee := m.resolveCase(ctx, parent, name); ee != nil {
				ok = true
				e.Name = ee.Name
				e.Inode = ee.Inode
				e.Type = ee.Attr.Typ
			}
		}
		if !ok {
			return syscall.ENOENT
		}
		if e.Type == TypeDirectory {
			return syscall.EPERM
		}

		n = node{Inode: e.Inode}
		ok, err = s.ForUpdate().Get(&n)
		if err != nil {
			return err
		}
		now := time.Now().UnixNano() / 1e3
		if ok {
			if ctx.Uid() != 0 && pn.Mode&01000 != 0 && ctx.Uid() != pn.Uid && ctx.Uid() != n.Uid {
				return syscall.EACCES
			}
			if (n.Flags&FlagAppend) != 0 || (n.Flags&FlagImmutable) != 0 {
				return syscall.EPERM
			}
			n.Ctime = now
			if trash == 0 {
				n.Nlink--
				if n.Type == TypeFile && n.Nlink == 0 {
					opened = m.of.IsOpen(e.Inode)
				}
			} else if n.Parent > 0 {
				n.Parent = trash
			}
		} else {
			logger.Warnf("no attribute for inode %d (%d, %s)", e.Inode, parent, name)
			trash = 0
		}
		defer func() { m.of.InvalidateChunk(e.Inode, invalidateAttrOnly) }()

		var updateParent bool
		if !isTrash(parent) && time.Duration(now-pn.Mtime)*1e3 >= minUpdateTime {
			pn.Mtime = now
			pn.Ctime = now
			updateParent = true
		}

		if _, err := s.Delete(&edge{Parent: parent, Name: e.Name}); err != nil {
			return err
		}
		if updateParent {
			if _, err = s.Cols("mtime", "ctime").Update(&pn, &node{Inode: pn.Inode}); err != nil {
				return err
			}
		}
		if n.Nlink > 0 {
			if _, err := s.Cols("nlink", "ctime", "parent").Update(&n, &node{Inode: e.Inode}); err != nil {
				return err
			}
			if trash > 0 {
				if err = mustInsert(s, &edge{Parent: trash, Name: []byte(m.trashEntry(parent, e.Inode, string(e.Name))), Inode: e.Inode, Type: e.Type}); err != nil {
					return err
				}
			}
		} else {
			switch e.Type {
			case TypeFile:
				if opened {
					if err = mustInsert(s, sustained{Sid: m.sid, Inode: e.Inode}); err != nil {
						return err
					}
					if _, err := s.Cols("nlink", "ctime").Update(&n, &node{Inode: e.Inode}); err != nil {
						return err
					}
				} else {
					if err = mustInsert(s, delfile{e.Inode, n.Length, time.Now().Unix()}); err != nil {
						return err
					}
					if _, err := s.Delete(&node{Inode: e.Inode}); err != nil {
						return err
					}
					newSpace, newInode = -align4K(n.Length), -1
				}
			case TypeSymlink:
				if _, err := s.Delete(&symlink{Inode: e.Inode}); err != nil {
					return err
				}
				fallthrough
			default:
				if _, err := s.Delete(&node{Inode: e.Inode}); err != nil {
					return err
				}
				newSpace, newInode = -align4K(0), -1
			}
			if _, err := s.Delete(&xattr{Inode: e.Inode}); err != nil {
				return err
			}
		}
		return err
	}, parent)
	if err == nil && trash == 0 {
		if n.Type == TypeFile && n.Nlink == 0 {
			m.fileDeleted(opened, isTrash(parent), n.Inode, n.Length)
		}
		m.updateStats(newSpace, newInode)
		if attr != nil {
			m.parseAttr(&n, attr)
		}
	}
	return errno(err)
}

<<<<<<< HEAD
func (m *dbMeta) doRmdir(ctx Context, parent Ino, name string, inode *Ino) syscall.Errno {
=======
func (m *dbMeta) doRmdir(ctx Context, parent Ino, name string, skipCheckTrash ...bool) syscall.Errno {
>>>>>>> a09070cd
	var trash Ino
	if !(len(skipCheckTrash) == 1 && skipCheckTrash[0]) {
		if st := m.checkTrash(parent, &trash); st != 0 {
			return st
		}
	}
	err := m.txn(func(s *xorm.Session) error {
		var pn = node{Inode: parent}
		ok, err := s.ForUpdate().Get(&pn)
		if err != nil {
			return err
		}
		if !ok {
			return syscall.ENOENT
		}
		if pn.Type != TypeDirectory {
			return syscall.ENOTDIR
		}
		if pn.Flags&FlagImmutable != 0 || pn.Flags&FlagAppend != 0 {
			return syscall.EPERM
		}
		var e = edge{Parent: parent, Name: []byte(name)}
		ok, err = s.ForUpdate().Get(&e)
		if err != nil {
			return err
		}
		if !ok && m.conf.CaseInsensi {
			if ee := m.resolveCase(ctx, parent, name); ee != nil {
				ok = true
				e.Inode = ee.Inode
				e.Name = ee.Name
				e.Type = ee.Attr.Typ
			}
		}
		if !ok {
			return syscall.ENOENT
		}
		if e.Type != TypeDirectory {
			return syscall.ENOTDIR
		}
		if inode != nil {
			*inode = e.Inode
		}
		var n = node{Inode: e.Inode}
		ok, err = s.ForUpdate().Get(&n)
		if err != nil {
			return err
		}
		exist, err := s.ForUpdate().Exist(&edge{Parent: e.Inode})
		if err != nil {
			return err
		}
		if exist {
			return syscall.ENOTEMPTY
		}
		now := time.Now().UnixNano() / 1e3
		if ok {
			if ctx.Uid() != 0 && pn.Mode&01000 != 0 && ctx.Uid() != pn.Uid && ctx.Uid() != n.Uid {
				return syscall.EACCES
			}
			if trash > 0 {
				n.Ctime = now
				n.Parent = trash
			}
		} else {
			logger.Warnf("no attribute for inode %d (%d, %s)", e.Inode, parent, name)
			trash = 0
		}
		pn.Nlink--
		pn.Mtime = now
		pn.Ctime = now

		if _, err := s.Delete(&edge{Parent: parent, Name: e.Name}); err != nil {
			return err
		}
		if _, err := s.Delete(&dirStats{Inode: e.Inode}); err != nil {
			logger.Warnf("remove dir usage of ino(%d): %s", e.Inode, err)
		}
		if _, err = s.Delete(&dirQuota{Inode: e.Inode}); err != nil {
			return err
		}

		if trash > 0 {
			if _, err = s.Cols("ctime", "parent").Update(&n, &node{Inode: n.Inode}); err != nil {
				return err
			}
			if err = mustInsert(s, &edge{Parent: trash, Name: []byte(m.trashEntry(parent, e.Inode, string(e.Name))), Inode: e.Inode, Type: e.Type}); err != nil {
				return err
			}
		} else {
			if _, err := s.Delete(&node{Inode: e.Inode}); err != nil {
				return err
			}
			if _, err := s.Delete(&xattr{Inode: e.Inode}); err != nil {
				return err
			}
		}
		if !isTrash(parent) {
			_, err = s.Cols("nlink", "mtime", "ctime").Update(&pn, &node{Inode: pn.Inode})
		}
		return err
	}, parent)
	if err == nil && trash == 0 {
		m.updateStats(-align4K(0), -1)
	}
	return errno(err)
}

func (m *dbMeta) getNodesForUpdate(s *xorm.Session, nodes ...*node) error {
	// sort them to avoid deadlock
	sort.Slice(nodes, func(i, j int) bool { return nodes[i].Inode < nodes[j].Inode })
	for i := range nodes {
		ok, err := s.ForUpdate().Get(nodes[i])
		if err != nil {
			return err
		}
		if !ok {
			return syscall.ENOENT
		}
	}
	return nil
}

func (m *dbMeta) doRename(ctx Context, parentSrc Ino, nameSrc string, parentDst Ino, nameDst string, flags uint32, inode *Ino, attr *Attr) syscall.Errno {
	var trash Ino
	if st := m.checkTrash(parentDst, &trash); st != 0 {
		return st
	}
	exchange := flags == RenameExchange
	var opened bool
	var dino Ino
	var dn node
	var newSpace, newInode int64
	err := m.txn(func(s *xorm.Session) error {
		opened = false
		dino = 0
		newSpace, newInode = 0, 0
		var spn = node{Inode: parentSrc}
		var dpn = node{Inode: parentDst}
		err := m.getNodesForUpdate(s, &spn, &dpn)
		if err != nil {
			return err
		}
		if spn.Type != TypeDirectory || dpn.Type != TypeDirectory {
			return syscall.ENOTDIR
		}
		if (spn.Flags&FlagAppend) != 0 || (spn.Flags&FlagImmutable) != 0 || (dpn.Flags&FlagImmutable) != 0 {
			return syscall.EPERM
		}
		var se = edge{Parent: parentSrc, Name: []byte(nameSrc)}
		ok, err := s.ForUpdate().Get(&se)
		if err != nil {
			return err
		}
		if !ok && m.conf.CaseInsensi {
			if e := m.resolveCase(ctx, parentSrc, nameSrc); e != nil {
				ok = true
				se.Inode = e.Inode
				se.Type = e.Attr.Typ
				se.Name = e.Name
			}
		}
		if !ok {
			return syscall.ENOENT
		}
		if parentSrc == parentDst && string(se.Name) == nameDst {
			if inode != nil {
				*inode = se.Inode
			}
			return nil
		}
		var sn = node{Inode: se.Inode}
		ok, err = s.ForUpdate().Get(&sn)
		if err != nil {
			return err
		}
		if !ok {
			return syscall.ENOENT
		}
		if (sn.Flags&FlagAppend) != 0 || (sn.Flags&FlagImmutable) != 0 {
			return syscall.EPERM
		}

		var de = edge{Parent: parentDst, Name: []byte(nameDst)}
		ok, err = s.ForUpdate().Get(&de)
		if err != nil {
			return err
		}
		if !ok && m.conf.CaseInsensi {
			if e := m.resolveCase(ctx, parentDst, nameDst); e != nil {
				ok = true
				de.Inode = e.Inode
				de.Type = e.Attr.Typ
				de.Name = e.Name
			}
		}
		var supdate, dupdate bool
		now := time.Now().UnixNano() / 1e3
		dn = node{Inode: de.Inode}
		if ok {
			if flags == RenameNoReplace {
				return syscall.EEXIST
			}
			dino = de.Inode
			ok, err := s.ForUpdate().Get(&dn)
			if err != nil {
				return err
			}
			if !ok { // corrupt entry
				logger.Warnf("no attribute for inode %d (%d, %s)", dino, parentDst, de.Name)
				trash = 0
			}
			if (dn.Flags&FlagAppend) != 0 || (dn.Flags&FlagImmutable) != 0 {
				return syscall.EPERM
			}
			dn.Ctime = now
			if exchange {
				if parentSrc != parentDst {
					if de.Type == TypeDirectory {
						dn.Parent = parentSrc
						dpn.Nlink--
						spn.Nlink++
						supdate, dupdate = true, true
					} else if dn.Parent > 0 {
						dn.Parent = parentSrc
					}
				}
			} else {
				if de.Type == TypeDirectory {
					exist, err := s.ForUpdate().Exist(&edge{Parent: de.Inode})
					if err != nil {
						return err
					}
					if exist {
						return syscall.ENOTEMPTY
					}
					dpn.Nlink--
					dupdate = true
					if trash > 0 {
						dn.Parent = trash
					}
				} else {
					if trash == 0 {
						dn.Nlink--
						if de.Type == TypeFile && dn.Nlink == 0 {
							opened = m.of.IsOpen(dn.Inode)
						}
						defer func() { m.of.InvalidateChunk(dino, invalidateAttrOnly) }()
					} else if dn.Parent > 0 {
						dn.Parent = trash
					}
				}
			}
			if ctx.Uid() != 0 && dpn.Mode&01000 != 0 && ctx.Uid() != dpn.Uid && ctx.Uid() != dn.Uid {
				return syscall.EACCES
			}
		} else {
			if exchange {
				return syscall.ENOENT
			}
		}
		if ctx.Uid() != 0 && spn.Mode&01000 != 0 && ctx.Uid() != spn.Uid && ctx.Uid() != sn.Uid {
			return syscall.EACCES
		}

		if parentSrc != parentDst {
			if se.Type == TypeDirectory {
				sn.Parent = parentDst
				spn.Nlink--
				dpn.Nlink++
				supdate, dupdate = true, true
			} else if sn.Parent > 0 {
				sn.Parent = parentDst
			}
		}
		if supdate || time.Duration(now-spn.Mtime)*1e3 >= minUpdateTime {
			spn.Mtime = now
			spn.Ctime = now
			supdate = true
		}
		if dupdate || time.Duration(now-dpn.Mtime)*1e3 >= minUpdateTime {
			dpn.Mtime = now
			dpn.Ctime = now
			dupdate = true
		}
		sn.Ctime = now
		if inode != nil {
			*inode = sn.Inode
		}
		m.parseAttr(&sn, attr)

		if exchange {
			if _, err := s.Cols("inode", "type").Update(&de, &edge{Parent: parentSrc, Name: se.Name}); err != nil {
				return err
			}
			if _, err := s.Cols("inode", "type").Update(&se, &edge{Parent: parentDst, Name: de.Name}); err != nil {
				return err
			}
			if _, err := s.Cols("ctime", "parent").Update(dn, &node{Inode: dino}); err != nil {
				return err
			}
		} else {
			if n, err := s.Delete(&edge{Parent: parentSrc, Name: se.Name}); err != nil {
				return err
			} else if n != 1 {
				return fmt.Errorf("delete src failed")
			}
			if dino > 0 {
				if trash > 0 {
					if _, err := s.Cols("ctime", "parent").Update(dn, &node{Inode: dino}); err != nil {
						return err
					}
					name := m.trashEntry(parentDst, dino, string(de.Name))
					if err = mustInsert(s, &edge{Parent: trash, Name: []byte(name), Inode: dino, Type: de.Type}); err != nil {
						return err
					}
				} else if de.Type != TypeDirectory && dn.Nlink > 0 {
					if _, err := s.Cols("ctime", "nlink", "parent").Update(dn, &node{Inode: dino}); err != nil {
						return err
					}
				} else {
					if de.Type == TypeFile {
						if opened {
							if _, err := s.Cols("nlink", "ctime").Update(&dn, &node{Inode: dino}); err != nil {
								return err
							}
							if err = mustInsert(s, sustained{Sid: m.sid, Inode: dino}); err != nil {
								return err
							}
						} else {
							if err = mustInsert(s, delfile{dino, dn.Length, time.Now().Unix()}); err != nil {
								return err
							}
							if _, err := s.Delete(&node{Inode: dino}); err != nil {
								return err
							}
							newSpace, newInode = -align4K(dn.Length), -1
						}
					} else {
						if de.Type == TypeSymlink {
							if _, err := s.Delete(&symlink{Inode: dino}); err != nil {
								return err
							}
						}
						if _, err := s.Delete(&node{Inode: dino}); err != nil {
							return err
						}
						newSpace, newInode = -align4K(0), -1
					}
					if _, err := s.Delete(&xattr{Inode: dino}); err != nil {
						return err
					}
				}
				if _, err := s.Delete(&edge{Parent: parentDst, Name: de.Name}); err != nil {
					return err
				}
				if de.Type == TypeDirectory {
					if _, err = s.Delete(&dirQuota{Inode: dino}); err != nil {
						return err
					}
				}
			}
			if err = mustInsert(s, &edge{Parent: parentDst, Name: de.Name, Inode: se.Inode, Type: se.Type}); err != nil {
				return err
			}
		}
		if parentDst != parentSrc && !isTrash(parentSrc) && supdate {
			if _, err := s.Cols("nlink", "mtime", "ctime").Update(&spn, &node{Inode: parentSrc}); err != nil {
				return err
			}
		}
		if _, err := s.Cols("ctime", "parent").Update(&sn, &node{Inode: sn.Inode}); err != nil {
			return err
		}
		if dupdate {
			if _, err := s.Cols("nlink", "mtime", "ctime").Update(&dpn, &node{Inode: parentDst}); err != nil {
				return err
			}
		}
		return err
	}, parentSrc)
	if err == nil && !exchange && trash == 0 {
		if dino > 0 && dn.Type == TypeFile && dn.Nlink == 0 {
			m.fileDeleted(opened, false, dino, dn.Length)
		}
		m.updateStats(newSpace, newInode)
	}
	return errno(err)
}

func (m *dbMeta) doLink(ctx Context, inode, parent Ino, name string, attr *Attr) syscall.Errno {
	return errno(m.txn(func(s *xorm.Session) error {
		var pn = node{Inode: parent}
		ok, err := s.ForUpdate().Get(&pn)
		if err != nil {
			return err
		}
		if !ok {
			return syscall.ENOENT
		}
		if pn.Type != TypeDirectory {
			return syscall.ENOTDIR
		}
		if pn.Flags&FlagImmutable != 0 {
			return syscall.EPERM
		}
		var e = edge{Parent: parent, Name: []byte(name)}
		ok, err = s.ForUpdate().Get(&e)
		if err != nil {
			return err
		}
		if ok || !ok && m.conf.CaseInsensi && m.resolveCase(ctx, parent, name) != nil {
			return syscall.EEXIST
		}

		var n = node{Inode: inode}
		ok, err = s.ForUpdate().Get(&n)
		if err != nil {
			return err
		}
		if !ok {
			return syscall.ENOENT
		}
		if n.Type == TypeDirectory {
			return syscall.EPERM
		}
		if (n.Flags&FlagAppend) != 0 || (n.Flags&FlagImmutable) != 0 {
			return syscall.EPERM
		}

		var updateParent bool
		now := time.Now().UnixNano() / 1e3
		if time.Duration(now-pn.Mtime)*1e3 >= minUpdateTime {
			pn.Mtime = now
			pn.Ctime = now
			updateParent = true
		}
		n.Parent = 0
		n.Nlink++
		n.Ctime = now

		if err = mustInsert(s, &edge{Parent: parent, Name: []byte(name), Inode: inode, Type: n.Type}); err != nil {
			return err
		}
		if updateParent {
			if _, err := s.Cols("mtime", "ctime").Update(&pn, &node{Inode: parent}); err != nil {
				return err
			}
		}
		if _, err := s.Cols("nlink", "ctime", "parent").Update(&n, node{Inode: inode}); err != nil {
			return err
		}
		if err == nil {
			m.parseAttr(&n, attr)
		}
		return err
	}, parent))
}

func (m *dbMeta) doReaddir(ctx Context, inode Ino, plus uint8, entries *[]*Entry, limit int) syscall.Errno {
	return errno(m.roTxn(func(s *xorm.Session) error {
		s = s.Table(&edge{})
		if plus != 0 {
			s = s.Join("INNER", &node{}, "jfs_edge.inode=jfs_node.inode")
		}
		if limit > 0 {
			s = s.Limit(limit, 0)
		}
		var nodes []namedNode
		if err := s.Find(&nodes, &edge{Parent: inode}); err != nil {
			return err
		}
		for _, n := range nodes {
			if len(n.Name) == 0 {
				logger.Errorf("Corrupt entry with empty name: inode %d parent %d", n.Inode, inode)
				continue
			}
			entry := &Entry{
				Inode: n.Inode,
				Name:  n.Name,
				Attr:  &Attr{},
			}
			if plus != 0 {
				m.parseAttr(&n.node, entry.Attr)
			} else {
				entry.Attr.Typ = n.Type
			}
			*entries = append(*entries, entry)
		}
		return nil
	}))
}

func (m *dbMeta) doCleanStaleSession(sid uint64) error {
	var fail bool
	// release locks
	err := m.txn(func(s *xorm.Session) error {
		if _, err := s.Delete(flock{Sid: sid}); err != nil {
			return err
		}
		if _, err := s.Delete(plock{Sid: sid}); err != nil {
			return err
		}
		return nil
	})
	if err != nil {
		logger.Warnf("Delete flock/plock with sid %d: %d", sid, err)
		fail = true
	}

	var sus []sustained
	err = m.roTxn(func(ses *xorm.Session) error {
		sus = nil
		return ses.Find(&sus, &sustained{Sid: sid})
	})
	if err != nil {
		logger.Warnf("Scan sustained with sid %d: %s", sid, err)
		fail = true
	} else {
		for _, su := range sus {
			if err = m.doDeleteSustainedInode(sid, su.Inode); err != nil {
				logger.Warnf("Delete sustained inode %d of sid %d: %s", su.Inode, sid, err)
				fail = true
			}
		}
	}

	if fail {
		return fmt.Errorf("failed to clean up sid %d", sid)
	} else {
		return m.txn(func(s *xorm.Session) error {
			if n, err := s.Delete(&session2{Sid: sid}); err != nil {
				return err
			} else if n == 1 {
				return nil
			}
			ok, err := s.IsTableExist(&session{})
			if err == nil && ok {
				_, err = s.Delete(&session{Sid: sid})
			}
			return err
		})
	}
}

func (m *dbMeta) doFindStaleSessions(limit int) ([]uint64, error) {
	var sids []uint64
	_ = m.roTxn(func(ses *xorm.Session) error {
		var ss []session2
		err := ses.Where("Expire < ?", time.Now().Unix()).Limit(limit, 0).Find(&ss)
		if err != nil {
			return err
		}
		for _, s := range ss {
			sids = append(sids, s.Sid)
		}
		return nil
	})

	limit -= len(sids)
	if limit <= 0 {
		return sids, nil
	}

	err := m.roTxn(func(ses *xorm.Session) error {
		if ok, err := ses.IsTableExist(&session{}); err != nil {
			return err
		} else if ok {
			var ls []session
			err := ses.Where("Heartbeat < ?", time.Now().Add(time.Minute*-5).Unix()).Limit(limit, 0).Find(&ls)
			if err != nil {
				return err
			}
			for _, l := range ls {
				sids = append(sids, l.Sid)
			}
		}
		return nil
	})
	if err != nil {
		logger.Errorf("Check legacy session table: %s", err)
	}

	return sids, nil
}

func (m *dbMeta) doRefreshSession() error {
	return m.txn(func(ses *xorm.Session) error {
		n, err := ses.Cols("Expire").Update(&session2{Expire: m.expireTime()}, &session2{Sid: m.sid})
		if err == nil && n == 0 {
			logger.Warnf("Session %d was stale and cleaned up, but now it comes back again", m.sid)
			err = mustInsert(ses, &session2{m.sid, m.expireTime(), m.newSessionInfo()})
		}
		return err
	})
}

func (m *dbMeta) doDeleteSustainedInode(sid uint64, inode Ino) error {
	var n = node{Inode: inode}
	err := m.txn(func(s *xorm.Session) error {
		n = node{Inode: inode}
		ok, err := s.ForUpdate().Get(&n)
		if err != nil {
			return err
		}
		if !ok {
			return nil
		}
		if err = mustInsert(s, &delfile{inode, n.Length, time.Now().Unix()}); err != nil {
			return err
		}
		_, err = s.Delete(&sustained{Sid: sid, Inode: inode})
		if err != nil {
			return err
		}
		_, err = s.Delete(&node{Inode: inode})
		return err
	})
	if err == nil {
		newSpace := -align4K(n.Length)
		m.updateStats(newSpace, -1)
		m.tryDeleteFileData(inode, n.Length, false)
		m.updateDirQuota(Background, n.Parent, newSpace, -1)
	}
	return err
}

func (m *dbMeta) Read(ctx Context, inode Ino, indx uint32, slices *[]Slice) syscall.Errno {
	f := m.of.find(inode)
	if f != nil {
		f.RLock()
		defer f.RUnlock()
	}
	if ss, ok := m.of.ReadChunk(inode, indx); ok {
		*slices = ss
		return 0
	}
	defer m.timeit(time.Now())
	var c = chunk{Inode: inode, Indx: indx}
	err := m.roTxn(func(s *xorm.Session) error {
		_, err := s.MustCols("indx").Get(&c)
		return err
	})
	if err != nil {
		return errno(err)
	}
	ss := readSliceBuf(c.Slices)
	if ss == nil {
		return syscall.EIO
	}
	*slices = buildSlice(ss)
	m.of.CacheChunk(inode, indx, *slices)
	if !m.conf.ReadOnly && (len(c.Slices)/sliceBytes >= 5 || len(*slices) >= 5) {
		go m.compactChunk(inode, indx, false)
	}
	return 0
}

func (m *dbMeta) Write(ctx Context, inode Ino, indx uint32, off uint32, slice Slice) syscall.Errno {
	defer m.timeit(time.Now())
	f := m.of.find(inode)
	if f != nil {
		f.Lock()
		defer f.Unlock()
	}
	defer func() { m.of.InvalidateChunk(inode, indx) }()
	var newLength, newSpace int64
	var needCompact bool
	var nodeAttr node
	err := m.txn(func(s *xorm.Session) error {
		newLength, newSpace = 0, 0
		nodeAttr = node{Inode: inode}
		ok, err := s.ForUpdate().Get(&nodeAttr)
		if err != nil {
			return err
		}
		if !ok {
			return syscall.ENOENT
		}
		if nodeAttr.Type != TypeFile {
			return syscall.EPERM
		}
		newleng := uint64(indx)*ChunkSize + uint64(off) + uint64(slice.Len)
		if newleng > nodeAttr.Length {
			newLength = int64(newleng - nodeAttr.Length)
			newSpace = align4K(newleng) - align4K(nodeAttr.Length)
			nodeAttr.Length = newleng
		}
		if newSpace > 0 && m.checkQuota(ctx, newSpace, 0, nodeAttr.Parent) {
			return syscall.ENOSPC
		}
		now := time.Now().UnixNano() / 1e3
		nodeAttr.Mtime = now
		nodeAttr.Ctime = now

		var ck = chunk{Inode: inode, Indx: indx}
		ok, err = s.ForUpdate().MustCols("indx").Get(&ck)
		if err != nil {
			return err
		}
		buf := marshalSlice(off, slice.Id, slice.Size, slice.Off, slice.Len)
		if ok {
			if err := m.appendSlice(s, inode, indx, buf); err != nil {
				return err
			}
		} else {
			if err = mustInsert(s, &chunk{Inode: inode, Indx: indx, Slices: buf}); err != nil {
				return err
			}
		}
		if err = mustInsert(s, sliceRef{slice.Id, slice.Size, 1}); err != nil {
			return err
		}
		_, err = s.Cols("length", "mtime", "ctime").Update(&nodeAttr, &node{Inode: inode})
		if err == nil {
			needCompact = (len(ck.Slices)/sliceBytes)%100 == 99
		}
		return err
	}, inode)
	if err == nil {
		if needCompact {
			go m.compactChunk(inode, indx, false)
		}
		m.updateParentStat(ctx, inode, nodeAttr.Parent, newLength, newSpace)
	}
	return errno(err)
}

func (m *dbMeta) CopyFileRange(ctx Context, fin Ino, offIn uint64, fout Ino, offOut uint64, size uint64, flags uint32, copied *uint64) syscall.Errno {
	defer m.timeit(time.Now())
	f := m.of.find(fout)
	if f != nil {
		f.Lock()
		defer f.Unlock()
	}
	var newLength, newSpace int64
	var nin, nout node
	defer func() { m.of.InvalidateChunk(fout, invalidateAllChunks) }()
	err := m.txn(func(s *xorm.Session) error {
		newLength, newSpace = 0, 0
		nin = node{Inode: fin}
		nout = node{Inode: fout}
		err := m.getNodesForUpdate(s, &nin, &nout)
		if err != nil {
			return err
		}
		if nin.Type != TypeFile {
			return syscall.EINVAL
		}
		if offIn >= nin.Length {
			*copied = 0
			return nil
		}
		size := size
		if offIn+size > nin.Length {
			size = nin.Length - offIn
		}
		if nout.Type != TypeFile {
			return syscall.EINVAL
		}
		if (nout.Flags&FlagImmutable) != 0 || (nout.Flags&FlagAppend) != 0 {
			return syscall.EPERM
		}

		newleng := offOut + size
		if newleng > nout.Length {
			newLength = int64(newleng - nout.Length)
			newSpace = align4K(newleng) - align4K(nout.Length)
			nout.Length = newleng
		}
		if newSpace > 0 && m.checkQuota(ctx, newSpace, 0, nout.Parent) {
			return syscall.ENOSPC
		}
		now := time.Now().UnixNano() / 1e3
		nout.Mtime = now
		nout.Ctime = now

		var cs []chunk
		err = s.Where("inode = ? AND indx >= ? AND indx <= ?", fin, offIn/ChunkSize, (offIn+size)/ChunkSize).ForUpdate().Find(&cs)
		if err != nil {
			return err
		}
		chunks := make(map[uint32][]*slice)
		for _, c := range cs {
			chunks[c.Indx] = readSliceBuf(c.Slices)
			if chunks[c.Indx] == nil {
				return syscall.EIO
			}
		}

		ses := s
		updateSlices := func(indx uint32, buf []byte, id uint64, size uint32) error {
			if err := m.appendSlice(ses, fout, indx, buf); err != nil {
				return err
			}
			if id > 0 {
				if _, err := ses.Exec("update jfs_chunk_ref set refs=refs+1 where chunkid = ? AND size = ?", id, size); err != nil {
					return err
				}
			}
			return nil
		}
		coff := offIn / ChunkSize * ChunkSize
		for coff < offIn+size {
			if coff%ChunkSize != 0 {
				panic("coff")
			}
			// Add a zero chunk for hole
			ss := append([]*slice{{len: ChunkSize}}, chunks[uint32(coff/ChunkSize)]...)
			cs := buildSlice(ss)
			for _, s := range cs {
				pos := coff
				coff += uint64(s.Len)
				if pos < offIn+size && pos+uint64(s.Len) > offIn {
					if pos < offIn {
						dec := offIn - pos
						s.Off += uint32(dec)
						pos += dec
						s.Len -= uint32(dec)
					}
					if pos+uint64(s.Len) > offIn+size {
						dec := pos + uint64(s.Len) - (offIn + size)
						s.Len -= uint32(dec)
					}
					doff := pos - offIn + offOut
					indx := uint32(doff / ChunkSize)
					dpos := uint32(doff % ChunkSize)
					if dpos+s.Len > ChunkSize {
						if err := updateSlices(indx, marshalSlice(dpos, s.Id, s.Size, s.Off, ChunkSize-dpos), s.Id, s.Size); err != nil {
							return err
						}
						skip := ChunkSize - dpos
						if err := updateSlices(indx+1, marshalSlice(0, s.Id, s.Size, s.Off+skip, s.Len-skip), s.Id, s.Size); err != nil {
							return err
						}
					} else {
						if err := updateSlices(indx, marshalSlice(dpos, s.Id, s.Size, s.Off, s.Len), s.Id, s.Size); err != nil {
							return err
						}
					}
				}
			}
		}
		if _, err := s.Cols("length", "mtime", "ctime").Update(&nout, &node{Inode: fout}); err != nil {
			return err
		}
		*copied = size
		return nil
	})
	if err == nil {
		m.updateParentStat(ctx, fout, nout.Parent, newLength, newSpace)
	}
	return errno(err)
}

func (m *dbMeta) doGetParents(ctx Context, inode Ino) map[Ino]int {
	var rows []edge
	if err := m.roTxn(func(s *xorm.Session) error {
		rows = nil
		return s.Find(&rows, &edge{Inode: inode})
	}); err != nil {
		logger.Warnf("Scan edge key of inode %d: %s", inode, err)
		return nil
	}
	ps := make(map[Ino]int)
	for _, row := range rows {
		ps[row.Parent]++
	}
	return ps
}

func (m *dbMeta) doUpdateDirStat(ctx Context, batch map[Ino]dirStat) error {
	table := m.db.GetTableMapper().Obj2Table("dirStats")
	fileLengthColumn := m.db.GetColumnMapper().Obj2Table("DataLength")
	usedSpaceColumn := m.db.GetColumnMapper().Obj2Table("UsedSpace")
	usedInodeColumn := m.db.GetColumnMapper().Obj2Table("UsedInodes")
	sql := fmt.Sprintf(
		"update `%s` set `%s` = `%s` + ?, `%s` = `%s` + ?, `%s` = `%s` + ? where `inode` = ?",
		table,
		fileLengthColumn, fileLengthColumn,
		usedSpaceColumn, usedSpaceColumn,
		usedInodeColumn, usedInodeColumn,
	)

	nonexist := make(map[Ino]bool, 0)

	for _, group := range m.groupBatch(batch, 1000) {
		err := m.txn(func(s *xorm.Session) error {
			for _, ino := range group {
				stat := batch[ino]
				ret, err := s.Exec(sql, stat.length, stat.space, stat.inodes, ino)
				if err != nil {
					return err
				}
				affected, err := ret.RowsAffected()
				if err != nil {
					return err
				}
				if affected == 0 {
					nonexist[ino] = true
				}
			}
			return nil
		})
		if err != nil {
			return err
		}
	}

	if len(nonexist) > 0 {
		m.parallelSyncDirStat(ctx, nonexist).Wait()
	}
	return nil
}

func (m *dbMeta) doSyncDirStat(ctx Context, ino Ino) (*dirStat, syscall.Errno) {
	stat, st := m.calcDirStat(ctx, ino)
	if st != 0 {
		return nil, st
	}
	err := m.txn(func(s *xorm.Session) error {
		exist, err := s.Exist(&node{Inode: ino})
		if err != nil {
			return err
		}
		if !exist {
			return syscall.ENOENT
		}
		_, err = s.Insert(&dirStats{ino, stat.length, stat.space, stat.inodes})
		if err != nil && isDuplicateEntryErr(err) {
			// other client synced
			err = nil
		}
		return err
	})
	return stat, errno(err)
}

func (m *dbMeta) doGetDirStat(ctx Context, ino Ino, trySync bool) (*dirStat, error) {
	st := dirStats{Inode: ino}
	var exist bool
	var err error
	if err = m.roTxn(func(s *xorm.Session) error {
		exist, err = s.Get(&st)
		return err
	}); err != nil {
		return nil, err
	}
	if !exist {
		if trySync {
			return m.doSyncDirStat(ctx, ino)
		}
		return nil, nil
	}

	if trySync && (st.UsedSpace < 0 || st.UsedInodes < 0) {
		logger.Warnf(
			"dir usage of inode %d is invalid: space %d, inodes %d, try to fix",
			ino, st.UsedSpace, st.UsedInodes,
		)
		stat, eno := m.calcDirStat(ctx, ino)
		if eno != 0 {
			return nil, eno
		}
		st.DataLength, st.UsedSpace, st.UsedInodes = stat.length, stat.space, stat.inodes
		e := m.txn(func(s *xorm.Session) error {
			n, err := s.AllCols().Update(&st)
			if err == nil && n != 1 {
				err = errors.Errorf("update dir usage of inode %d: %d rows affected", ino, n)
			}
			return err
		})
		if e != nil {
			logger.Warn(e)
		}
	}
	return &dirStat{st.DataLength, st.UsedSpace, st.UsedInodes}, nil
}

func (m *dbMeta) doFindDeletedFiles(ts int64, limit int) (map[Ino]uint64, error) {
	files := make(map[Ino]uint64)
	err := m.roTxn(func(s *xorm.Session) error {
		var ds []delfile
		err := s.Where("expire < ?", ts).Limit(limit, 0).Find(&ds)
		if err != nil {
			return err
		}
		for _, d := range ds {
			files[d.Inode] = d.Length
		}
		return nil
	})
	return files, err
}

func (m *dbMeta) doCleanupSlices() {
	var cks []sliceRef
	_ = m.roTxn(func(s *xorm.Session) error {
		cks = nil
		return s.Where("refs <= 0").Find(&cks)
	})
	for _, ck := range cks {
		m.deleteSlice(ck.Id, ck.Size)
	}
}

func (m *dbMeta) deleteChunk(inode Ino, indx uint32) error {
	var ss []*slice
	err := m.txn(func(s *xorm.Session) error {
		ss = ss[:0]
		var c = chunk{Inode: inode, Indx: indx}
		ok, err := s.ForUpdate().MustCols("indx").Get(&c)
		if err != nil {
			return err
		}
		if !ok {
			return nil
		}
		ss = readSliceBuf(c.Slices)
		if ss == nil {
			logger.Errorf("Corrupt value for inode %d chunk index %d, use `gc` to clean up leaked slices", inode, indx)
		}
		for _, sc := range ss {
			if sc.id == 0 {
				continue
			}
			_, err = s.Exec("update jfs_chunk_ref set refs=refs-1 where chunkid=? AND size=?", sc.id, sc.size)
			if err != nil {
				return err
			}
		}
		c.Slices = nil
		n, err := s.Where("inode = ? AND indx = ?", inode, indx).Delete(&c)
		if err == nil && n == 0 {
			err = fmt.Errorf("chunk %d:%d changed, try restarting transaction", inode, indx)
		}
		return err
	})
	if err != nil {
		return fmt.Errorf("delete slice from chunk %s fail: %s, retry later", inode, err)
	}
	for _, s := range ss {
		if s.id == 0 {
			continue
		}
		var ref = sliceRef{Id: s.id}
		err := m.roTxn(func(s *xorm.Session) error {
			ok, err := s.Get(&ref)
			if err == nil && !ok {
				err = errors.New("not found")
			}
			return err
		})
		if err == nil && ref.Refs <= 0 {
			m.deleteSlice(s.id, s.size)
		}
	}
	return nil
}

func (m *dbMeta) doDeleteFileData(inode Ino, length uint64) {
	var indexes []chunk
	_ = m.roTxn(func(s *xorm.Session) error {
		indexes = nil
		return s.Cols("indx").Find(&indexes, &chunk{Inode: inode})
	})
	for _, c := range indexes {
		err := m.deleteChunk(inode, c.Indx)
		if err != nil {
			logger.Warnf("deleteChunk inode %d index %d error: %s", inode, c.Indx, err)
			return
		}
	}
	_ = m.txn(func(s *xorm.Session) error {
		_, err := s.Delete(delfile{Inode: inode})
		return err
	})
}

func (m *dbMeta) doCleanupDelayedSlices(edge int64) (int, error) {
	start := time.Now()
	var count int
	var ss []Slice
	var result []delslices
	var batch int = 1e6
	for {
		_ = m.roTxn(func(s *xorm.Session) error {
			result = result[:0]
			return s.Where("deleted < ?", edge).Limit(batch, 0).Find(&result)
		})

		for _, ds := range result {
			if err := m.txn(func(ses *xorm.Session) error {
				ss = ss[:0]
				ds := delslices{Id: ds.Id}
				if ok, e := ses.ForUpdate().Get(&ds); e != nil {
					return e
				} else if !ok {
					return nil
				}
				m.decodeDelayedSlices(ds.Slices, &ss)
				if len(ss) == 0 {
					return fmt.Errorf("invalid value for delayed slices %d: %v", ds.Id, ds.Slices)
				}
				for _, s := range ss {
					if _, e := ses.Exec("update jfs_chunk_ref set refs=refs-1 where chunkid=? and size=?", s.Id, s.Size); e != nil {
						return e
					}
				}
				_, e := ses.Delete(&delslices{Id: ds.Id})
				return e
			}); err != nil {
				logger.Warnf("Cleanup delayed slices %d: %s", ds.Id, err)
				continue
			}
			for _, s := range ss {
				var ref = sliceRef{Id: s.Id}
				err := m.roTxn(func(s *xorm.Session) error {
					ok, err := s.Get(&ref)
					if err == nil && !ok {
						err = errors.New("not found")
					}
					return err
				})
				if err == nil && ref.Refs <= 0 {
					m.deleteSlice(s.Id, s.Size)
					count++
				}
			}
		}
		if len(result) < batch || time.Since(start) > 50*time.Minute {
			break
		}
	}
	return count, nil
}

func (m *dbMeta) compactChunk(inode Ino, indx uint32, force bool) {
	if !force {
		// avoid too many or duplicated compaction
		m.Lock()
		k := uint64(inode) + (uint64(indx) << 32)
		if len(m.compacting) > 10 || m.compacting[k] {
			m.Unlock()
			return
		}
		m.compacting[k] = true
		m.Unlock()
		defer func() {
			m.Lock()
			delete(m.compacting, k)
			m.Unlock()
		}()
	}

	var c = chunk{Inode: inode, Indx: indx}
	err := m.roTxn(func(s *xorm.Session) error {
		_, err := s.MustCols("indx").Get(&c)
		return err
	})
	if err != nil {
		return
	}

	ss := readSliceBuf(c.Slices)
	if ss == nil {
		logger.Errorf("Corrupt value for inode %d chunk indx %d", inode, indx)
		return
	}
	skipped := skipSome(ss)
	ss = ss[skipped:]
	pos, size, slices := compactChunk(ss)
	if len(ss) < 2 || size == 0 {
		return
	}

	var id uint64
	st := m.NewSlice(Background, &id)
	if st != 0 {
		return
	}
	logger.Debugf("compact %d:%d: skipped %d slices (%d bytes) %d slices (%d bytes)", inode, indx, skipped, pos, len(ss), size)
	err = m.newMsg(CompactChunk, slices, id)
	if err != nil {
		if !strings.Contains(err.Error(), "not exist") && !strings.Contains(err.Error(), "not found") {
			logger.Warnf("compact %d %d with %d slices: %s", inode, indx, len(ss), err)
		}
		return
	}
	var buf []byte
	trash := m.toTrash(0)
	if trash {
		for _, s := range ss {
			if s.id > 0 {
				buf = append(buf, m.encodeDelayedSlice(s.id, s.size)...)
			}
		}
	}
	err = m.txn(func(s *xorm.Session) error {
		var c2 = chunk{Inode: inode, Indx: indx}
		_, err := s.ForUpdate().MustCols("indx").Get(&c2)
		if err != nil {
			return err
		}
		if len(c2.Slices) < len(c.Slices) || !bytes.Equal(c.Slices, c2.Slices[:len(c.Slices)]) {
			logger.Infof("chunk %d:%d was changed %d -> %d", inode, indx, len(c.Slices), len(c2.Slices))
			return syscall.EINVAL
		}

		c2.Slices = append(append(c2.Slices[:skipped*sliceBytes], marshalSlice(pos, id, size, 0, size)...), c2.Slices[len(c.Slices):]...)
		if _, err := s.Where("Inode = ? AND indx = ?", inode, indx).Update(c2); err != nil {
			return err
		}
		// create the key to tracking it
		if err = mustInsert(s, sliceRef{id, size, 1}); err != nil {
			return err
		}
		if trash {
			if len(buf) > 0 {
				if err = mustInsert(s, &delslices{id, time.Now().Unix(), buf}); err != nil {
					return err
				}
			}
		} else {
			for _, s_ := range ss {
				if s_.id == 0 {
					continue
				}
				if _, err := s.Exec("update jfs_chunk_ref set refs=refs-1 where chunkid=? and size=?", s_.id, s_.size); err != nil {
					return err
				}
			}
		}
		return nil
	})
	// there could be false-negative that the compaction is successful, double-check
	if err != nil {
		var c = sliceRef{Id: id}
		var ok bool
		e := m.roTxn(func(s *xorm.Session) error {
			var e error
			ok, e = s.Get(&c)
			return e
		})
		if e == nil {
			if ok {
				err = nil
			} else {
				logger.Infof("compacted chunk %d was not used", id)
				err = syscall.EINVAL
			}
		}
	}

	if errno, ok := err.(syscall.Errno); ok && errno == syscall.EINVAL {
		logger.Infof("compaction for %d:%d is wasted, delete slice %d (%d bytes)", inode, indx, id, size)
		m.deleteSlice(id, size)
	} else if err == nil {
		m.of.InvalidateChunk(inode, indx)
		if !trash {
			for _, s := range ss {
				if s.id == 0 {
					continue
				}
				var ref = sliceRef{Id: s.id}
				var ok bool
				err := m.roTxn(func(s *xorm.Session) error {
					var e error
					ok, e = s.Get(&ref)
					return e
				})
				if err == nil && ok && ref.Refs <= 0 {
					m.deleteSlice(s.id, s.size)
				}
			}
		}
	} else {
		logger.Warnf("compact %d %d: %s", inode, indx, err)
	}

	if force {
		m.compactChunk(inode, indx, force)
	} else {
		go func() {
			// wait for the current compaction to finish
			time.Sleep(time.Millisecond * 10)
			m.compactChunk(inode, indx, force)
		}()
	}
}

func dup(b []byte) []byte {
	r := make([]byte, len(b))
	copy(r, b)
	return r
}

func (m *dbMeta) scanAllChunks(ctx Context, ch chan<- cchunk, bar *utils.Bar) error {
	return m.roTxn(func(s *xorm.Session) error {
		return s.Table(&chunk{}).Iterate(new(chunk), func(idx int, bean interface{}) error {
			c := bean.(*chunk)
			if len(c.Slices) > sliceBytes {
				bar.IncrTotal(1)
				ch <- cchunk{c.Inode, c.Indx, len(c.Slices) / sliceBytes}
			}
			return nil
		})
	})
}

func (m *dbMeta) ListSlices(ctx Context, slices map[Ino][]Slice, delete bool, showProgress func()) syscall.Errno {
	if delete {
		m.doCleanupSlices()
	}
	err := m.roTxn(func(s *xorm.Session) error {
		var cs []chunk
		err := s.Find(&cs)
		if err != nil {
			return err
		}
		for _, c := range cs {
			ss := readSliceBuf(c.Slices)
			if ss == nil {
				logger.Errorf("Corrupt value for inode %d chunk index %d", c.Inode, c.Indx)
				continue
			}
			for _, s := range ss {
				if s.id > 0 {
					slices[c.Inode] = append(slices[c.Inode], Slice{Id: s.id, Size: s.size})
					if showProgress != nil {
						showProgress()
					}
				}
			}
		}
		return nil
	})
	if err != nil {
		return errno(err)
	}
	if m.fmt.TrashDays == 0 {
		return 0
	}

	return errno(m.scanTrashSlices(ctx, func(ss []Slice, _ int64) (bool, error) {
		slices[1] = append(slices[1], ss...)
		if showProgress != nil {
			for range ss {
				showProgress()
			}
		}
		return false, nil
	}))
}

func (m *dbMeta) scanTrashSlices(ctx Context, scan trashSliceScan) error {
	if scan == nil {
		return nil
	}
	var dss []delslices

	err := m.roTxn(func(tx *xorm.Session) error {
		if ok, err := tx.IsTableExist(&delslices{}); err != nil {
			return err
		} else if !ok {
			return nil
		}
		return tx.Find(&dss)
	})
	if err != nil {
		return err
	}
	var ss []Slice
	for _, ds := range dss {
		var clean bool
		err = m.txn(func(tx *xorm.Session) error {
			ss = ss[:0]
			del := delslices{Id: ds.Id}
			found, err := tx.Get(&del)
			if err != nil {
				return errors.Wrapf(err, "get delslices %d", ds.Id)
			}
			if !found {
				return nil
			}
			m.decodeDelayedSlices(del.Slices, &ss)
			clean, err = scan(ss, del.Deleted)
			if err != nil {
				return err
			}
			if clean {
				for _, s := range ss {
					if _, e := tx.Exec("update jfs_chunk_ref set refs=refs-1 where chunkid=? and size=?", s.Id, s.Size); e != nil {
						return e
					}
				}
				_, err = tx.Delete(del)
			}
			return err
		})
		if err != nil {
			return err
		}
		if clean {
			for _, s := range ss {
				var ref = sliceRef{Id: s.Id}
				err := m.roTxn(func(tx *xorm.Session) error {
					ok, err := tx.Get(&ref)
					if err == nil && !ok {
						err = errors.New("not found")
					}
					return err
				})
				if err == nil && ref.Refs <= 0 {
					m.deleteSlice(s.Id, s.Size)
				}
			}
		}
	}
	return nil
}

func (m *dbMeta) scanPendingSlices(ctx Context, scan pendingSliceScan) error {
	if scan == nil {
		return nil
	}
	var refs []sliceRef
	err := m.roTxn(func(tx *xorm.Session) error {
		if ok, err := tx.IsTableExist(&sliceRef{}); err != nil {
			return err
		} else if !ok {
			return nil
		}
		return tx.Where("refs <= 0").Find(&refs)
	})
	if err != nil {
		return errors.Wrap(err, "scan slice refs")
	}
	for _, ref := range refs {
		clean, err := scan(ref.Id, ref.Size)
		if err != nil {
			return errors.Wrap(err, "scan slice")
		}
		if clean {
			// TODO: m.deleteSlice(ref.Id, ref.Size)
			// avoid lint warning
			_ = clean
		}
	}
	return nil
}

func (m *dbMeta) scanPendingFiles(ctx Context, scan pendingFileScan) error {
	if scan == nil {
		return nil
	}

	var dfs []delfile
	err := m.roTxn(func(s *xorm.Session) error {
		if ok, err := s.IsTableExist(&delfile{}); err != nil {
			return err
		} else if !ok {
			return nil
		}
		return s.Find(&dfs)
	})
	if err != nil {
		return err
	}
	for _, ds := range dfs {
		clean, err := scan(ds.Inode, ds.Length, ds.Expire)
		if err != nil {
			return err
		}
		if clean {
			m.doDeleteFileData(ds.Inode, ds.Length)
		}
	}
	return nil
}

func (m *dbMeta) doRepair(ctx Context, inode Ino, attr *Attr) syscall.Errno {
	n := &node{
		Inode:  inode,
		Type:   attr.Typ,
		Mode:   attr.Mode,
		Uid:    attr.Uid,
		Gid:    attr.Gid,
		Atime:  attr.Atime * 1e6,
		Mtime:  attr.Mtime * 1e6,
		Ctime:  attr.Ctime * 1e6,
		Length: attr.Length,
		Parent: attr.Parent,
		Nlink:  attr.Nlink,
	}
	return errno(m.txn(func(s *xorm.Session) error {
		n.Nlink = 2
		var rows []edge
		if err := s.Find(&rows, &edge{Parent: inode}); err != nil {
			return err
		}
		for _, row := range rows {
			if row.Type == TypeDirectory {
				n.Nlink++
			}
		}
		ok, err := s.ForUpdate().Get(&node{Inode: inode})
		if err == nil {
			if ok {
				_, err = s.Update(n, &node{Inode: inode})
			} else {
				err = mustInsert(s, n)
			}
		}
		return err
	}, inode))
}

func (m *dbMeta) GetXattr(ctx Context, inode Ino, name string, vbuff *[]byte) syscall.Errno {
	defer m.timeit(time.Now())
	inode = m.checkRoot(inode)
	return errno(m.roTxn(func(s *xorm.Session) error {
		var x = xattr{Inode: inode, Name: name}
		ok, err := s.Get(&x)
		if err != nil {
			return err
		}
		if !ok {
			return ENOATTR
		}
		*vbuff = x.Value
		return nil
	}))
}

func (m *dbMeta) ListXattr(ctx Context, inode Ino, names *[]byte) syscall.Errno {
	defer m.timeit(time.Now())
	inode = m.checkRoot(inode)
	return errno(m.roTxn(func(s *xorm.Session) error {
		var xs []xattr
		err := s.Where("inode = ?", inode).Find(&xs, &xattr{Inode: inode})
		if err != nil {
			return err
		}
		*names = nil
		for _, x := range xs {
			*names = append(*names, []byte(x.Name)...)
			*names = append(*names, 0)
		}
		return nil
	}))
}

func (m *dbMeta) doSetXattr(ctx Context, inode Ino, name string, value []byte, flags uint32) syscall.Errno {
	return errno(m.txn(func(s *xorm.Session) error {
		var k = &xattr{Inode: inode, Name: name}
		var x = xattr{Inode: inode, Name: name, Value: value}
		ok, err := s.ForUpdate().Get(k)
		if err != nil {
			return err
		}
		k.Value = nil
		switch flags {
		case XattrCreate:
			if ok {
				return syscall.EEXIST
			}
			err = mustInsert(s, &x)
		case XattrReplace:
			if !ok {
				return ENOATTR
			}
			_, err = s.Update(&x, k)
		default:
			if ok {
				_, err = s.Update(&x, k)
			} else {
				err = mustInsert(s, &x)
			}
		}
		return err
	}))
}

func (m *dbMeta) doRemoveXattr(ctx Context, inode Ino, name string) syscall.Errno {
	return errno(m.txn(func(s *xorm.Session) error {
		n, err := s.Delete(&xattr{Inode: inode, Name: name})
		if err != nil {
			return err
		} else if n == 0 {
			return ENOATTR
		} else {
			return nil
		}
	}))
}

func (m *dbMeta) HandleQuota(ctx Context, cmd uint8, dpath string, quotas map[string]*Quota) error {
	var inode Ino
	if cmd != QuotaList {
		if st := m.resolve(ctx, dpath, &inode); st != 0 {
			return st
		}
		if isTrash(inode) {
			return errors.New("no quota for any trash directory")
		}
	}

	var err error
	switch cmd {
	case QuotaSet:
		quota := quotas[dpath]
		err = m.txn(func(s *xorm.Session) error {
			q := dirQuota{Inode: inode}
			ok, e := s.ForUpdate().Get(&q)
			if e != nil {
				return e
			}
			if quota.MaxSpace < 0 {
				quota.MaxSpace = q.MaxSpace
			}
			if quota.MaxInodes < 0 {
				quota.MaxInodes = q.MaxInodes
			}
			if q.MaxSpace == quota.MaxSpace && q.MaxInodes == quota.MaxInodes {
				return nil // nothing to update
			}
			q.MaxSpace = quota.MaxSpace
			q.MaxInodes = quota.MaxInodes
			if ok {
				_, e = s.Cols("max_space", "max_inodes").Update(&q, &dirQuota{Inode: inode})
			} else {
				q.UsedSpace, q.UsedInodes, e = m.GetDirRecStat(ctx, inode)
				if e == nil {
					e = mustInsert(s, &q)
				}
			}
			return e
		})
	case QuotaGet:
		var quota Quota
		err = m.roTxn(func(s *xorm.Session) error {
			q := dirQuota{Inode: inode}
			ok, e := s.Get(&q)
			if e == nil && !ok {
				e = errors.New("no quota")
			}
			if e == nil {
				quota.MaxSpace = q.MaxSpace
				quota.MaxInodes = q.MaxInodes
				quota.UsedSpace = q.UsedSpace
				quota.UsedInodes = q.UsedInodes
			}
			return e
		})
		if err == nil {
			quotas[dpath] = &quota
		}
	case QuotaDel:
		err = m.txn(func(s *xorm.Session) error {
			_, e := s.Delete(&dirQuota{Inode: inode})
			return e
		})
	case QuotaList:
		var quotaMap map[Ino]*Quota
		quotaMap, err = m.doLoadQuotas(ctx)
		if err == nil {
			var p string
			for ino, quota := range quotaMap {
				if ps := m.GetPaths(ctx, ino); len(ps) > 0 {
					p = ps[0]
				} else {
					p = fmt.Sprintf("inode:%d", ino)
				}
				quotas[p] = quota
			}
		}
	default: // FIXME: QuotaCheck
		err = fmt.Errorf("invalid quota command: %d", cmd)
	}
	return err
}

func (m *dbMeta) doLoadQuotas(ctx Context) (map[Ino]*Quota, error) {
	var rows []dirQuota
	err := m.roTxn(func(s *xorm.Session) error {
		rows = rows[:0]
		return s.Find(&rows)
	})
	if err != nil || len(rows) == 0 {
		return nil, err
	}

	quotas := make(map[Ino]*Quota, len(rows))
	for _, row := range rows {
		quotas[row.Inode] = &Quota{
			MaxSpace:   row.MaxSpace,
			MaxInodes:  row.MaxInodes,
			UsedSpace:  row.UsedSpace,
			UsedInodes: row.UsedInodes,
		}
	}
	return quotas, nil
}

func (m *dbMeta) doFlushQuota(ctx Context, inode Ino, space, inodes int64) error {
	return m.txn(func(s *xorm.Session) error {
		q := dirQuota{Inode: inode}
		// FIXME: use Update
		ok, err := s.Get(&q)
		if err == nil && !ok {
			logger.Warnf("No quota for inode %d, skip flushing", inode)
			return nil
		}
		if err == nil {
			q.UsedSpace += space
			q.UsedInodes += inodes
			_, err = s.Cols("used_space", "used_inodes").Update(&q, &dirQuota{Inode: inode})
		}
		return err
	})
}

func (m *dbMeta) dumpEntry(s *xorm.Session, inode Ino, typ uint8) (*DumpedEntry, error) {
	e := &DumpedEntry{}
	n := &node{Inode: inode}
	ok, err := s.Get(n)
	if err != nil {
		return nil, err
	}
	attr := &Attr{Typ: typ, Nlink: 1}
	if !ok {
		logger.Warnf("The entry of the inode was not found. inode: %d", inode)
	} else {
		m.parseAttr(n, attr)
	}
	e.Attr = &DumpedAttr{}
	dumpAttr(attr, e.Attr)
	e.Attr.Inode = inode

	var rows []xattr
	if err = s.Find(&rows, &xattr{Inode: inode}); err != nil {
		return nil, err
	}
	if len(rows) > 0 {
		xattrs := make([]*DumpedXattr, 0, len(rows))
		for _, x := range rows {
			xattrs = append(xattrs, &DumpedXattr{x.Name, string(x.Value)})
		}
		sort.Slice(xattrs, func(i, j int) bool { return xattrs[i].Name < xattrs[j].Name })
		e.Xattrs = xattrs
	}

	if attr.Typ == TypeFile {
		for indx := uint32(0); uint64(indx)*ChunkSize < attr.Length; indx++ {
			c := &chunk{Inode: inode, Indx: indx}
			if ok, err = s.MustCols("indx").Get(c); err != nil {
				return nil, err
			}
			if !ok {
				continue
			}
			ss := readSliceBuf(c.Slices)
			if ss == nil {
				logger.Errorf("Corrupt value for inode %d chunk index %d", inode, indx)
			}
			slices := make([]*DumpedSlice, 0, len(ss))
			for _, s := range ss {
				slices = append(slices, &DumpedSlice{Id: s.id, Pos: s.pos, Size: s.size, Off: s.off, Len: s.len})
			}
			e.Chunks = append(e.Chunks, &DumpedChunk{indx, slices})
		}
	} else if attr.Typ == TypeSymlink {
		l := &symlink{Inode: inode}
		ok, err = s.Get(l)
		if err != nil {
			return nil, err
		}
		if !ok {
			logger.Warnf("no link target for inode %d", inode)
		}
		e.Symlink = string(l.Target)
	}
	return e, nil
}

func (m *dbMeta) dumpEntryFast(s *xorm.Session, inode Ino, typ uint8) *DumpedEntry {
	e := &DumpedEntry{}
	n, ok := m.snap.node[inode]
	if !ok && inode != TrashInode {
		logger.Warnf("The entry of the inode was not found. inode: %d", inode)
	}

	attr := &Attr{Typ: typ, Nlink: 1}
	m.parseAttr(n, attr)
	e.Attr = &DumpedAttr{}
	dumpAttr(attr, e.Attr)
	e.Attr.Inode = inode

	rows, ok := m.snap.xattr[inode]
	if ok && len(rows) > 0 {
		xattrs := make([]*DumpedXattr, 0, len(rows))
		for _, x := range rows {
			xattrs = append(xattrs, &DumpedXattr{x.Name, string(x.Value)})
		}
		sort.Slice(xattrs, func(i, j int) bool { return xattrs[i].Name < xattrs[j].Name })
		e.Xattrs = xattrs
	}

	if attr.Typ == TypeFile {
		for indx := uint32(0); uint64(indx)*ChunkSize < attr.Length; indx++ {
			c, ok := m.snap.chunk[fmt.Sprintf("%d-%d", inode, indx)]
			if !ok {
				continue
			}
			ss := readSliceBuf(c.Slices)
			if ss == nil {
				logger.Errorf("Corrupt value for inode %d chunk index %d", inode, indx)
			}
			slices := make([]*DumpedSlice, 0, len(ss))
			for _, s := range ss {
				slices = append(slices, &DumpedSlice{Id: s.id, Pos: s.pos, Size: s.size, Off: s.off, Len: s.len})
			}
			e.Chunks = append(e.Chunks, &DumpedChunk{indx, slices})
		}
	} else if attr.Typ == TypeSymlink {
		l, ok := m.snap.symlink[inode]
		if !ok {
			logger.Warnf("no link target for inode %d", inode)
			l = &symlink{}
		}
		e.Symlink = string(l.Target)
	}
	return e
}

func (m *dbMeta) dumpDir(s *xorm.Session, inode Ino, tree *DumpedEntry, bw *bufio.Writer, depth int, showProgress func(totalIncr, currentIncr int64)) error {
	bwWrite := func(s string) {
		if _, err := bw.WriteString(s); err != nil {
			panic(err)
		}
	}
	var edges []*edge
	var err error
	if m.snap != nil {
		edges = m.snap.edges[inode]
	} else {
		err = s.Find(&edges, &edge{Parent: inode})
		if err != nil {
			return err
		}
	}

	if showProgress != nil {
		showProgress(int64(len(edges)), 0)
	}
	if err := tree.writeJsonWithOutEntry(bw, depth); err != nil {
		return err
	}

	sort.Slice(edges, func(i, j int) bool { return bytes.Compare(edges[i].Name, edges[j].Name) == -1 })

	for idx, e := range edges {
		var entry *DumpedEntry
		if m.snap != nil {
			entry = m.dumpEntryFast(s, e.Inode, e.Type)
		} else {
			entry, err = m.dumpEntry(s, e.Inode, e.Type)
			if err != nil {
				return err
			}
		}

		if entry == nil {
			logger.Warnf("ignore broken entry %s (inode: %d) in %s", string(e.Name), e.Inode, inode)
			continue
		}

		entry.Name = string(e.Name)
		if e.Type == TypeDirectory {
			err = m.dumpDir(s, e.Inode, entry, bw, depth+2, showProgress)
		} else {
			err = entry.writeJSON(bw, depth+2)
		}
		if err != nil {
			return err
		}
		if idx != len(edges)-1 {
			bwWrite(",")
		}
		if showProgress != nil {
			showProgress(0, 1)
		}
	}
	bwWrite(fmt.Sprintf("\n%s}\n%s}", strings.Repeat(jsonIndent, depth+1), strings.Repeat(jsonIndent, depth)))
	return nil
}

func (m *dbMeta) makeSnap(ses *xorm.Session, bar *utils.Bar) error {
	snap := &dbSnap{
		node:    make(map[Ino]*node),
		symlink: make(map[Ino]*symlink),
		xattr:   make(map[Ino][]*xattr),
		edges:   make(map[Ino][]*edge),
		chunk:   make(map[string]*chunk),
	}

	for _, s := range []interface{}{new(node), new(symlink), new(edge), new(xattr), new(chunk)} {
		if count, err := ses.Count(s); err == nil {
			bar.IncrTotal(count)
		} else {
			return err
		}
	}

	if err := ses.Table(&node{}).Iterate(new(node), func(idx int, bean interface{}) error {
		n := bean.(*node)
		snap.node[n.Inode] = n
		bar.Increment()
		return nil
	}); err != nil {
		return err
	}

	if err := ses.Table(&symlink{}).Iterate(new(symlink), func(idx int, bean interface{}) error {
		s := bean.(*symlink)
		snap.symlink[s.Inode] = s
		bar.Increment()
		return nil
	}); err != nil {
		return err
	}
	if err := ses.Table(&edge{}).Iterate(new(edge), func(idx int, bean interface{}) error {
		e := bean.(*edge)
		snap.edges[e.Parent] = append(snap.edges[e.Parent], e)
		bar.Increment()
		return nil
	}); err != nil {
		return err
	}

	if err := ses.Table(&xattr{}).Iterate(new(xattr), func(idx int, bean interface{}) error {
		x := bean.(*xattr)
		snap.xattr[x.Inode] = append(snap.xattr[x.Inode], x)
		bar.Increment()
		return nil
	}); err != nil {
		return err
	}

	if err := ses.Table(&chunk{}).Iterate(new(chunk), func(idx int, bean interface{}) error {
		c := bean.(*chunk)
		snap.chunk[fmt.Sprintf("%d-%d", c.Inode, c.Indx)] = c
		bar.Increment()
		return nil
	}); err != nil {
		return err
	}
	m.snap = snap
	return nil
}

func (m *dbMeta) DumpMeta(w io.Writer, root Ino, keepSecret bool) (err error) {
	defer func() {
		if p := recover(); p != nil {
			if e, ok := p.(error); ok {
				err = e
			} else {
				err = fmt.Errorf("DumpMeta error: %v", p)
			}
		}
	}()

	progress := utils.NewProgress(false)
	var tree, trash *DumpedEntry
	root = m.checkRoot(root)

	return m.roTxn(func(s *xorm.Session) error {
		if root == RootInode {
			defer func() { m.snap = nil }()
			bar := progress.AddCountBar("Snapshot keys", 0)
			if err = m.makeSnap(s, bar); err != nil {
				return fmt.Errorf("Fetch all metadata from DB: %s", err)
			}
			bar.Done()
			tree = m.dumpEntryFast(s, root, TypeDirectory)
			trash = m.dumpEntryFast(s, TrashInode, TypeDirectory)
		} else {
			if tree, err = m.dumpEntry(s, root, TypeDirectory); err != nil {
				return err
			}
		}
		if tree == nil {
			return errors.New("The entry of the root inode was not found")
		}
		tree.Name = "FSTree"

		var drows []delfile
		// the statement remembers the table of last Iterator
		if err := s.Table(&delfile{}).Find(&drows); err != nil {
			return err
		}
		dels := make([]*DumpedDelFile, 0, len(drows))
		for _, row := range drows {
			dels = append(dels, &DumpedDelFile{row.Inode, row.Length, row.Expire})
		}
		var crows []counter
		if err = s.Find(&crows); err != nil {
			return err
		}
		counters := &DumpedCounters{}
		for _, row := range crows {
			switch row.Name {
			case "usedSpace":
				counters.UsedSpace = row.Value
			case "totalInodes":
				counters.UsedInodes = row.Value
			case "nextInode":
				counters.NextInode = row.Value
			case "nextChunk":
				counters.NextChunk = row.Value
			case "nextSession":
				counters.NextSession = row.Value
			case "nextTrash":
				counters.NextTrash = row.Value
			}
		}

		var srows []sustained
		if err := s.Find(&srows); err != nil {
			return err
		}
		ss := make(map[uint64][]Ino)
		for _, row := range srows {
			ss[row.Sid] = append(ss[row.Sid], row.Inode)
		}
		sessions := make([]*DumpedSustained, 0, len(ss))
		for k, v := range ss {
			sessions = append(sessions, &DumpedSustained{k, v})
		}

		dm := DumpedMeta{
			Setting:   *m.fmt,
			Counters:  counters,
			Sustained: sessions,
			DelFiles:  dels,
		}
		if !keepSecret && dm.Setting.SecretKey != "" {
			dm.Setting.SecretKey = "removed"
			logger.Warnf("Secret key is removed for the sake of safety")
		}
		if !keepSecret && dm.Setting.SessionToken != "" {
			dm.Setting.SessionToken = "removed"
			logger.Warnf("Session token is removed for the sake of safety")
		}
		bw, err := dm.writeJsonWithOutTree(w)
		if err != nil {
			return err
		}

		bar := progress.AddCountBar("Dumped entries", 1) // with root
		bar.Increment()
		if trash != nil {
			trash.Name = "Trash"
			bar.IncrTotal(1)
			bar.Increment()
		}
		showProgress := func(totalIncr, currentIncr int64) {
			bar.IncrTotal(totalIncr)
			bar.IncrInt64(currentIncr)
		}
		if err = m.dumpDir(s, root, tree, bw, 1, showProgress); err != nil {
			logger.Errorf("dump dir %d failed: %s", root, err)
			return fmt.Errorf("dump dir %d failed", root) // don't retry
		}
		if trash != nil {
			if _, err = bw.WriteString(","); err != nil {
				return err
			}
			if err = m.dumpDir(s, TrashInode, trash, bw, 1, showProgress); err != nil {
				logger.Errorf("dump trash failed: %s", err)
				return fmt.Errorf("dump trash failed") // don't retry
			}
		}
		if _, err = bw.WriteString("\n}\n"); err != nil {
			return err
		}
		progress.Done()
		return bw.Flush()
	})
}

func (m *dbMeta) loadEntry(e *DumpedEntry, chs []chan interface{}) {
	inode := e.Attr.Inode
	attr := e.Attr
	n := &node{
		Inode:  inode,
		Type:   typeFromString(attr.Type),
		Mode:   attr.Mode,
		Uid:    attr.Uid,
		Gid:    attr.Gid,
		Atime:  attr.Atime*1e6 + int64(attr.Atimensec)/1e3,
		Mtime:  attr.Mtime*1e6 + int64(attr.Atimensec)/1e3,
		Ctime:  attr.Ctime*1e6 + int64(attr.Atimensec)/1e3,
		Nlink:  attr.Nlink,
		Rdev:   attr.Rdev,
		Parent: e.Parents[0],
	} // Length not set

	// chs: node, edge, chunk, chunkRef, xattr, others
	if n.Type == TypeFile {
		n.Length = attr.Length
		for _, c := range e.Chunks {
			if len(c.Slices) == 0 {
				continue
			}
			slices := make([]byte, 0, sliceBytes*len(c.Slices))
			for _, s := range c.Slices {
				slices = append(slices, marshalSlice(s.Pos, s.Id, s.Size, s.Off, s.Len)...)
			}
			chs[2] <- &chunk{Inode: inode, Indx: c.Index, Slices: slices}
		}
	} else if n.Type == TypeDirectory {
		n.Length = 4 << 10
		stat := &dirStats{Inode: inode}
		for name, c := range e.Entries {
			length := uint64(0)
			if typeFromString(c.Attr.Type) == TypeFile {
				length = c.Attr.Length
			}
			stat.DataLength += int64(length)
			stat.UsedSpace += align4K(length)
			stat.UsedInodes++

			chs[1] <- &edge{
				Parent: inode,
				Name:   unescape(name),
				Inode:  c.Attr.Inode,
				Type:   typeFromString(c.Attr.Type),
			}
		}
		chs[5] <- stat
	} else if n.Type == TypeSymlink {
		symL := unescape(e.Symlink)
		n.Length = uint64(len(symL))
		chs[5] <- &symlink{inode, symL}
	}
	for _, x := range e.Xattrs {
		chs[4] <- &xattr{Inode: inode, Name: x.Name, Value: unescape(x.Value)}
	}
	chs[0] <- n
}

func (m *dbMeta) LoadMeta(r io.Reader) error {
	tables, err := m.db.DBMetas()
	if err != nil {
		return err
	}
	if len(tables) > 0 {
		addr := m.addr
		if !strings.Contains(addr, "://") {
			addr = fmt.Sprintf("%s://%s", m.Name(), addr)
		}
		return fmt.Errorf("Database %s is not empty", addr)
	}
	if err = m.syncTable(new(setting), new(counter)); err != nil {
		return fmt.Errorf("create table setting, counter: %s", err)
	}
	if err = m.syncTable(new(node), new(edge), new(symlink), new(xattr)); err != nil {
		return fmt.Errorf("create table node, edge, symlink, xattr: %s", err)
	}
	if err = m.syncTable(new(chunk), new(sliceRef), new(delslices)); err != nil {
		return fmt.Errorf("create table chunk, chunk_ref, delslices: %s", err)
	}
	if err = m.syncTable(new(session2), new(sustained), new(delfile)); err != nil {
		return fmt.Errorf("create table session2, sustaind, delfile: %s", err)
	}
	if err = m.syncTable(new(flock), new(plock), new(dirQuota)); err != nil {
		return fmt.Errorf("create table flock, plock, dirQuota: %s", err)
	}
	if err := m.syncTable(new(dirStats)); err != nil {
		return fmt.Errorf("create table dirStats: %s", err)
	}

	var batch int
	switch m.Name() {
	case "sqlite3":
		batch = 999 / MaxFieldsCountOfTable
	case "mysql":
		batch = 65535 / MaxFieldsCountOfTable
	case "postgres":
		batch = 1000
	}
	chs := make([]chan interface{}, 6) // node, edge, chunk, chunkRef, xattr, others
	insert := func(index int, beans []interface{}) error {
		return m.txn(func(s *xorm.Session) error {
			var n int64
			var err error
			if index == len(chs)-1 { // multiple tables
				n, err = s.Insert(beans...)
			} else { // one table only
				n, err = s.Insert(beans)
			}
			if err == nil && int(n) != len(beans) {
				err = fmt.Errorf("only %d records inserted", n)
			}
			return err
		})
	}
	var wg sync.WaitGroup
	for i := range chs {
		chs[i] = make(chan interface{}, batch*2)
		wg.Add(1)
		go func(i int) {
			defer wg.Done()
			buffer := make([]interface{}, 0, batch)
			for bean := range chs[i] {
				buffer = append(buffer, bean)
				if len(buffer) >= batch {
					if err := insert(i, buffer); err != nil {
						logger.Fatalf("Write %d beans in channel %d: %s", len(buffer), i, err)
					}
					buffer = buffer[:0]
				}
			}
			if len(buffer) > 0 {
				if err := insert(i, buffer); err != nil {
					logger.Fatalf("Write %d beans in channel %d: %s", len(buffer), i, err)
				}
			}
		}(i)
	}

	dm, counters, parents, refs, err := loadEntries(r,
		func(e *DumpedEntry) { m.loadEntry(e, chs) },
		func(ck *chunkKey) { chs[3] <- &sliceRef{ck.id, ck.size, 1} })
	if err != nil {
		return err
	}
	format, _ := json.MarshalIndent(dm.Setting, "", "")
	chs[5] <- &setting{"format", string(format)}
	chs[5] <- &counter{usedSpace, counters.UsedSpace}
	chs[5] <- &counter{totalInodes, counters.UsedInodes}
	chs[5] <- &counter{"nextInode", counters.NextInode}
	chs[5] <- &counter{"nextChunk", counters.NextChunk}
	chs[5] <- &counter{"nextSession", counters.NextSession}
	chs[5] <- &counter{"nextTrash", counters.NextTrash}
	for _, d := range dm.DelFiles {
		chs[5] <- &delfile{d.Inode, d.Length, d.Expire}
	}
	for _, c := range chs {
		close(c)
	}
	wg.Wait()

	// update chunkRefs
	if err = m.txn(func(s *xorm.Session) error {
		for k, v := range refs {
			if v > 1 {
				if _, e := s.Cols("refs").Update(&sliceRef{Refs: int(v)}, &sliceRef{Id: k.id}); e != nil {
					return e
				}
			}
		}
		return nil
	}); err != nil {
		return err
	}
	// update nlinks and parents for hardlinks
	return m.txn(func(s *xorm.Session) error {
		for i, ps := range parents {
			if len(ps) > 1 {
				_, err := s.Cols("nlink", "parent").Update(&node{Nlink: uint32(len(ps))}, &node{Inode: i})
				if err != nil {
					return err
				}
			}
		}
		return nil
	})
}

type checkDupError func(error) bool

var dupErrorCheckers []checkDupError

func isDuplicateEntryErr(err error) bool {
	for _, check := range dupErrorCheckers {
		if check(err) {
			return true
		}
	}
	return false
}

func (m *dbMeta) Clone(ctx Context, srcIno, dstParentIno Ino, dstName string, cmode uint8, cumask uint16, count, total *uint64) syscall.Errno {
	srcAttr := &Attr{}
	var eno syscall.Errno
	if eno = m.doGetAttr(ctx, srcIno, srcAttr); eno != 0 {
		return eno
	}
	// total should start from 1
	*total = 1
	var dstIno Ino
	var err error
	var cloneEno syscall.Errno
	concurrent := make(chan struct{}, 4)
	if srcAttr.Typ == TypeDirectory {
		// check dst edge
		var exist bool
		if err := m.roTxn(func(s *xorm.Session) error {
			exist, err = s.Get(&edge{Parent: dstParentIno, Name: []byte(dstName)})
			return err
		}); err != nil {
			return errno(err)
		}
		if exist {
			return syscall.EEXIST
		}

		eno = m.cloneEntry(ctx, srcIno, TypeDirectory, dstParentIno, dstName, &dstIno, cmode, cumask, count, total, false, concurrent)
		if eno != 0 {
			cloneEno = eno
		}
		if eno == 0 {
			err = m.txn(func(s *xorm.Session) error {
				// check dst edge again
				if exist, err = s.Get(&edge{Parent: dstParentIno, Name: []byte(dstName)}); err != nil {
					return errno(err)
				} else if exist {
					return syscall.EEXIST
				}

				if err = mustInsert(s, &edge{Parent: dstParentIno, Name: []byte(dstName), Inode: dstIno, Type: TypeDirectory}); err != nil {
					if isDuplicateEntryErr(err) {
						return syscall.EEXIST
					}
					return err
				}

				// update parent nlink
				var n = node{Inode: dstParentIno}
				ok, err := s.ForUpdate().Get(&n)
				if err == nil {
					if ok {
						_, err = s.Cols("nlink").Update(&node{Nlink: n.Nlink + 1}, &node{Inode: dstParentIno})
					} else {
						err = syscall.ENOENT
					}
				}
				return err
			}, dstParentIno)
			if err != nil {
				cloneEno = errno(err)
			} else {
				newSpace := align4K(0)
				m.updateStats(newSpace, 1)
				m.updateDirStat(ctx, dstParentIno, 0, newSpace, 1)
			}
		}
		// delete the dst tree if clone failed
		if eno != 0 || err != nil {
			// todo: store dstIno and delete it in the background
			attr := &Attr{}
			eno := m.doGetAttr(ctx, dstIno, attr)
			if eno == syscall.ENOENT {
				return cloneEno
			}
			if eno != 0 {
				logger.Errorf("clone: remove tree error rootInode %v", dstIno)
				return eno
			}
			rmConcurrent := make(chan int, 10)
			if eno := m.emptyDir(ctx, dstIno, true, nil, rmConcurrent); eno != 0 {
				logger.Errorf("clone: remove tree error rootInode %v", dstIno)
				return eno
			}
			return errno(m.txn(func(s *xorm.Session) error {
				if _, err := s.Delete(&node{Inode: dstIno}); err != nil {
					return err
				}
				if _, err := s.Delete(&xattr{Inode: dstIno}); err != nil {
					return err
				}
				return nil
			}))
		}
	} else {
		cloneEno = m.cloneEntry(ctx, srcIno, srcAttr.Typ, dstParentIno, dstName, &dstIno, cmode, cumask, count, total, true, concurrent)
	}
	return cloneEno
}

func (m *dbMeta) cloneEntry(ctx Context, srcIno Ino, srcType uint8, dstParentIno Ino, dstName string, dstIno *Ino, cmode uint8, cumask uint16, count, total *uint64, attach bool, concurrent chan struct{}) syscall.Errno {
	var err error
	switch srcType {
	case TypeDirectory:
		srcNode := node{Inode: srcIno}
		if err = m.txn(func(s *xorm.Session) error {
			ok, err := s.Get(&srcNode)
			if err != nil {
				return err
			}
			if !ok {
				return syscall.ENOENT
			}
			return m.mkNodeWithAttr(ctx, s, srcIno, &srcNode, dstParentIno, dstName, dstIno, cmode, cumask, attach)
		}); err != nil {
			return errno(err)
		}
		if err := m.txn(func(s *xorm.Session) error {
			return mustInsert(s, &dirStats{Inode: *dstIno})
		}); err != nil {
			return errno(err)
		}
		var entries []*Entry
		if eno := m.doReaddir(ctx, srcIno, 0, &entries, -1); eno != 0 {
			return eno
		}
		atomic.AddUint64(total, uint64(len(entries)))
		// try directories first to increase parallel
		var dirs int
		for i, e := range entries {
			if e.Attr.Typ == TypeDirectory {
				entries[dirs], entries[i] = entries[i], entries[dirs]
				dirs++
			}
		}

		var wg sync.WaitGroup
		var countDir uint32
		var errCh = make(chan syscall.Errno, cap(concurrent))
		for i, entry := range entries {
			select {
			case eno := <-errCh:
				errCh <- eno
				return eno
			default:
			}
			if entry.Attr.Typ == TypeDirectory {
				select {
				case concurrent <- struct{}{}:
					wg.Add(1)
					go func(srcIno Ino, dstName string) {
						defer wg.Done()
						var dstIno2 Ino
						eno := m.cloneEntry(ctx, srcIno, TypeDirectory, *dstIno, dstName, &dstIno2, cmode, cumask, count, total, true, concurrent)
						if eno == 0 {
							atomic.AddUint32(&countDir, 1)
						}
						if eno != 0 && eno != syscall.ENOENT {
							errCh <- eno
						}
						<-concurrent
					}(entry.Inode, string(entry.Name))
				default:
					var dstIno2 Ino
					if eno := m.cloneEntry(ctx, entry.Inode, TypeDirectory, *dstIno, string(entry.Name), &dstIno2, cmode, cumask, count, total, true, concurrent); eno != 0 {
						return eno
					} else {
						atomic.AddUint32(&countDir, 1)
					}
				}
			} else {
				var dstIno2 Ino
				if eno := m.cloneEntry(ctx, entry.Inode, entry.Attr.Typ, *dstIno, string(entry.Name), &dstIno2, cmode, cumask, count, total, true, concurrent); eno != 0 {
					return eno
				}
			}
			if ctx.Canceled() {
				return syscall.EINTR
			}
			entries[i] = nil // release memory
		}
		wg.Wait()
		// reset nlink
		if attach && countDir+2 != srcNode.Nlink {
			srcNode.Nlink = countDir + 2
			err = m.txn(func(s *xorm.Session) error {
				_, err := s.Cols("nlink").Update(&node{Nlink: srcNode.Nlink}, &node{Inode: *dstIno})
				return err
			})
		}
	case TypeFile:
		srcNode := node{Inode: srcIno}
		err = m.txn(func(s *xorm.Session) error {
			ok, err := s.Get(&srcNode)
			if err != nil {
				return err
			}
			if !ok {
				return syscall.ENOENT
			}
			if err := m.mkNodeWithAttr(ctx, s, srcIno, &srcNode, dstParentIno, dstName, dstIno, cmode, cumask, true); err != nil {
				return err
			}
			// copy chunks
			if srcNode.Length != 0 {
				if m.checkQuota(align4K(srcNode.Length), 0) {
					return syscall.ENOSPC
				}
				var cs []chunk
				if err = s.Where("inode = ?", srcIno).ForUpdate().Find(&cs); err != nil {
					return err
				}
				for i := range cs {
					cs[i].Id = 0
					cs[i].Inode = *dstIno
				}
				if err := mustInsert(s, cs); err != nil {
					return err
				}
				for _, c := range cs {
					for _, sli := range readSliceBuf(c.Slices) {
						if sli.id > 0 {
							if _, err := s.Exec("update jfs_chunk_ref set refs=refs+1 where chunkid = ? AND size = ?", sli.id, sli.size); err != nil {
								return err
							}
						}
					}
				}
			}
			return nil
		})
		if err == nil {
			m.updateParentStat(ctx, *dstIno, srcNode.Parent, int64(srcNode.Length), align4K(srcNode.Length))
		}
	case TypeSymlink:
		err = m.txn(func(s *xorm.Session) error {
			srcNode := node{Inode: srcIno}
			ok, err := s.Get(&srcNode)
			if err != nil {
				return err
			}
			if !ok {
				return syscall.ENOENT
			}
			if err := m.mkNodeWithAttr(ctx, s, srcIno, &srcNode, dstParentIno, dstName, dstIno, cmode, cumask, true); err != nil {
				return err
			}
			sym := symlink{Inode: srcIno}
			if exists, err := s.Get(&sym); err != nil {
				return err
			} else if !exists {
				return syscall.ENOENT
			}
			sym.Inode = *dstIno
			return mustInsert(s, &sym)
		})

	default:
		err = m.txn(func(s *xorm.Session) error {
			srcNode := node{Inode: srcIno}
			ok, err := s.Get(&srcNode)
			if err != nil {
				return err
			}
			if !ok {
				return syscall.ENOENT
			}
			return m.mkNodeWithAttr(ctx, s, srcIno, &srcNode, dstParentIno, dstName, dstIno, cmode, cumask, true)
		})
	}
	newSpace := align4K(0)
	m.updateStats(newSpace, 1)
	m.updateDirStat(ctx, dstParentIno, 0, newSpace, 1)
	atomic.AddUint64(count, 1)
	return errno(err)
}

func (m *dbMeta) mkNodeWithAttr(ctx Context, s *xorm.Session, srcIno Ino, srcNode *node, dstParentIno Ino, dstName string, dstIno *Ino, cmode uint8, cumask uint16, attach bool) error {
	if m.checkQuota(4<<10, 1) {
		return syscall.ENOSPC
	}
	srcNode.Parent = dstParentIno
	if cmode&CLONE_MODE_PRESERVE_ATTR == 0 {
		srcNode.Uid = ctx.Uid()
		srcNode.Gid = ctx.Gid()
		srcNode.Mode &= ^cumask
	}

	// hardlink: update nlink and parent
	if srcNode.Type == TypeFile && srcNode.Nlink > 1 {
		srcNode.Nlink = 1
	}

	var ino Ino
	ino, err := m.nextInode()
	if err != nil {
		return err
	}
	if dstIno != nil {
		*dstIno = ino
	}

	var pattr Attr
	var n = node{Inode: dstParentIno}
	if exist, err := s.Get(&n); exist {
		m.parseAttr(&n, &pattr)
	} else if err == nil {
		return syscall.ENOENT
	}
	if pattr.Typ != TypeDirectory {
		return syscall.ENOTDIR
	}
	if (pattr.Flags & FlagImmutable) != 0 {
		return syscall.EPERM
	}

	if exist, err := s.Get(&edge{Parent: dstParentIno, Name: []byte(dstName)}); err != nil {
		return err
	} else if exist {
		return syscall.EEXIST
	}

	srcNode.Inode = *dstIno
	if err := mustInsert(s, srcNode); err != nil {
		return err
	}

	// copy xattr
	var xs []xattr
	if err = s.Where("inode = ?", srcIno).Find(&xs, &xattr{Inode: srcIno}); err != nil {
		return err
	}
	if len(xs) > 0 {
		for i := range xs {
			xs[i].Id = 0
			xs[i].Inode = *dstIno
		}
		if err := mustInsert(s, &xs); err != nil {
			return err
		}
	}

	if attach {
		// set edge
		return mustInsert(s, &edge{Parent: dstParentIno, Name: []byte(dstName), Inode: *dstIno, Type: srcNode.Type})
	}
	return nil
}<|MERGE_RESOLUTION|>--- conflicted
+++ resolved
@@ -1413,11 +1413,7 @@
 	return errno(err)
 }
 
-<<<<<<< HEAD
-func (m *dbMeta) doRmdir(ctx Context, parent Ino, name string, inode *Ino) syscall.Errno {
-=======
-func (m *dbMeta) doRmdir(ctx Context, parent Ino, name string, skipCheckTrash ...bool) syscall.Errno {
->>>>>>> a09070cd
+func (m *dbMeta) doRmdir(ctx Context, parent Ino, name string, pinode *Ino, skipCheckTrash ...bool) syscall.Errno {
 	var trash Ino
 	if !(len(skipCheckTrash) == 1 && skipCheckTrash[0]) {
 		if st := m.checkTrash(parent, &trash); st != 0 {
@@ -1458,8 +1454,8 @@
 		if e.Type != TypeDirectory {
 			return syscall.ENOTDIR
 		}
-		if inode != nil {
-			*inode = e.Inode
+		if pinode != nil {
+			*pinode = e.Inode
 		}
 		var n = node{Inode: e.Inode}
 		ok, err = s.ForUpdate().Get(&n)
