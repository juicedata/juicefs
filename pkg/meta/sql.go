//go:build !nosqlite || !nomysql || !nopg
// +build !nosqlite !nomysql !nopg

/*
 * JuiceFS, Copyright 2020 Juicedata, Inc.
 *
 * Licensed under the Apache License, Version 2.0 (the "License");
 * you may not use this file except in compliance with the License.
 * You may obtain a copy of the License at
 *
 *     http://www.apache.org/licenses/LICENSE-2.0
 *
 * Unless required by applicable law or agreed to in writing, software
 * distributed under the License is distributed on an "AS IS" BASIS,
 * WITHOUT WARRANTIES OR CONDITIONS OF ANY KIND, either express or implied.
 * See the License for the specific language governing permissions and
 * limitations under the License.
 */

package meta

import (
	"bufio"
	"bytes"
	"database/sql"
	"encoding/json"
	"errors"
	"fmt"
	"io"
	"runtime"
	"sort"
	"strings"
	"sync/atomic"
	"syscall"
	"time"

	"github.com/juicedata/juicefs/pkg/utils"
	"github.com/sirupsen/logrus"
	"xorm.io/xorm"
	"xorm.io/xorm/log"
	"xorm.io/xorm/names"
)

const MaxFieldsCountOfTable = 13 // node table

type setting struct {
	Name  string `xorm:"pk"`
	Value string `xorm:"varchar(4096) notnull"`
}

type counter struct {
	Name  string `xorm:"pk"`
	Value int64  `xorm:"notnull"`
}

type edge struct {
	Id     int64  `xorm:"pk bigserial"`
	Parent Ino    `xorm:"unique(edge) notnull"`
	Name   []byte `xorm:"unique(edge) varbinary(255) notnull"`
	Inode  Ino    `xorm:"notnull"`
	Type   uint8  `xorm:"notnull"`
}

type node struct {
	Inode  Ino    `xorm:"pk"`
	Type   uint8  `xorm:"notnull"`
	Flags  uint8  `xorm:"notnull"`
	Mode   uint16 `xorm:"notnull"`
	Uid    uint32 `xorm:"notnull"`
	Gid    uint32 `xorm:"notnull"`
	Atime  int64  `xorm:"notnull"`
	Mtime  int64  `xorm:"notnull"`
	Ctime  int64  `xorm:"notnull"`
	Nlink  uint32 `xorm:"notnull"`
	Length uint64 `xorm:"notnull"`
	Rdev   uint32
	Parent Ino
}

type namedNode struct {
	node `xorm:"extends"`
	Name []byte `xorm:"varbinary(255)"`
}

type chunk struct {
	Id     int64  `xorm:"pk bigserial"`
	Inode  Ino    `xorm:"unique(chunk) notnull"`
	Indx   uint32 `xorm:"unique(chunk) notnull"`
	Slices []byte `xorm:"blob notnull"`
}

type chunkRef struct {
	Chunkid uint64 `xorm:"pk"`
	Size    uint32 `xorm:"notnull"`
	Refs    int    `xorm:"notnull"`
}

type delslices struct {
	Chunkid uint64 `xorm:"pk"`
	Deleted int64  `xorm:"notnull"` // timestamp
	Slices  []byte `xorm:"blob notnull"`
}

type symlink struct {
	Inode  Ino    `xorm:"pk"`
	Target []byte `xorm:"varbinary(4096) notnull"`
}

type xattr struct {
	Id    int64  `xorm:"pk bigserial"`
	Inode Ino    `xorm:"unique(name) notnull"`
	Name  string `xorm:"unique(name) notnull"`
	Value []byte `xorm:"blob notnull"`
}

type flock struct {
	Id    int64  `xorm:"pk bigserial"`
	Inode Ino    `xorm:"notnull unique(flock)"`
	Sid   uint64 `xorm:"notnull unique(flock)"`
	Owner int64  `xorm:"notnull unique(flock)"`
	Ltype byte   `xorm:"notnull"`
}

type plock struct {
	Id      int64  `xorm:"pk bigserial"`
	Inode   Ino    `xorm:"notnull unique(plock)"`
	Sid     uint64 `xorm:"notnull unique(plock)"`
	Owner   int64  `xorm:"notnull unique(plock)"`
	Records []byte `xorm:"blob notnull"`
}

type session struct {
	Sid       uint64 `xorm:"pk"`
	Heartbeat int64  `xorm:"notnull"`
	Info      []byte `xorm:"blob"`
}

type session2 struct {
	Sid    uint64 `xorm:"pk"`
	Expire int64  `xorm:"notnull"`
	Info   []byte `xorm:"blob"`
}

type sustained struct {
	Id    int64  `xorm:"pk bigserial"`
	Sid   uint64 `xorm:"unique(sustained) notnull"`
	Inode Ino    `xorm:"unique(sustained) notnull"`
}

type delfile struct {
	Inode  Ino    `xorm:"pk notnull"`
	Length uint64 `xorm:"notnull"`
	Expire int64  `xorm:"notnull"`
}

type dbMeta struct {
	baseMeta
	db   *xorm.Engine
	snap *dbSnap
}

type dbSnap struct {
	node    map[Ino]*node
	symlink map[Ino]*symlink
	xattr   map[Ino][]*xattr
	edges   map[Ino][]*edge
	chunk   map[string]*chunk
}

func newSQLMeta(driver, addr string, conf *Config) (Meta, error) {
	if driver == "postgres" {
		addr = driver + "://" + addr
	}
	engine, err := xorm.NewEngine(driver, addr)
	if err != nil {
		return nil, fmt.Errorf("unable to use data source %s: %s", driver, err)
	}
	switch logger.Level { // make xorm less verbose
	case logrus.TraceLevel:
		engine.SetLogLevel(log.LOG_DEBUG)
	case logrus.DebugLevel:
		engine.SetLogLevel(log.LOG_INFO)
	case logrus.InfoLevel, logrus.WarnLevel:
		engine.SetLogLevel(log.LOG_WARNING)
	case logrus.ErrorLevel:
		engine.SetLogLevel(log.LOG_ERR)
	default:
		engine.SetLogLevel(log.LOG_OFF)
	}

	start := time.Now()
	if err = engine.Ping(); err != nil {
		return nil, fmt.Errorf("ping database: %s", err)
	}
	if time.Since(start) > time.Millisecond*5 {
		logger.Warnf("The latency to database is too high: %s", time.Since(start))
	}

	engine.DB().SetMaxIdleConns(runtime.NumCPU() * 2)
	engine.DB().SetConnMaxIdleTime(time.Minute * 5)
	engine.SetTableMapper(names.NewPrefixMapper(engine.GetTableMapper(), "jfs_"))
	m := &dbMeta{
		baseMeta: newBaseMeta(conf),
		db:       engine,
	}
	m.en = m
	m.root, err = lookupSubdir(m, conf.Subdir)

	return m, err
}

func (m *dbMeta) Shutdown() error {
	return m.db.Close()
}

func (m *dbMeta) Name() string {
	return m.db.DriverName()
}

func (m *dbMeta) doDeleteSlice(chunkid uint64, size uint32) error {
	return m.txn(func(s *xorm.Session) error {
		_, err := s.Exec("delete from jfs_chunk_ref where chunkid=?", chunkid)
		return err
	})
}

func (m *dbMeta) Init(format Format, force bool) error {
	if err := m.db.Sync2(new(setting), new(counter)); err != nil {
		return fmt.Errorf("create table setting, counter: %s", err)
	}
	if err := m.db.Sync2(new(edge)); err != nil && !strings.Contains(err.Error(), "Duplicate entry") {
		return fmt.Errorf("create table edge: %s", err)
	}
	if err := m.db.Sync2(new(node), new(symlink), new(xattr)); err != nil {
		return fmt.Errorf("create table node, symlink, xattr: %s", err)
	}
	if err := m.db.Sync2(new(chunk), new(chunkRef), new(delslices)); err != nil {
		return fmt.Errorf("create table chunk, chunk_ref, delslices: %s", err)
	}
	if err := m.db.Sync2(new(session2), new(sustained), new(delfile)); err != nil {
		return fmt.Errorf("create table session2, sustaind, delfile: %s", err)
	}
	if err := m.db.Sync2(new(flock), new(plock)); err != nil {
		return fmt.Errorf("create table flock, plock: %s", err)
	}

	var s = setting{Name: "format"}
	var ok bool
	err := m.txn(func(s *xorm.Session) (err error) {
		ok, err = s.Get(&s)
		return err
	})
	if err != nil {
		return err
	}

	if ok {
		var old Format
		err = json.Unmarshal([]byte(s.Value), &old)
		if err != nil {
			return fmt.Errorf("json: %s", err)
		}
		if err = format.update(&old, force); err != nil {
			return err
		}
	}

	data, err := json.MarshalIndent(format, "", "")
	if err != nil {
		return fmt.Errorf("json: %s", err)
	}

	m.fmt = format
	now := time.Now()
	n := &node{
		Type:   TypeDirectory,
		Atime:  now.UnixNano() / 1000,
		Mtime:  now.UnixNano() / 1000,
		Ctime:  now.UnixNano() / 1000,
		Nlink:  2,
		Length: 4 << 10,
		Parent: 1,
	}
	return m.txn(func(s *xorm.Session) error {
		if format.TrashDays > 0 {
			ok2, err := s.ForUpdate().Get(&node{Inode: TrashInode})
			if err != nil {
				return err
			}
			if !ok2 {
				n.Inode = TrashInode
				n.Mode = 0555
				if err = mustInsert(s, n); err != nil {
					return err
				}
			}
		}
		if ok {
			_, err = s.Update(&setting{"format", string(data)}, &setting{Name: "format"})
			return err
		}
		var set = &setting{"format", string(data)}
		n.Inode = 1
		n.Mode = 0777
		var cs = []counter{
			{"nextInode", 2}, // 1 is root
			{"nextChunk", 1},
			{"nextSession", 0},
			{"usedSpace", 0},
			{"totalInodes", 0},
			{"nextCleanupSlices", 0},
		}
		return mustInsert(s, set, n, &cs)
	})
}

func (m *dbMeta) Reset() error {
	return m.db.DropTables(&setting{}, &counter{},
		&node{}, &edge{}, &symlink{}, &xattr{},
		&chunk{}, &chunkRef{}, &delslices{},
		&session{}, &session2{}, &sustained{}, &delfile{},
		&flock{}, &plock{})
}

func (m *dbMeta) doLoad() (data []byte, err error) {
	err = m.txn(func(s *xorm.Session) error {
		if ok, err := s.IsTableExist(&setting{}); err != nil {
			return err
		} else if !ok {
			return nil
		}
		set := setting{Name: "format"}
		_, err := s.Get(&set)
		if err == nil {
			data = []byte(set.Value)
		}
		return err
	})
	return
}

func (m *dbMeta) doNewSession(sinfo []byte) error {
	err := m.db.Sync2(new(session2), new(delslices))
	if err != nil {
		return fmt.Errorf("update table session2, delslices: %s", err)
	}
	// add primary key
	if err = m.db.Sync2(new(edge), new(chunk), new(xattr), new(sustained)); err != nil {
		return fmt.Errorf("update table edge, chunk, xattr, sustained: %s", err)
	}
	// update the owner from uint64 to int64
	if err = m.db.Sync2(new(flock), new(plock)); err != nil {
		return fmt.Errorf("update table flock, plock: %s", err)
	}

	for {
		if err = m.txn(func(s *xorm.Session) error {
			return mustInsert(s, &session2{m.sid, m.expireTime(), sinfo})
		}); err == nil {
			break
		}
		if strings.Contains(err.Error(), "UNIQUE constraint failed") {
			logger.Warnf("session id %d is already used", m.sid)
			if v, e := m.incrCounter("nextSession", 1); e == nil {
				m.sid = uint64(v)
				continue
			} else {
				return fmt.Errorf("get session ID: %s", e)
			}
		} else {
			return fmt.Errorf("insert new session %d: %s", m.sid, err)
		}
	}

	go m.flushStats()
	return nil
}

func (m *dbMeta) getSession(row interface{}, detail bool) (*Session, error) {
	var s Session
	var info []byte
	switch row := row.(type) {
	case *session2:
		s.Sid = row.Sid
		s.Expire = time.Unix(row.Expire, 0)
		info = row.Info
	case *session:
		s.Sid = row.Sid
		s.Expire = time.Unix(row.Heartbeat, 0).Add(time.Minute * 5)
		info = row.Info
		if info == nil { // legacy client has no info
			info = []byte("{}")
		}
	default:
		return nil, fmt.Errorf("invalid type: %T", row)
	}
	if err := json.Unmarshal(info, &s); err != nil {
		return nil, fmt.Errorf("corrupted session info; json error: %s", err)
	}
	if detail {
		var (
			srows []sustained
			frows []flock
			prows []plock
		)
		err := m.txn(func(ses *xorm.Session) error {
			if err := ses.Find(&srows, &sustained{Sid: s.Sid}); err != nil {
				return fmt.Errorf("find sustained %d: %s", s.Sid, err)
			}
			s.Sustained = make([]Ino, 0, len(srows))
			for _, srow := range srows {
				s.Sustained = append(s.Sustained, srow.Inode)
			}

			if err := ses.Find(&frows, &flock{Sid: s.Sid}); err != nil {
				return fmt.Errorf("find flock %d: %s", s.Sid, err)
			}
			s.Flocks = make([]Flock, 0, len(frows))
			for _, frow := range frows {
				s.Flocks = append(s.Flocks, Flock{frow.Inode, uint64(frow.Owner), string(frow.Ltype)})
			}

			if err := ses.Find(&prows, &plock{Sid: s.Sid}); err != nil {
				return fmt.Errorf("find plock %d: %s", s.Sid, err)
			}
			s.Plocks = make([]Plock, 0, len(prows))
			for _, prow := range prows {
				s.Plocks = append(s.Plocks, Plock{prow.Inode, uint64(prow.Owner), prow.Records})
			}
			return nil
		})
		if err != nil {
			return nil, err
		}
	}
	return &s, nil
}

func (m *dbMeta) GetSession(sid uint64, detail bool) (s *Session, err error) {
	err = m.txn(func(ses *xorm.Session) error {
		row := session2{Sid: sid}
		if ok, err := ses.Get(&row); err != nil {
			return err
		} else if ok {
			s, err = m.getSession(&row, detail)
			return err
		}
		if ok, err := ses.IsTableExist(&session{}); err != nil {
			return err
		} else if ok {
			row := session{Sid: sid}
			if ok, err := ses.Get(&row); err != nil {
				return err
			} else if ok {
				s, err = m.getSession(&row, detail)
				return err
			}
		}
		return fmt.Errorf("session not found: %d", sid)
	})
	return
}

func (m *dbMeta) ListSessions() ([]*Session, error) {
	var sessions []*Session
	err := m.txn(func(ses *xorm.Session) error {
		var rows []session2
		err := ses.Find(&rows)
		if err != nil {
			return err
		}
		sessions = make([]*Session, 0, len(rows))
		for i := range rows {
			s, err := m.getSession(&rows[i], false)
			if err != nil {
				logger.Errorf("get session: %s", err)
				continue
			}
			sessions = append(sessions, s)
		}
		if ok, err := ses.IsTableExist(&session{}); err != nil {
			logger.Errorf("Check legacy session table: %s", err)
		} else if ok {
			var lrows []session
			if err = ses.Find(&lrows); err != nil {
				logger.Errorf("Scan legacy sessions: %s", err)
				return nil
			}
			for i := range lrows {
				s, err := m.getSession(&lrows[i], false)
				if err != nil {
					logger.Errorf("Get legacy session: %s", err)
					continue
				}
				sessions = append(sessions, s)
			}
		}
		return nil
	})
	return sessions, err
}

func (m *dbMeta) getCounter(name string) (v int64, err error) {
	err = m.txn(func(s *xorm.Session) error {
		c := counter{Name: name}
		_, err := s.Get(&c)
		if err == nil {
			v = c.Value
		}
		return err
	})
	return
}

func (m *dbMeta) incrCounter(name string, value int64) (int64, error) {
	var v int64
	err := m.txn(func(s *xorm.Session) error {
		var c = counter{Name: name}
		ok, err := s.ForUpdate().Get(&c)
		if err != nil {
			return err
		}
		v = c.Value + value
		if value > 0 {
			c.Value = v
			if ok {
				_, err = s.Cols("value").Update(&c, &counter{Name: name})
			} else {
				err = mustInsert(s, &c)
			}
		}
		return err
	})
	return v, err
}

func (m *dbMeta) setIfSmall(name string, value, diff int64) (bool, error) {
	var changed bool
	err := m.txn(func(s *xorm.Session) error {
		changed = false
		c := counter{Name: name}
		ok, err := s.ForUpdate().Get(&c)
		if err != nil {
			return err
		}
		if c.Value > value-diff {
			return nil
		} else {
			changed = true
			c.Value = value
			if ok {
				_, err = s.Cols("value").Update(&c, &counter{Name: name})
			} else {
				err = mustInsert(s, &c)
			}
			return err
		}
	})

	return changed, err
}

func mustInsert(s *xorm.Session, beans ...interface{}) error {
	for start, end, size := 0, 0, len(beans); end < size; start = end {
		end = start + 200
		if end > size {
			end = size
		}
		if n, err := s.Insert(beans[start:end]...); err != nil {
			return err
		} else if d := end - start - int(n); d > 0 {
			return fmt.Errorf("%d records not inserted: %+v", d, beans[start:end])
		}
	}
	return nil
}

var errBusy error

func (m *dbMeta) shouldRetry(err error) bool {
	if err == nil {
		return false
	}
	if _, ok := err.(syscall.Errno); ok {
		return false
	}
	// TODO: add other retryable errors here
	msg := strings.ToLower(err.Error())
	if strings.Contains(msg, "too many connections") || strings.Contains(msg, "too many clients") {
		logger.Warnf("transaction failed: %s, will retry it. please increase the max number of connections in your database, or use a connection pool.", msg)
		return true
	}
	switch m.db.DriverName() {
	case "sqlite3":
		return errors.Is(err, errBusy) || strings.Contains(msg, "database is locked")
	case "mysql":
		// MySQL, MariaDB or TiDB
		return strings.Contains(msg, "try restarting transaction") || strings.Contains(msg, "try again later")
	case "postgres":
		return strings.Contains(msg, "current transaction is aborted") || strings.Contains(msg, "deadlock detected")
	default:
		return false
	}
}

func (m *dbMeta) txn(f func(s *xorm.Session) error) error {
	if m.conf.ReadOnly {
		return syscall.EROFS
	}
	start := time.Now()
	defer func() { txDist.Observe(time.Since(start).Seconds()) }()
	var err error
	for i := 0; i < 50; i++ {
		_, err = m.db.Transaction(func(s *xorm.Session) (interface{}, error) {
			return nil, f(s)
		})
		if m.shouldRetry(err) {
			txRestart.Add(1)
			logger.Debugf("Transaction failed, restart it (tried %d): %s", i+1, err)
			time.Sleep(time.Millisecond * time.Duration(i*i))
			continue
		}
		if eno, ok := err.(syscall.Errno); ok && eno == 0 {
			err = nil
		}
		return err
	}
	logger.Warnf("Already tried 50 times, returning: %s", err)
	return err
}

func (m *dbMeta) parseAttr(n *node, attr *Attr) {
	if attr == nil || n == nil {
		return
	}
	attr.Typ = n.Type
	attr.Mode = n.Mode
	attr.Flags = n.Flags
	attr.Uid = n.Uid
	attr.Gid = n.Gid
	attr.Atime = n.Atime / 1e6
	attr.Atimensec = uint32(n.Atime % 1e6 * 1000)
	attr.Mtime = n.Mtime / 1e6
	attr.Mtimensec = uint32(n.Mtime % 1e6 * 1000)
	attr.Ctime = n.Ctime / 1e6
	attr.Ctimensec = uint32(n.Ctime % 1e6 * 1000)
	attr.Nlink = n.Nlink
	attr.Length = n.Length
	attr.Rdev = n.Rdev
	attr.Parent = n.Parent
	attr.Full = true
}

func (m *dbMeta) flushStats() {
	var inttype = "BIGINT"
	if m.db.DriverName() == "mysql" {
		inttype = "SIGNED"
	}
	for {
		newSpace := atomic.SwapInt64(&m.newSpace, 0)
		newInodes := atomic.SwapInt64(&m.newInodes, 0)
		if newSpace != 0 || newInodes != 0 {
			err := m.txn(func(s *xorm.Session) error {
				_, err := s.Exec("UPDATE jfs_counter SET value=value+ CAST((CASE name WHEN 'usedSpace' THEN ? ELSE ? END) AS "+inttype+") WHERE name='usedSpace' OR name='totalInodes' ", newSpace, newInodes)
				return err
			})
			if err != nil && !strings.Contains(err.Error(), "attempt to write a readonly database") {
				logger.Warnf("update stats: %s", err)
				m.updateStats(newSpace, newInodes)
			}
		}
		time.Sleep(time.Second)
	}
}

func (m *dbMeta) doLookup(ctx Context, parent Ino, name string, inode *Ino, attr *Attr) syscall.Errno {
	return errno(m.txn(func(s *xorm.Session) error {
		s = s.Table(&edge{})
		if attr != nil {
			s = s.Join("INNER", &node{}, "jfs_edge.inode=jfs_node.inode")
		}
		nn := namedNode{node: node{Parent: parent}, Name: []byte(name)}
		exist, err := s.Select("*").Get(&nn)
		if err != nil {
			return err
		}
		if !exist {
			return syscall.ENOENT
		}
		*inode = nn.Inode
		m.parseAttr(&nn.node, attr)
		return nil
	}))
}

func (m *dbMeta) doGetAttr(ctx Context, inode Ino, attr *Attr) syscall.Errno {
	return errno(m.txn(func(s *xorm.Session) error {
		var n = node{Inode: inode}
		ok, err := s.Get(&n)
		if ok {
			m.parseAttr(&n, attr)
		} else if err == nil {
			err = syscall.ENOENT
		}
		return err
	}))
}

func clearSUGIDSQL(ctx Context, cur *node, set *Attr) {
	switch runtime.GOOS {
	case "darwin":
		if ctx.Uid() != 0 {
			// clear SUID and SGID
			cur.Mode &= 01777
			set.Mode &= 01777
		}
	case "linux":
		// same as ext
		if cur.Type != TypeDirectory {
			if ctx.Uid() != 0 || (cur.Mode>>3)&1 != 0 {
				// clear SUID and SGID
				cur.Mode &= 01777
				set.Mode &= 01777
			} else {
				// keep SGID if the file is non-group-executable
				cur.Mode &= 03777
				set.Mode &= 03777
			}
		}
	}
}

func (m *dbMeta) SetAttr(ctx Context, inode Ino, set uint16, sugidclearmode uint8, attr *Attr) syscall.Errno {
	defer timeit(time.Now())
	inode = m.checkRoot(inode)
	defer func() { m.of.InvalidateChunk(inode, 0xFFFFFFFE) }()
	return errno(m.txn(func(s *xorm.Session) error {
		var cur = node{Inode: inode}
		ok, err := s.ForUpdate().Get(&cur)
		if err != nil {
			return err
		}
		if !ok {
			return syscall.ENOENT
		}
		if (set&(SetAttrUID|SetAttrGID)) != 0 && (set&SetAttrMode) != 0 {
			attr.Mode |= (cur.Mode & 06000)
		}
		var changed bool
		if (cur.Mode&06000) != 0 && (set&(SetAttrUID|SetAttrGID)) != 0 {
			clearSUGIDSQL(ctx, &cur, attr)
			changed = true
		}
		if set&SetAttrUID != 0 && cur.Uid != attr.Uid {
			cur.Uid = attr.Uid
			changed = true
		}
		if set&SetAttrGID != 0 && cur.Gid != attr.Gid {
			cur.Gid = attr.Gid
			changed = true
		}
		if set&SetAttrMode != 0 {
			if ctx.Uid() != 0 && (attr.Mode&02000) != 0 {
				if ctx.Gid() != cur.Gid {
					attr.Mode &= 05777
				}
			}
			if attr.Mode != cur.Mode {
				cur.Mode = attr.Mode
				changed = true
			}
		}
		now := time.Now().UnixNano() / 1e3
		if set&SetAttrAtime != 0 {
			cur.Atime = attr.Atime*1e6 + int64(attr.Atimensec)/1e3
			changed = true
		}
		if set&SetAttrAtimeNow != 0 {
			cur.Atime = now
			changed = true
		}
		if set&SetAttrMtime != 0 {
			cur.Mtime = attr.Mtime*1e6 + int64(attr.Mtimensec)/1e3
			changed = true
		}
		if set&SetAttrMtimeNow != 0 {
			cur.Mtime = now
			changed = true
		}
		m.parseAttr(&cur, attr)
		if !changed {
			return nil
		}
		cur.Ctime = now
		_, err = s.Cols("mode", "uid", "gid", "atime", "mtime", "ctime").Update(&cur, &node{Inode: inode})
		if err == nil {
			m.parseAttr(&cur, attr)
		}
		return err
	}))
}

func (m *dbMeta) appendSlice(s *xorm.Session, inode Ino, indx uint32, buf []byte) error {
	var r sql.Result
	var err error
	driver := m.db.DriverName()
	if driver == "sqlite3" || driver == "postgres" {
		r, err = s.Exec("update jfs_chunk set slices=slices || ? where inode=? AND indx=?", buf, inode, indx)
	} else {
		r, err = s.Exec("update jfs_chunk set slices=concat(slices, ?) where inode=? AND indx=?", buf, inode, indx)
	}
	if err == nil {
		if n, _ := r.RowsAffected(); n == 0 {
			err = mustInsert(s, &chunk{Inode: inode, Indx: indx, Slices: buf})
		}
	}
	return err
}

func scanChunk(rows *xorm.Rows, c *chunk) error {
	// FIXME: there is a bug in xorm, which will fill existing slice with partial result
	// see line 582 in session.go:582 of xorm
	if len(c.Slices) > 0 {
		c.Slices = c.Slices[:0]
	}
	return rows.Scan(c)
}

func (m *dbMeta) Truncate(ctx Context, inode Ino, flags uint8, length uint64, attr *Attr) syscall.Errno {
	defer timeit(time.Now())
	f := m.of.find(inode)
	if f != nil {
		f.Lock()
		defer f.Unlock()
	}
	defer func() { m.of.InvalidateChunk(inode, 0xFFFFFFFF) }()
	var newSpace int64
	err := m.txn(func(s *xorm.Session) error {
		var n = node{Inode: inode}
		ok, err := s.ForUpdate().Get(&n)
		if err != nil {
			return err
		}
		if !ok {
			return syscall.ENOENT
		}
		if n.Type != TypeFile {
			return syscall.EPERM
		}
		if length == n.Length {
			m.parseAttr(&n, attr)
			return nil
		}
		newSpace = align4K(length) - align4K(n.Length)
		if newSpace > 0 && m.checkQuota(newSpace, 0) {
			return syscall.ENOSPC
		}
		var c chunk
		var zeroChunks []uint32
		var left, right = n.Length, length
		if left > right {
			right, left = left, right
		}
		if right/ChunkSize-left/ChunkSize > 1 {
			rows, err := s.Where("inode = ? AND indx > ? AND indx < ?", inode, left/ChunkSize, right/ChunkSize).Cols("indx").ForUpdate().Rows(&c)
			if err != nil {
				return err
			}
			for rows.Next() {
				if err = scanChunk(rows, &c); err != nil {
					_ = rows.Close()
					return err
				}
				zeroChunks = append(zeroChunks, c.Indx)
			}
			_ = rows.Close()
		}

		l := uint32(right - left)
		if right > (left/ChunkSize+1)*ChunkSize {
			l = ChunkSize - uint32(left%ChunkSize)
		}
		if err = m.appendSlice(s, inode, uint32(left/ChunkSize), marshalSlice(uint32(left%ChunkSize), 0, 0, 0, l)); err != nil {
			return err
		}
		buf := marshalSlice(0, 0, 0, 0, ChunkSize)
		for _, indx := range zeroChunks {
			if err = m.appendSlice(s, inode, indx, buf); err != nil {
				return err
			}
		}
		if right > (left/ChunkSize+1)*ChunkSize && right%ChunkSize > 0 {
			if err = m.appendSlice(s, inode, uint32(right/ChunkSize), marshalSlice(0, 0, 0, 0, uint32(right%ChunkSize))); err != nil {
				return err
			}
		}
		n.Length = length
		now := time.Now().UnixNano() / 1e3
		n.Mtime = now
		n.Ctime = now
		if _, err = s.Cols("length", "mtime", "ctime").Update(&n, &node{Inode: n.Inode}); err != nil {
			return err
		}
		m.parseAttr(&n, attr)
		return nil
	})
	if err == nil {
		m.updateStats(newSpace, 0)
	}
	return errno(err)
}

func (m *dbMeta) Fallocate(ctx Context, inode Ino, mode uint8, off uint64, size uint64) syscall.Errno {
	if mode&fallocCollapesRange != 0 && mode != fallocCollapesRange {
		return syscall.EINVAL
	}
	if mode&fallocInsertRange != 0 && mode != fallocInsertRange {
		return syscall.EINVAL
	}
	if mode == fallocInsertRange || mode == fallocCollapesRange {
		return syscall.ENOTSUP
	}
	if mode&fallocPunchHole != 0 && mode&fallocKeepSize == 0 {
		return syscall.EINVAL
	}
	if size == 0 {
		return syscall.EINVAL
	}
	defer timeit(time.Now())
	f := m.of.find(inode)
	if f != nil {
		f.Lock()
		defer f.Unlock()
	}
	defer func() { m.of.InvalidateChunk(inode, 0xFFFFFFFF) }()
	var newSpace int64
	err := m.txn(func(s *xorm.Session) error {
		var n = node{Inode: inode}
		ok, err := s.ForUpdate().Get(&n)
		if err != nil {
			return err
		}
		if !ok {
			return syscall.ENOENT
		}
		if n.Type == TypeFIFO {
			return syscall.EPIPE
		}
		if n.Type != TypeFile {
			return syscall.EPERM
		}
		length := n.Length
		if off+size > n.Length {
			if mode&fallocKeepSize == 0 {
				length = off + size
			}
		}

		old := n.Length
		newSpace = align4K(length) - align4K(n.Length)
		if newSpace > 0 && m.checkQuota(newSpace, 0) {
			return syscall.ENOSPC
		}
		now := time.Now().UnixNano() / 1e3
		n.Length = length
		n.Mtime = now
		n.Ctime = now
		if _, err := s.Cols("length", "mtime", "ctime").Update(&n, &node{Inode: inode}); err != nil {
			return err
		}
		if mode&(fallocZeroRange|fallocPunchHole) != 0 {
			if off+size > old {
				size = old - off
			}
			for size > 0 {
				indx := uint32(off / ChunkSize)
				coff := off % ChunkSize
				l := size
				if coff+size > ChunkSize {
					l = ChunkSize - coff
				}
				err = m.appendSlice(s, inode, indx, marshalSlice(uint32(coff), 0, 0, 0, uint32(l)))
				if err != nil {
					return err
				}
				off += l
				size -= l
			}
		}
		return nil
	})
	if err == nil {
		m.updateStats(newSpace, 0)
	}
	return errno(err)
}

func (m *dbMeta) doReadlink(ctx Context, inode Ino) (target []byte, err error) {
	err = errno(m.txn(func(s *xorm.Session) error {
		var l = symlink{Inode: inode}
		_, err := s.Get(&l)
		if err == nil {
			target = []byte(l.Target)
		}
		return err
	}))
	return
}

func (m *dbMeta) doMknod(ctx Context, parent Ino, name string, _type uint8, mode, cumask uint16, rdev uint32, path string, inode *Ino, attr *Attr) syscall.Errno {
	var ino Ino
	var err error
	if parent == TrashInode {
		var next int64
		next, err = m.incrCounter("nextTrash", 1)
		ino = TrashInode + Ino(next)
	} else {
		ino, err = m.nextInode()
	}
	if err != nil {
		return errno(err)
	}
	var n node
	n.Inode = ino
	n.Type = _type
	n.Mode = mode & ^cumask
	n.Uid = ctx.Uid()
	n.Gid = ctx.Gid()
	if _type == TypeDirectory {
		n.Nlink = 2
		n.Length = 4 << 10
	} else {
		n.Nlink = 1
		if _type == TypeSymlink {
			n.Length = uint64(len(path))
		} else {
			n.Length = 0
			n.Rdev = rdev
		}
	}
	n.Parent = parent
	if inode != nil {
		*inode = ino
	}

	err = m.txn(func(s *xorm.Session) error {
		var pn = node{Inode: parent}
		ok, err := s.ForUpdate().Get(&pn)
		if err != nil {
			return err
		}
		if !ok {
			return syscall.ENOENT
		}
		if pn.Type != TypeDirectory {
			return syscall.ENOTDIR
		}
		var e = edge{Parent: parent, Name: []byte(name)}
		ok, err = s.ForUpdate().Get(&e)
		if err != nil {
			return err
		}
		var foundIno Ino
		var foundType uint8
		if ok {
			foundType, foundIno = e.Type, e.Inode
		} else if m.conf.CaseInsensi {
			if entry := m.resolveCase(ctx, parent, name); entry != nil {
				foundType, foundIno = entry.Attr.Typ, entry.Inode
			}
		}
		if foundIno != 0 {
			if _type == TypeFile || _type == TypeDirectory {
				foundNode := node{Inode: foundIno}
				ok, err = s.ForUpdate().Get(&foundNode)
				if err != nil {
					return err
				} else if ok {
					m.parseAttr(&foundNode, attr)
				} else if attr != nil {
					*attr = Attr{Typ: foundType, Parent: parent} // corrupt entry
				}
				if inode != nil {
					*inode = foundIno
				}
			}
			return syscall.EEXIST
		}

		var updateParent bool
		now := time.Now().UnixNano() / 1e3
		if parent != TrashInode {
			if _type == TypeDirectory {
				pn.Nlink++
				updateParent = true
			}
			if updateParent || time.Duration(now-pn.Mtime)*1e3 >= minUpdateTime {
				pn.Mtime = now
				pn.Ctime = now
				updateParent = true
			}
		}
		n.Atime = now
		n.Mtime = now
		n.Ctime = now
		if pn.Mode&02000 != 0 || ctx.Value(CtxKey("behavior")) == "Hadoop" || runtime.GOOS == "darwin" {
			n.Gid = pn.Gid
			if _type == TypeDirectory && runtime.GOOS == "linux" {
				n.Mode |= pn.Mode & 02000
			}
		}

		if err = mustInsert(s, &edge{Parent: parent, Name: []byte(name), Inode: ino, Type: _type}, &n); err != nil {
			return err
		}
		if updateParent {
			if _, err := s.Cols("nlink", "mtime", "ctime").Update(&pn, &node{Inode: pn.Inode}); err != nil {
				return err
			}
		}
		if _type == TypeSymlink {
			if err = mustInsert(s, &symlink{Inode: ino, Target: []byte(path)}); err != nil {
				return err
			}
		}
		m.parseAttr(&n, attr)
		return nil
	})
	if err == nil {
		m.updateStats(align4K(0), 1)
	}
	return errno(err)
}

func (m *dbMeta) doUnlink(ctx Context, parent Ino, name string) syscall.Errno {
	var trash Ino
	if st := m.checkTrash(parent, &trash); st != 0 {
		return st
	}
	var newSpace, newInode int64
	var n node
	var opened bool
	err := m.txn(func(s *xorm.Session) error {
		var pn = node{Inode: parent}
		ok, err := s.ForUpdate().Get(&pn)
		if err != nil {
			return err
		}
		if !ok {
			return syscall.ENOENT
		}
		if pn.Type != TypeDirectory {
			return syscall.ENOTDIR
		}
		var e = edge{Parent: parent, Name: []byte(name)}
		ok, err = s.ForUpdate().Get(&e)
		if err != nil {
			return err
		}
		if !ok && m.conf.CaseInsensi {
			if ee := m.resolveCase(ctx, parent, name); ee != nil {
				ok = true
				e.Name = ee.Name
				e.Inode = ee.Inode
				e.Type = ee.Attr.Typ
			}
		}
		if !ok {
			return syscall.ENOENT
		}
		if e.Type == TypeDirectory {
			return syscall.EPERM
		}

		n = node{Inode: e.Inode}
		ok, err = s.ForUpdate().Get(&n)
		if err != nil {
			return err
		}
		now := time.Now().UnixNano() / 1e3
		opened = false
		if ok {
			if ctx.Uid() != 0 && pn.Mode&01000 != 0 && ctx.Uid() != pn.Uid && ctx.Uid() != n.Uid {
				return syscall.EACCES
			}
			n.Ctime = now
			if trash == 0 {
				n.Nlink--
				if n.Type == TypeFile && n.Nlink == 0 {
					opened = m.of.IsOpen(e.Inode)
				}
			} else if n.Nlink == 1 {
				n.Parent = trash
			}
		} else {
			logger.Warnf("no attribute for inode %d (%d, %s)", e.Inode, parent, name)
			trash = 0
		}
		defer func() { m.of.InvalidateChunk(e.Inode, 0xFFFFFFFE) }()

		var updateParent bool
		if !isTrash(parent) && time.Duration(now-pn.Mtime)*1e3 >= minUpdateTime {
			pn.Mtime = now
			pn.Ctime = now
			updateParent = true
		}

		if _, err := s.Delete(&edge{Parent: parent, Name: e.Name}); err != nil {
			return err
		}
		if updateParent {
			if _, err = s.Cols("mtime", "ctime").Update(&pn, &node{Inode: pn.Inode}); err != nil {
				return err
			}
		}
		if n.Nlink > 0 {
			if _, err := s.Cols("nlink", "ctime", "parent").Update(&n, &node{Inode: e.Inode}); err != nil {
				return err
			}
			if trash > 0 {
				if err = mustInsert(s, &edge{Parent: trash, Name: []byte(m.trashEntry(parent, e.Inode, string(e.Name))), Inode: e.Inode, Type: e.Type}); err != nil {
					return err
				}
			}
		} else {
			switch e.Type {
			case TypeFile:
				if opened {
					if err = mustInsert(s, sustained{Sid: m.sid, Inode: e.Inode}); err != nil {
						return err
					}
					if _, err := s.Cols("nlink", "ctime").Update(&n, &node{Inode: e.Inode}); err != nil {
						return err
					}
				} else {
					if err = mustInsert(s, delfile{e.Inode, n.Length, time.Now().Unix()}); err != nil {
						return err
					}
					if _, err := s.Delete(&node{Inode: e.Inode}); err != nil {
						return err
					}
					newSpace, newInode = -align4K(n.Length), -1
				}
			case TypeSymlink:
				if _, err := s.Delete(&symlink{Inode: e.Inode}); err != nil {
					return err
				}
				fallthrough
			default:
				if _, err := s.Delete(&node{Inode: e.Inode}); err != nil {
					return err
				}
				newSpace, newInode = -align4K(0), -1
			}
			if _, err := s.Delete(&xattr{Inode: e.Inode}); err != nil {
				return err
			}
		}
		return err
	})
	if err == nil && trash == 0 {
		if n.Type == TypeFile && n.Nlink == 0 {
			m.fileDeleted(opened, n.Inode, n.Length)
		}
		m.updateStats(newSpace, newInode)
	}
	return errno(err)
}

func (m *dbMeta) doRmdir(ctx Context, parent Ino, name string) syscall.Errno {
	var trash Ino
	if st := m.checkTrash(parent, &trash); st != 0 {
		return st
	}
	err := m.txn(func(s *xorm.Session) error {
		var pn = node{Inode: parent}
		ok, err := s.ForUpdate().Get(&pn)
		if err != nil {
			return err
		}
		if !ok {
			return syscall.ENOENT
		}
		if pn.Type != TypeDirectory {
			return syscall.ENOTDIR
		}
		var e = edge{Parent: parent, Name: []byte(name)}
		ok, err = s.ForUpdate().Get(&e)
		if err != nil {
			return err
		}
		if !ok && m.conf.CaseInsensi {
			if ee := m.resolveCase(ctx, parent, name); ee != nil {
				ok = true
				e.Inode = ee.Inode
				e.Name = ee.Name
				e.Type = ee.Attr.Typ
			}
		}
		if !ok {
			return syscall.ENOENT
		}
		if e.Type != TypeDirectory {
			return syscall.ENOTDIR
		}
		exist, err := s.ForUpdate().Exist(&edge{Parent: e.Inode})
		if err != nil {
			return err
		}
		if exist {
			return syscall.ENOTEMPTY
		}
		var n = node{Inode: e.Inode}
		ok, err = s.ForUpdate().Get(&n)
		if err != nil {
			return err
		}

		now := time.Now().UnixNano() / 1e3
		if ok {
			if ctx.Uid() != 0 && pn.Mode&01000 != 0 && ctx.Uid() != pn.Uid && ctx.Uid() != n.Uid {
				return syscall.EACCES
			}
			if trash > 0 {
				n.Ctime = now
				n.Parent = trash
			}
		} else {
			logger.Warnf("no attribute for inode %d (%d, %s)", e.Inode, parent, name)
			trash = 0
		}
		pn.Nlink--
		pn.Mtime = now
		pn.Ctime = now

		if _, err := s.Delete(&edge{Parent: parent, Name: e.Name}); err != nil {
			return err
		}
		if trash > 0 {
			if _, err = s.Cols("ctime", "parent").Update(&n, &node{Inode: n.Inode}); err != nil {
				return err
			}
			if err = mustInsert(s, &edge{Parent: trash, Name: []byte(m.trashEntry(parent, e.Inode, string(e.Name))), Inode: e.Inode, Type: e.Type}); err != nil {
				return err
			}
		} else {
			if _, err := s.Delete(&node{Inode: e.Inode}); err != nil {
				return err
			}
			if _, err := s.Delete(&xattr{Inode: e.Inode}); err != nil {
				return err
			}
		}
		if !isTrash(parent) {
			_, err = s.Cols("nlink", "mtime", "ctime").Update(&pn, &node{Inode: pn.Inode})
		}
		return err
	})
	if err == nil && trash == 0 {
		m.updateStats(-align4K(0), -1)
	}
	return errno(err)
}

func (m *dbMeta) doRename(ctx Context, parentSrc Ino, nameSrc string, parentDst Ino, nameDst string, flags uint32, inode *Ino, attr *Attr) syscall.Errno {
	var trash Ino
	if st := m.checkTrash(parentDst, &trash); st != 0 {
		return st
	}
	exchange := flags == RenameExchange
	var opened bool
	var dino Ino
	var dn node
	var newSpace, newInode int64
	err := m.txn(func(s *xorm.Session) error {
		var se = edge{Parent: parentSrc, Name: []byte(nameSrc)}
		ok, err := s.ForUpdate().Get(&se)
		if err != nil {
			return err
		}
		if !ok && m.conf.CaseInsensi {
			if e := m.resolveCase(ctx, parentSrc, nameSrc); e != nil {
				ok = true
				se.Inode = e.Inode
				se.Type = e.Attr.Typ
				se.Name = e.Name
			}
		}
		if !ok {
			return syscall.ENOENT
		}
		if parentSrc == parentDst && string(se.Name) == nameDst {
			if inode != nil {
				*inode = se.Inode
			}
			return nil
		}
		var spn = node{Inode: parentSrc}
		ok, err = s.ForUpdate().Get(&spn)
		if err != nil {
			return err
		}
		if !ok {
			return syscall.ENOENT
		}
		if spn.Type != TypeDirectory {
			return syscall.ENOTDIR
		}
		var dpn = node{Inode: parentDst}
		ok, err = s.ForUpdate().Get(&dpn)
		if err != nil {
			return err
		}
		if !ok {
			return syscall.ENOENT
		}
		if dpn.Type != TypeDirectory {
			return syscall.ENOTDIR
		}
		var sn = node{Inode: se.Inode}
		ok, err = s.ForUpdate().Get(&sn)
		if err != nil {
			return err
		}
		if !ok {
			return syscall.ENOENT
		}

		var de = edge{Parent: parentDst, Name: []byte(nameDst)}
		ok, err = s.ForUpdate().Get(&de)
		if err != nil {
			return err
		}
		if !ok && m.conf.CaseInsensi {
			if e := m.resolveCase(ctx, parentDst, nameDst); e != nil {
				ok = true
				de.Inode = e.Inode
				de.Type = e.Attr.Typ
				de.Name = e.Name
			}
		}
		var supdate, dupdate bool
		now := time.Now().UnixNano() / 1e3
		opened = false
		dn = node{Inode: de.Inode}
		if ok {
			if flags == RenameNoReplace {
				return syscall.EEXIST
			}
			dino = de.Inode
			ok, err := s.ForUpdate().Get(&dn)
			if err != nil {
				return err
			}
			if !ok { // corrupt entry
				logger.Warnf("no attribute for inode %d (%d, %s)", dino, parentDst, de.Name)
				trash = 0
			}
			dn.Ctime = now
			if exchange {
				dn.Parent = parentSrc
				if de.Type == TypeDirectory && parentSrc != parentDst {
					dpn.Nlink--
					spn.Nlink++
					supdate, dupdate = true, true
				}
			} else {
				if de.Type == TypeDirectory {
					exist, err := s.ForUpdate().Exist(&edge{Parent: de.Inode})
					if err != nil {
						return err
					}
					if exist {
						return syscall.ENOTEMPTY
					}
					dpn.Nlink--
					dupdate = true
					if trash > 0 {
						dn.Parent = trash
					}
				} else {
					if trash == 0 {
						dn.Nlink--
						if de.Type == TypeFile && dn.Nlink == 0 {
							opened = m.of.IsOpen(dn.Inode)
						}
						defer func() { m.of.InvalidateChunk(dino, 0xFFFFFFFE) }()
					} else if dn.Nlink == 1 {
						dn.Parent = trash
					}
				}
			}
			if ctx.Uid() != 0 && dpn.Mode&01000 != 0 && ctx.Uid() != dpn.Uid && ctx.Uid() != dn.Uid {
				return syscall.EACCES
			}
		} else {
			if exchange {
				return syscall.ENOENT
			}
			dino = 0
		}
		if ctx.Uid() != 0 && spn.Mode&01000 != 0 && ctx.Uid() != spn.Uid && ctx.Uid() != sn.Uid {
			return syscall.EACCES
		}

		if se.Type == TypeDirectory && parentSrc != parentDst {
			spn.Nlink--
			dpn.Nlink++
			supdate, dupdate = true, true
		}
		if supdate || time.Duration(now-spn.Mtime)*1e3 >= minUpdateTime {
			spn.Mtime = now
			spn.Ctime = now
			supdate = true
		}
		if dupdate || time.Duration(now-dpn.Mtime)*1e3 >= minUpdateTime {
			dpn.Mtime = now
			dpn.Ctime = now
			dupdate = true
		}
		sn.Parent = parentDst
		sn.Ctime = now
		if inode != nil {
			*inode = sn.Inode
		}
		m.parseAttr(&sn, attr)

		if exchange {
			if _, err := s.Cols("inode", "type").Update(&de, &edge{Parent: parentSrc, Name: se.Name}); err != nil {
				return err
			}
			if _, err := s.Cols("inode", "type").Update(&se, &edge{Parent: parentDst, Name: de.Name}); err != nil {
				return err
			}
			if _, err := s.Cols("ctime", "parent").Update(dn, &node{Inode: dino}); err != nil {
				return err
			}
		} else {
			if n, err := s.Delete(&edge{Parent: parentSrc, Name: se.Name}); err != nil {
				return err
			} else if n != 1 {
				return fmt.Errorf("delete src failed")
			}
			if dino > 0 {
				if trash > 0 {
					if _, err := s.Cols("ctime", "parent").Update(dn, &node{Inode: dino}); err != nil {
						return err
					}
					name := m.trashEntry(parentDst, dino, string(de.Name))
					if err = mustInsert(s, &edge{Parent: trash, Name: []byte(name), Inode: dino, Type: de.Type}); err != nil {
						return err
					}
				} else if de.Type != TypeDirectory && dn.Nlink > 0 {
					if _, err := s.Cols("ctime", "nlink").Update(dn, &node{Inode: dino}); err != nil {
						return err
					}
				} else {
					if de.Type == TypeFile {
						if opened {
							if _, err := s.Cols("nlink", "ctime").Update(&dn, &node{Inode: dino}); err != nil {
								return err
							}
							if err = mustInsert(s, sustained{Sid: m.sid, Inode: dino}); err != nil {
								return err
							}
						} else {
							if err = mustInsert(s, delfile{dino, dn.Length, time.Now().Unix()}); err != nil {
								return err
							}
							if _, err := s.Delete(&node{Inode: dino}); err != nil {
								return err
							}
							newSpace, newInode = -align4K(dn.Length), -1
						}
					} else {
						if de.Type == TypeSymlink {
							if _, err := s.Delete(&symlink{Inode: dino}); err != nil {
								return err
							}
						}
						if _, err := s.Delete(&node{Inode: dino}); err != nil {
							return err
						}
						newSpace, newInode = -align4K(0), -1
					}
					if _, err := s.Delete(&xattr{Inode: dino}); err != nil {
						return err
					}
				}
				if _, err := s.Delete(&edge{Parent: parentDst, Name: de.Name}); err != nil {
					return err
				}
			}
			if err = mustInsert(s, &edge{Parent: parentDst, Name: de.Name, Inode: se.Inode, Type: se.Type}); err != nil {
				return err
			}
		}
		if parentDst != parentSrc && !isTrash(parentSrc) && supdate {
			if _, err := s.Cols("nlink", "mtime", "ctime").Update(&spn, &node{Inode: parentSrc}); err != nil {
				return err
			}
		}
		if _, err := s.Cols("ctime", "parent").Update(&sn, &node{Inode: sn.Inode}); err != nil {
			return err
		}
		if dupdate {
			if _, err := s.Cols("nlink", "mtime", "ctime").Update(&dpn, &node{Inode: parentDst}); err != nil {
				return err
			}
		}
		return err
	})
	if err == nil && !exchange && trash == 0 {
		if dino > 0 && dn.Type == TypeFile && dn.Nlink == 0 {
			m.fileDeleted(opened, dino, dn.Length)
		}
		m.updateStats(newSpace, newInode)
	}
	return errno(err)
}

func (m *dbMeta) doLink(ctx Context, inode, parent Ino, name string, attr *Attr) syscall.Errno {
	return errno(m.txn(func(s *xorm.Session) error {
		var pn = node{Inode: parent}
		ok, err := s.ForUpdate().Get(&pn)
		if err != nil {
			return err
		}
		if !ok {
			return syscall.ENOENT
		}
		if pn.Type != TypeDirectory {
			return syscall.ENOTDIR
		}
		var e = edge{Parent: parent, Name: []byte(name)}
		ok, err = s.ForUpdate().Get(&e)
		if err != nil {
			return err
		}
		if ok || !ok && m.conf.CaseInsensi && m.resolveCase(ctx, parent, name) != nil {
			return syscall.EEXIST
		}

		var n = node{Inode: inode}
		ok, err = s.ForUpdate().Get(&n)
		if err != nil {
			return err
		}
		if !ok {
			return syscall.ENOENT
		}
		if n.Type == TypeDirectory {
			return syscall.EPERM
		}

		var updateParent bool
		now := time.Now().UnixNano() / 1e3
		if time.Duration(now-pn.Mtime)*1e3 >= minUpdateTime {
			pn.Mtime = now
			pn.Ctime = now
			updateParent = true
		}
		n.Nlink++
		n.Ctime = now

		if err = mustInsert(s, &edge{Parent: parent, Name: []byte(name), Inode: inode, Type: n.Type}); err != nil {
			return err
		}
		if updateParent {
			if _, err := s.Cols("mtime", "ctime").Update(&pn, &node{Inode: parent}); err != nil {
				return err
			}
		}
		if _, err := s.Cols("nlink", "ctime").Update(&n, node{Inode: inode}); err != nil {
			return err
		}
		if err == nil {
			m.parseAttr(&n, attr)
		}
		return err
	}))
}

<<<<<<< HEAD
func (m *dbMeta) doReaddir(ctx Context, inode Ino, plus uint8, entries *[]*Entry) syscall.Errno {
	return errno(m.txn(func(s *xorm.Session) error {
		s = s.Table(&edge{})
		if plus != 0 {
			s = s.Join("INNER", &node{}, "jfs_edge.inode=jfs_node.inode")
=======
func (m *dbMeta) doReaddir(ctx Context, inode Ino, plus uint8, entries *[]*Entry, limit int) syscall.Errno {
	dbSession := m.db.Table(&edge{})
	if plus != 0 {
		dbSession = dbSession.Join("INNER", &node{}, "jfs_edge.inode=jfs_node.inode")
	}
	if limit > 0 {
		dbSession = dbSession.Limit(limit, 0)
	}
	var nodes []namedNode
	if err := dbSession.Find(&nodes, &edge{Parent: inode}); err != nil {
		return errno(err)
	}
	for _, n := range nodes {
		if len(n.Name) == 0 {
			logger.Errorf("Corrupt entry with empty name: inode %d parent %d", n.Inode, inode)
			continue
>>>>>>> 48f9d490
		}
		var nodes []namedNode
		if err := s.Find(&nodes, &edge{Parent: inode}); err != nil {
			return errno(err)
		}
		for _, n := range nodes {
			if len(n.Name) == 0 {
				logger.Errorf("Corrupt entry with empty name: inode %d parent %d", n.Inode, inode)
				continue
			}
			entry := &Entry{
				Inode: n.Inode,
				Name:  n.Name,
				Attr:  &Attr{},
			}
			if plus != 0 {
				m.parseAttr(&n.node, entry.Attr)
			} else {
				entry.Attr.Typ = n.Type
			}
			*entries = append(*entries, entry)
		}
		return nil
	}))
}

func (m *dbMeta) doCleanStaleSession(sid uint64) error {
	var fail bool
	// release locks
	err := m.txn(func(s *xorm.Session) error {
		if _, err := s.Delete(flock{Sid: sid}); err != nil {
			return err
		}
		if _, err := s.Delete(plock{Sid: sid}); err != nil {
			return err
		}
		return nil
	})
	if err != nil {
		logger.Warnf("Delete flock/plock with sid %d: %d", sid, err)
		fail = true
	}

	err = m.txn(func(ses *xorm.Session) error {
		var s = sustained{Sid: sid}
		if rows, err := ses.Rows(&s); err == nil {
			var inodes []Ino
			for rows.Next() {
				if rows.Scan(&s) == nil {
					inodes = append(inodes, s.Inode)
				}
			}
			_ = rows.Close()
			for _, inode := range inodes {
				if err = m.doDeleteSustainedInode(sid, inode); err != nil {
					logger.Warnf("Delete sustained inode %d of sid %d: %s", inode, sid, err)
					fail = true
				}
			}
			return nil
		} else {
			return err
		}
	})
	if err != nil {
		logger.Warnf("Scan sustained with sid %d: %s", sid, err)
		fail = true
	}

	if fail {
		return fmt.Errorf("failed to clean up sid %d", sid)
	} else {
		return m.txn(func(s *xorm.Session) error {
			if n, err := s.Delete(&session2{Sid: sid}); err != nil {
				return err
			} else if n == 1 {
				return nil
			}
			ok, err := s.IsTableExist(&session{})
			if err == nil && ok {
				_, err = s.Delete(&session{Sid: sid})
			}
			return err
		})
	}
}

func (m *dbMeta) doFindStaleSessions(limit int) ([]uint64, error) {
	var sids []uint64
	_ = m.txn(func(ses *xorm.Session) error {
		var s session2
		rows, err := ses.Where("Expire < ?", time.Now().Unix()).Limit(limit, 0).Rows(&s)
		if err != nil {
			return err
		}
		for rows.Next() {
			if rows.Scan(&s) == nil {
				sids = append(sids, s.Sid)
			}
		}
		_ = rows.Close()
		return nil
	})

	limit -= len(sids)
	if limit <= 0 {
		return sids, nil
	}

	err := m.txn(func(ses *xorm.Session) error {
		if ok, err := ses.IsTableExist(&session{}); err != nil {
			return err
		} else if ok {
			var ls session
			rows, err := ses.Where("Heartbeat < ?", time.Now().Add(time.Minute*-5).Unix()).Limit(limit, 0).Rows(&ls)
			if err != nil {
				return err
			}
			for rows.Next() {
				if rows.Scan(&ls) == nil {
					sids = append(sids, ls.Sid)
				}
			}
			_ = rows.Close()
		}
		return nil
	})
	if err != nil {
		logger.Errorf("Check legacy session table: %s", err)
	}

	return sids, nil
}

func (m *dbMeta) doRefreshSession() {
	_ = m.txn(func(ses *xorm.Session) error {
		n, err := ses.Cols("Expire").Update(&session2{Expire: m.expireTime()}, &session2{Sid: m.sid})
		if err == nil && n == 0 {
			err = fmt.Errorf("no session found matching sid: %d", m.sid)
		}
		if err != nil {
			logger.Errorf("update session: %s", err)
		}
		return err
	})
}

func (m *dbMeta) doDeleteSustainedInode(sid uint64, inode Ino) error {
	var n = node{Inode: inode}
	var newSpace int64
	err := m.txn(func(s *xorm.Session) error {
		ok, err := s.ForUpdate().Get(&n)
		if err != nil {
			return err
		}
		if !ok {
			return nil
		}
		if err = mustInsert(s, &delfile{inode, n.Length, time.Now().Unix()}); err != nil {
			return err
		}
		_, err = s.Delete(&sustained{Sid: sid, Inode: inode})
		if err != nil {
			return err
		}
		newSpace = -align4K(n.Length)
		_, err = s.Delete(&node{Inode: inode})
		return err
	})
	if err == nil {
		m.updateStats(newSpace, -1)
		m.tryDeleteFileData(inode, n.Length)
	}
	return err
}

func (m *dbMeta) Read(ctx Context, inode Ino, indx uint32, chunks *[]Slice) syscall.Errno {
	f := m.of.find(inode)
	if f != nil {
		f.RLock()
		defer f.RUnlock()
	}
	if cs, ok := m.of.ReadChunk(inode, indx); ok {
		*chunks = cs
		return 0
	}
	defer timeit(time.Now())
	var c chunk
	err := m.txn(func(s *xorm.Session) error {
		_, err := s.Where("inode=? and indx=?", inode, indx).Get(&c)
		return err
	})
	if err != nil {
		return errno(err)
	}
	ss := readSliceBuf(c.Slices)
	if ss == nil {
		return syscall.EIO
	}
	*chunks = buildSlice(ss)
	m.of.CacheChunk(inode, indx, *chunks)
	if !m.conf.ReadOnly && (len(c.Slices)/sliceBytes >= 5 || len(*chunks) >= 5) {
		go m.compactChunk(inode, indx, false)
	}
	return 0
}

func (m *dbMeta) Write(ctx Context, inode Ino, indx uint32, off uint32, slice Slice) syscall.Errno {
	defer timeit(time.Now())
	f := m.of.find(inode)
	if f != nil {
		f.Lock()
		defer f.Unlock()
	}
	defer func() { m.of.InvalidateChunk(inode, indx) }()
	var newSpace int64
	var needCompact bool
	err := m.txn(func(s *xorm.Session) error {
		var n = node{Inode: inode}
		ok, err := s.ForUpdate().Get(&n)
		if err != nil {
			return err
		}
		if !ok {
			return syscall.ENOENT
		}
		if n.Type != TypeFile {
			return syscall.EPERM
		}
		newleng := uint64(indx)*ChunkSize + uint64(off) + uint64(slice.Len)
		if newleng > n.Length {
			newSpace = align4K(newleng) - align4K(n.Length)
			n.Length = newleng
		}
		if m.checkQuota(newSpace, 0) {
			return syscall.ENOSPC
		}
		now := time.Now().UnixNano() / 1e3
		n.Mtime = now
		n.Ctime = now

		var ck chunk
		ok, err = s.ForUpdate().Where("Inode = ? and Indx = ?", inode, indx).Get(&ck)
		if err != nil {
			return err
		}
		buf := marshalSlice(off, slice.Chunkid, slice.Size, slice.Off, slice.Len)
		if ok {
			if err := m.appendSlice(s, inode, indx, buf); err != nil {
				return err
			}
		} else {
			if err = mustInsert(s, &chunk{Inode: inode, Indx: indx, Slices: buf}); err != nil {
				return err
			}
		}
		if err = mustInsert(s, chunkRef{slice.Chunkid, slice.Size, 1}); err != nil {
			return err
		}
		_, err = s.Cols("length", "mtime", "ctime").Update(&n, &node{Inode: inode})
		if err == nil {
			needCompact = (len(ck.Slices)/sliceBytes)%100 == 99
		}
		return err
	})
	if err == nil {
		if needCompact {
			go m.compactChunk(inode, indx, false)
		}
		m.updateStats(newSpace, 0)
	}
	return errno(err)
}

func (m *dbMeta) CopyFileRange(ctx Context, fin Ino, offIn uint64, fout Ino, offOut uint64, size uint64, flags uint32, copied *uint64) syscall.Errno {
	defer timeit(time.Now())
	f := m.of.find(fout)
	if f != nil {
		f.Lock()
		defer f.Unlock()
	}
	var newSpace int64
	defer func() { m.of.InvalidateChunk(fout, 0xFFFFFFFF) }()
	err := m.txn(func(s *xorm.Session) error {
		var nin, nout = node{Inode: fin}, node{Inode: fout}
		ok, err := s.ForUpdate().Get(&nin)
		if err != nil {
			return err
		}
		ok2, err2 := s.ForUpdate().Get(&nout)
		if err2 != nil {
			return err2
		}
		if !ok || !ok2 {
			return syscall.ENOENT
		}
		if nin.Type != TypeFile {
			return syscall.EINVAL
		}
		if offIn >= nin.Length {
			*copied = 0
			return nil
		}
		if offIn+size > nin.Length {
			size = nin.Length - offIn
		}
		if nout.Type != TypeFile {
			return syscall.EINVAL
		}

		newleng := offOut + size
		if newleng > nout.Length {
			newSpace = align4K(newleng) - align4K(nout.Length)
			nout.Length = newleng
		}
		if m.checkQuota(newSpace, 0) {
			return syscall.ENOSPC
		}
		now := time.Now().UnixNano() / 1e3
		nout.Mtime = now
		nout.Ctime = now

		var c chunk
		rows, err := s.Where("inode = ? AND indx >= ? AND indx <= ?", fin, offIn/ChunkSize, (offIn+size)/ChunkSize).ForUpdate().Rows(&c)
		if err != nil {
			return err
		}
		chunks := make(map[uint32][]*slice)
		for rows.Next() {
			err = scanChunk(rows, &c)
			if err != nil {
				_ = rows.Close()
				return err
			}
			chunks[c.Indx] = readSliceBuf(c.Slices)
		}
		_ = rows.Close()

		ses := s
		updateSlices := func(indx uint32, buf []byte, chunkid uint64, size uint32) error {
			if err := m.appendSlice(ses, fout, indx, buf); err != nil {
				return err
			}
			if chunkid > 0 {
				if _, err := ses.Exec("update jfs_chunk_ref set refs=refs+1 where chunkid = ? AND size = ?", chunkid, size); err != nil {
					return err
				}
			}
			return nil
		}
		coff := offIn / ChunkSize * ChunkSize
		for coff < offIn+size {
			if coff%ChunkSize != 0 {
				panic("coff")
			}
			// Add a zero chunk for hole
			ss := append([]*slice{{len: ChunkSize}}, chunks[uint32(coff/ChunkSize)]...)
			cs := buildSlice(ss)
			for _, s := range cs {
				pos := coff
				coff += uint64(s.Len)
				if pos < offIn+size && pos+uint64(s.Len) > offIn {
					if pos < offIn {
						dec := offIn - pos
						s.Off += uint32(dec)
						pos += dec
						s.Len -= uint32(dec)
					}
					if pos+uint64(s.Len) > offIn+size {
						dec := pos + uint64(s.Len) - (offIn + size)
						s.Len -= uint32(dec)
					}
					doff := pos - offIn + offOut
					indx := uint32(doff / ChunkSize)
					dpos := uint32(doff % ChunkSize)
					if dpos+s.Len > ChunkSize {
						if err := updateSlices(indx, marshalSlice(dpos, s.Chunkid, s.Size, s.Off, ChunkSize-dpos), s.Chunkid, s.Size); err != nil {
							return err
						}
						skip := ChunkSize - dpos
						if err := updateSlices(indx+1, marshalSlice(0, s.Chunkid, s.Size, s.Off+skip, s.Len-skip), s.Chunkid, s.Size); err != nil {
							return err
						}
					} else {
						if err := updateSlices(indx, marshalSlice(dpos, s.Chunkid, s.Size, s.Off, s.Len), s.Chunkid, s.Size); err != nil {
							return err
						}
					}
				}
			}
		}
		if _, err := s.Cols("length", "mtime", "ctime").Update(&nout, &node{Inode: fout}); err != nil {
			return err
		}
		*copied = size
		return nil
	})
	if err == nil {
		m.updateStats(newSpace, 0)
	}
	return errno(err)
}

func (m *dbMeta) doFindDeletedFiles(ts int64, limit int) (map[Ino]uint64, error) {
	files := make(map[Ino]uint64)
	err := m.txn(func(s *xorm.Session) error {
		var d delfile
		rows, err := s.Where("expire < ?", ts).Limit(limit, 0).Rows(&d)
		if err != nil {
			return err
		}
		for rows.Next() {
			if rows.Scan(&d) == nil {
				files[d.Inode] = d.Length
			}
		}
		_ = rows.Close()
		return nil
	})
	return files, err
}

func (m *dbMeta) doCleanupSlices() {
	var cks []chunkRef
	_ = m.txn(func(s *xorm.Session) error {
		var ck chunkRef
		rows, err := s.Where("refs <= 0").Rows(&ck)
		if err != nil {
			return err
		}
		for rows.Next() {
			if rows.Scan(&ck) == nil {
				cks = append(cks, ck)
			}
		}
		_ = rows.Close()
		return nil
	})
	for _, ck := range cks {
		m.deleteSlice(ck.Chunkid, ck.Size)
	}
}

func (m *dbMeta) deleteChunk(inode Ino, indx uint32) error {
	var c chunk
	var ss []*slice
	err := m.txn(func(s *xorm.Session) error {
		ok, err := s.ForUpdate().Where("inode = ? AND indx = ?", inode, indx).Get(&c)
		if err != nil {
			return err
		}
		if !ok {
			return nil
		}
		ss = readSliceBuf(c.Slices)
		for _, sc := range ss {
			_, err = s.Exec("update jfs_chunk_ref set refs=refs-1 where chunkid=? AND size=?", sc.chunkid, sc.size)
			if err != nil {
				return err
			}
		}
		c.Slices = nil
		n, err := s.Where("inode = ? AND indx = ?", inode, indx).Delete(&c)
		if err == nil && n == 0 {
			err = fmt.Errorf("chunk %d:%d changed, try restarting transaction", inode, indx)
		}
		return err
	})
	if err != nil {
		return fmt.Errorf("delete slice from chunk %s fail: %s, retry later", inode, err)
	}
	for _, s := range ss {
		var ref = chunkRef{Chunkid: s.chunkid}
		err := m.txn(func(s *xorm.Session) error {
			ok, err := s.Get(&ref)
			if err == nil && !ok {
				err = errors.New("not found")
			}
			return err
		})
		if err == nil && ref.Refs <= 0 {
			m.deleteSlice(s.chunkid, s.size)
		}
	}
	return nil
}

func (m *dbMeta) doDeleteFileData(inode Ino, length uint64) {
	var indexes []uint32
	_ = m.txn(func(s *xorm.Session) error {
		var c = chunk{Inode: inode}
		rows, err := s.Rows(&c)
		if err != nil {
			return err
		}
		for rows.Next() {
			if scanChunk(rows, &c) == nil {
				indexes = append(indexes, c.Indx)
			}
		}
		_ = rows.Close()
		return nil
	})
	for _, indx := range indexes {
		err := m.deleteChunk(inode, indx)
		if err != nil {
			logger.Warnf("deleteChunk inode %d index %d error: %s", inode, indx, err)
			return
		}
	}
	_ = m.txn(func(s *xorm.Session) error {
		_, err := s.Delete(delfile{Inode: inode})
		return err
	})
}

func (m *dbMeta) doCleanupDelayedSlices(edge int64, limit int) (int, error) {
	var result []delslices
	_ = m.txn(func(s *xorm.Session) error {
		var ds delslices
		rows, err := s.Where("deleted < ?", edge).Limit(limit, 0).Rows(&ds)
		if err != nil {
			return err
		}
		for rows.Next() {
			ds.Slices = ds.Slices[:0]
			if rows.Scan(&ds) == nil {
				result = append(result, ds)
			}
		}
		_ = rows.Close()
		return nil
	})

	var count int
	var ss []Slice
	for _, ds := range result {
		if err := m.txn(func(ses *xorm.Session) error {
			ds := delslices{Chunkid: ds.Chunkid}
			if ok, e := ses.ForUpdate().Get(&ds); e != nil {
				return e
			} else if !ok {
				return nil
			}
			ss = ss[:0]
			m.decodeDelayedSlices(ds.Slices, &ss)
			if len(ss) == 0 {
				return fmt.Errorf("invalid value for delayed slices %d: %v", ds.Chunkid, ds.Slices)
			}
			for _, s := range ss {
				if _, e := ses.Exec("update jfs_chunk_ref set refs=refs-1 where chunkid=? and size=?", s.Chunkid, s.Size); e != nil {
					return e
				}
			}
			_, e := ses.Delete(&delslices{Chunkid: ds.Chunkid})
			return e
		}); err != nil {
			logger.Warnf("Cleanup delayed slices %d: %s", ds.Chunkid, err)
			continue
		}
		for _, s := range ss {
			var ref = chunkRef{Chunkid: s.Chunkid}
			err := m.txn(func(s *xorm.Session) error {
				ok, err := s.Get(&ref)
				if err == nil && !ok {
					err = errors.New("not found")
				}
				return err
			})
			if err == nil && ref.Refs <= 0 {
				m.deleteSlice(s.Chunkid, s.Size)
				count++
			}
		}
		if count >= limit {
			break
		}
	}
	return count, nil
}

func (m *dbMeta) compactChunk(inode Ino, indx uint32, force bool) {
	if !force {
		// avoid too many or duplicated compaction
		m.Lock()
		k := uint64(inode) + (uint64(indx) << 32)
		if len(m.compacting) > 10 || m.compacting[k] {
			m.Unlock()
			return
		}
		m.compacting[k] = true
		m.Unlock()
		defer func() {
			m.Lock()
			delete(m.compacting, k)
			m.Unlock()
		}()
	}

	var c chunk
	err := m.txn(func(s *xorm.Session) error {
		_, err := s.Where("inode=? and indx=?", inode, indx).Get(&c)
		return err
	})
	if err != nil {
		return
	}

	ss := readSliceBuf(c.Slices)
	skipped := skipSome(ss)
	ss = ss[skipped:]
	pos, size, chunks := compactChunk(ss)
	if len(ss) < 2 || size == 0 {
		return
	}

	var chunkid uint64
	st := m.NewChunk(Background, &chunkid)
	if st != 0 {
		return
	}
	logger.Debugf("compact %d:%d: skipped %d slices (%d bytes) %d slices (%d bytes)", inode, indx, skipped, pos, len(ss), size)
	err = m.newMsg(CompactChunk, chunks, chunkid)
	if err != nil {
		if !strings.Contains(err.Error(), "not exist") && !strings.Contains(err.Error(), "not found") {
			logger.Warnf("compact %d %d with %d slices: %s", inode, indx, len(ss), err)
		}
		return
	}
	var buf []byte
	trash := m.toTrash(0)
	if trash {
		for _, s := range ss {
			buf = append(buf, m.encodeDelayedSlice(s.chunkid, s.size)...)
		}
	}
	err = m.txn(func(s *xorm.Session) error {
		var c2 = chunk{Inode: inode}
		_, err := s.ForUpdate().Where("indx=?", indx).Get(&c2)
		if err != nil {
			return err
		}
		if len(c2.Slices) < len(c.Slices) || !bytes.Equal(c.Slices, c2.Slices[:len(c.Slices)]) {
			logger.Infof("chunk %d:%d was changed %d -> %d", inode, indx, len(c.Slices), len(c2.Slices))
			return syscall.EINVAL
		}

		c2.Slices = append(append(c2.Slices[:skipped*sliceBytes], marshalSlice(pos, chunkid, size, 0, size)...), c2.Slices[len(c.Slices):]...)
		if _, err := s.Where("Inode = ? AND indx = ?", inode, indx).Update(c2); err != nil {
			return err
		}
		// create the key to tracking it
		if err = mustInsert(s, chunkRef{chunkid, size, 1}); err != nil {
			return err
		}
		if trash {
			if err = mustInsert(s, &delslices{chunkid, time.Now().Unix(), buf}); err != nil {
				return err
			}
		} else {
			for _, s_ := range ss {
				if _, err := s.Exec("update jfs_chunk_ref set refs=refs-1 where chunkid=? and size=?", s_.chunkid, s_.size); err != nil {
					return err
				}
			}
		}
		return nil
	})
	// there could be false-negative that the compaction is successful, double-check
	if err != nil {
		var c = chunkRef{Chunkid: chunkid}
		var ok bool
		e := m.txn(func(s *xorm.Session) error {
			var e error
			ok, e = s.Get(&c)
			return e
		})
		if e == nil {
			if ok {
				err = nil
			} else {
				logger.Infof("compacted chunk %d was not used", chunkid)
				err = syscall.EINVAL
			}
		}
	}

	if errno, ok := err.(syscall.Errno); ok && errno == syscall.EINVAL {
		logger.Infof("compaction for %d:%d is wasted, delete slice %d (%d bytes)", inode, indx, chunkid, size)
		m.deleteSlice(chunkid, size)
	} else if err == nil {
		m.of.InvalidateChunk(inode, indx)
		if !trash {
			for _, s := range ss {
				var ref = chunkRef{Chunkid: s.chunkid}
				var ok bool
				err := m.txn(func(s *xorm.Session) error {
					var e error
					ok, e = s.Get(&ref)
					return e
				})
				if err == nil && ok && ref.Refs <= 0 {
					m.deleteSlice(s.chunkid, s.size)
				}
			}
		}
	} else {
		logger.Warnf("compact %d %d: %s", inode, indx, err)
	}

	if force {
		m.compactChunk(inode, indx, force)
	} else {
		go func() {
			// wait for the current compaction to finish
			time.Sleep(time.Millisecond * 10)
			m.compactChunk(inode, indx, force)
		}()
	}
}

func dup(b []byte) []byte {
	r := make([]byte, len(b))
	copy(r, b)
	return r
}

func (m *dbMeta) CompactAll(ctx Context, bar *utils.Bar) syscall.Errno {
	var cs []chunk
	err := m.txn(func(s *xorm.Session) error {
		var c chunk
		rows, err := s.Where("length(slices) >= ?", sliceBytes*2).Cols("inode", "indx").Rows(&c)
		if err != nil {
			return err
		}
		for rows.Next() {
			if scanChunk(rows, &c) == nil {
				c.Slices = dup(c.Slices)
				cs = append(cs, c)
			}
		}
		_ = rows.Close()
		return nil
	})
	if err != nil {
		return errno(err)
	}

	bar.IncrTotal(int64(len(cs)))
	for _, c := range cs {
		logger.Debugf("compact chunk %d:%d (%d slices)", c.Inode, c.Indx, len(c.Slices)/sliceBytes)
		m.compactChunk(c.Inode, c.Indx, true)
		bar.Increment()
	}
	return 0
}

func (m *dbMeta) ListSlices(ctx Context, slices map[Ino][]Slice, delete bool, showProgress func()) syscall.Errno {
	if delete {
		m.doCleanupSlices()
	}
	err := m.txn(func(s *xorm.Session) error {
		var c chunk
		rows, err := s.Rows(&c)
		if err != nil {
			return err
		}
		defer rows.Close()
		for rows.Next() {
			err = scanChunk(rows, &c)
			if err != nil {
				return err
			}
			ss := readSliceBuf(c.Slices)
			for _, s := range ss {
				if s.chunkid > 0 {
					slices[c.Inode] = append(slices[c.Inode], Slice{Chunkid: s.chunkid, Size: s.size})
					if showProgress != nil {
						showProgress()
					}
				}
			}
		}
		return nil
	})
	if err != nil {
		return errno(err)
	}
	if m.fmt.TrashDays == 0 {
		return 0
	}

	err = m.txn(func(s *xorm.Session) error {
		if ok, err := s.IsTableExist(&delslices{}); err != nil {
			return err
		} else if !ok {
			return nil
		}
		var ds delslices
		rows, err := s.Rows(&ds)
		if err != nil {
			return err
		}
		var ss []Slice
		for rows.Next() {
			ds.Slices = ds.Slices[:0]
			if rows.Scan(&ds) == nil {
				ss = ss[:0]
				m.decodeDelayedSlices(ds.Slices, &ss)
				if showProgress != nil {
					for range ss {
						showProgress()
					}
				}
				for _, s := range ss {
					if s.Chunkid > 0 {
						slices[1] = append(slices[1], s)
					}
				}
			}
		}
		_ = rows.Close()
		return nil
	})
	return errno(err)
}

func (m *dbMeta) GetXattr(ctx Context, inode Ino, name string, vbuff *[]byte) syscall.Errno {
	defer timeit(time.Now())
	inode = m.checkRoot(inode)
	return errno(m.txn(func(s *xorm.Session) error {
		var x = xattr{Inode: inode, Name: name}
		ok, err := s.Get(&x)
		if err != nil {
			return err
		}
		if !ok {
			return ENOATTR
		}
		*vbuff = x.Value
		return nil
	}))
}

func (m *dbMeta) ListXattr(ctx Context, inode Ino, names *[]byte) syscall.Errno {
	defer timeit(time.Now())
	inode = m.checkRoot(inode)
	return errno(m.txn(func(s *xorm.Session) error {
		var x = xattr{Inode: inode}
		rows, err := s.Where("inode = ?", inode).Rows(&x)
		if err != nil {
			return err
		}
		defer rows.Close()
		*names = nil
		for rows.Next() {
			err = rows.Scan(&x)
			if err != nil {
				return err
			}
			*names = append(*names, []byte(x.Name)...)
			*names = append(*names, 0)
		}
		return nil
	}))
}

func (m *dbMeta) doSetXattr(ctx Context, inode Ino, name string, value []byte, flags uint32) syscall.Errno {
	return errno(m.txn(func(s *xorm.Session) error {
		var x = xattr{Inode: inode, Name: name, Value: value}
		var err error
		var n int64
		switch flags {
		case XattrCreate:
			n, err = s.Insert(&x)
			if err != nil || n == 0 {
				err = syscall.EEXIST
			}
		case XattrReplace:
			n, err = s.Update(&x, &xattr{Inode: inode, Name: name})
			if err == nil && n == 0 {
				err = ENOATTR
			}
		default:
			if m.db.DriverName() == "postgres" {
				var r sql.Result
				r, err = s.Exec("INSERT INTO jfs_xattr(inode, name, value) VALUES(?, ?, ?) "+
					"ON CONFLICT (inode, name) DO UPDATE SET value=? ", inode, name, value, value)
				if err == nil {
					n, err = r.RowsAffected()
				}
			} else {
				n, err = s.Insert(&x)
				if err != nil || n == 0 {
					n, err = s.Update(&x, &xattr{Inode: inode, Name: name})
				}
			}
			if err == nil && n == 0 {
				err = errors.New("not inserted or updated")
			}
		}
		return err
	}))
}

func (m *dbMeta) doRemoveXattr(ctx Context, inode Ino, name string) syscall.Errno {
	return errno(m.txn(func(s *xorm.Session) error {
		n, err := s.Delete(&xattr{Inode: inode, Name: name})
		if err != nil {
			return err
		} else if n == 0 {
			return ENOATTR
		} else {
			return nil
		}
	}))
}

func (m *dbMeta) dumpEntry(inode Ino, typ uint8) (*DumpedEntry, error) {
	e := &DumpedEntry{}
	return e, m.txn(func(db *xorm.Session) error {
		n := &node{Inode: inode}
		ok, err := db.Get(n)
		if err != nil {
			return err
		}
		attr := &Attr{Typ: typ, Nlink: 1}
		if !ok {
			logger.Warnf("The entry of the inode was not found. inode: %v", inode)
		} else {
			m.parseAttr(n, attr)
		}
		e.Attr = dumpAttr(attr)
		e.Attr.Inode = inode

		var rows []xattr
		if err = db.Find(&rows, &xattr{Inode: inode}); err != nil {
			return err
		}
		if len(rows) > 0 {
			xattrs := make([]*DumpedXattr, 0, len(rows))
			for _, x := range rows {
				xattrs = append(xattrs, &DumpedXattr{x.Name, string(x.Value)})
			}
			sort.Slice(xattrs, func(i, j int) bool { return xattrs[i].Name < xattrs[j].Name })
			e.Xattrs = xattrs
		}

		if attr.Typ == TypeFile {
			for indx := uint32(0); uint64(indx)*ChunkSize < attr.Length; indx++ {
				c := &chunk{Inode: inode, Indx: indx}
				if ok, err = db.Get(c); err != nil {
					return err
				}
				if !ok {
					logger.Warnf("no found chunk target for inode %d indx %d", inode, indx)
					break
				}
				ss := readSliceBuf(c.Slices)
				slices := make([]*DumpedSlice, 0, len(ss))
				for _, s := range ss {
					slices = append(slices, &DumpedSlice{Chunkid: s.chunkid, Pos: s.pos, Size: s.size, Off: s.off, Len: s.len})
				}
				e.Chunks = append(e.Chunks, &DumpedChunk{indx, slices})
			}
		} else if attr.Typ == TypeSymlink {
			l := &symlink{Inode: inode}
			ok, err = db.Get(l)
			if err != nil {
				return err
			}
			if !ok {
				logger.Warnf("no link target for inode %d", inode)
			}
			e.Symlink = string(l.Target)
		}
		return nil
	})
}
func (m *dbMeta) dumpEntryFast(inode Ino, typ uint8) *DumpedEntry {
	e := &DumpedEntry{}
	n, ok := m.snap.node[inode]
	if !ok {
		if inode != TrashInode {
			logger.Warnf("The entry of the inode was not found. inode: %v", inode)
		}
	}

	attr := &Attr{Typ: typ, Nlink: 1}
	m.parseAttr(n, attr)
	e.Attr = dumpAttr(attr)
	e.Attr.Inode = inode

	rows, ok := m.snap.xattr[inode]
	if ok && len(rows) > 0 {
		xattrs := make([]*DumpedXattr, 0, len(rows))
		for _, x := range rows {
			xattrs = append(xattrs, &DumpedXattr{x.Name, string(x.Value)})
		}
		sort.Slice(xattrs, func(i, j int) bool { return xattrs[i].Name < xattrs[j].Name })
		e.Xattrs = xattrs
	}

	if attr.Typ == TypeFile {
		for indx := uint32(0); uint64(indx)*ChunkSize < attr.Length; indx++ {
			c, ok := m.snap.chunk[fmt.Sprintf("%d-%d", inode, indx)]
			if !ok {
				logger.Warnf("no found chunk target for inode %d indx %d", inode, indx)
				break
			}
			ss := readSliceBuf(c.Slices)
			slices := make([]*DumpedSlice, 0, len(ss))
			for _, s := range ss {
				slices = append(slices, &DumpedSlice{Chunkid: s.chunkid, Pos: s.pos, Size: s.size, Off: s.off, Len: s.len})
			}
			e.Chunks = append(e.Chunks, &DumpedChunk{indx, slices})
		}
	} else if attr.Typ == TypeSymlink {
		l, ok := m.snap.symlink[inode]
		if !ok {
			logger.Warnf("no link target for inode %d", inode)
			l = &symlink{}
		}
		e.Symlink = string(l.Target)
	}
	return e
}

func (m *dbMeta) dumpDir(inode Ino, tree *DumpedEntry, bw *bufio.Writer, depth int, showProgress func(totalIncr, currentIncr int64)) error {
	bwWrite := func(s string) {
		if _, err := bw.WriteString(s); err != nil {
			panic(err)
		}
	}
	var edges []*edge
	var err error
	if m.snap != nil {
		edges = m.snap.edges[inode]
	} else {
		err := m.txn(func(s *xorm.Session) error {
			return s.Find(&edges, &edge{Parent: inode})
		})
		if err != nil {
			return err
		}
	}

	if showProgress != nil {
		showProgress(int64(len(edges)), 0)
	}
	if err := tree.writeJsonWithOutEntry(bw, depth); err != nil {
		return err
	}

	sort.Slice(edges, func(i, j int) bool { return bytes.Compare(edges[i].Name, edges[j].Name) == -1 })

	for idx, e := range edges {
		var entry *DumpedEntry
		if m.snap != nil {
			entry = m.dumpEntryFast(e.Inode, e.Type)
		} else {
			entry, err = m.dumpEntry(e.Inode, e.Type)
			if err != nil {
				return err
			}
		}

		if entry == nil {
			continue
		}

		entry.Name = string(e.Name)
		if e.Type == TypeDirectory {
			err = m.dumpDir(e.Inode, entry, bw, depth+2, showProgress)
		} else {
			err = entry.writeJSON(bw, depth+2)
		}
		if err != nil {
			return err
		}
		if idx != len(edges)-1 {
			bwWrite(",")
		}
		if showProgress != nil {
			showProgress(0, 1)
		}
	}
	bwWrite(fmt.Sprintf("\n%s}\n%s}", strings.Repeat(jsonIndent, depth+1), strings.Repeat(jsonIndent, depth)))
	return nil
}

func (m *dbMeta) makeSnap(bar *utils.Bar) error {
	return m.txn(func(ses *xorm.Session) error {
		snap := &dbSnap{
			node:    make(map[Ino]*node),
			symlink: make(map[Ino]*symlink),
			xattr:   make(map[Ino][]*xattr),
			edges:   make(map[Ino][]*edge),
			chunk:   make(map[string]*chunk),
		}

		for _, s := range []interface{}{new(node), new(symlink), new(edge), new(xattr), new(chunk)} {
			if count, err := ses.Count(s); err == nil {
				bar.IncrTotal(count)
			} else {
				return err
			}
		}

		bufferSize := 10000
		if err := ses.BufferSize(bufferSize).Iterate(new(node), func(idx int, bean interface{}) error {
			n := bean.(*node)
			snap.node[n.Inode] = n
			bar.Increment()
			return nil
		}); err != nil {
			return err
		}

		if err := ses.BufferSize(bufferSize).Iterate(new(symlink), func(idx int, bean interface{}) error {
			s := bean.(*symlink)
			snap.symlink[s.Inode] = s
			bar.Increment()
			return nil
		}); err != nil {
			return err
		}
		if err := ses.BufferSize(bufferSize).Iterate(new(edge), func(idx int, bean interface{}) error {
			e := bean.(*edge)
			snap.edges[e.Parent] = append(snap.edges[e.Parent], e)
			bar.Increment()
			return nil
		}); err != nil {
			return err
		}

		if err := ses.BufferSize(bufferSize).Iterate(new(xattr), func(idx int, bean interface{}) error {
			x := bean.(*xattr)
			snap.xattr[x.Inode] = append(snap.xattr[x.Inode], x)
			bar.Increment()
			return nil
		}); err != nil {
			return err
		}

		if err := ses.BufferSize(bufferSize).Iterate(new(chunk), func(idx int, bean interface{}) error {
			c := bean.(*chunk)
			snap.chunk[fmt.Sprintf("%d-%d", c.Inode, c.Indx)] = c
			bar.Increment()
			return nil
		}); err != nil {
			return err
		}
		m.snap = snap
		return nil
	})
}

func (m *dbMeta) DumpMeta(w io.Writer, root Ino) (err error) {
	defer func() {
		if p := recover(); p != nil {
			if e, ok := p.(error); ok {
				err = e
			} else {
				err = fmt.Errorf("DumpMeta error: %v", p)
			}
		}
	}()

	progress := utils.NewProgress(false, false)
	var tree, trash *DumpedEntry
	root = m.checkRoot(root)
	if root == 1 {
		defer func() { m.snap = nil }()
		bar := progress.AddCountBar("Snapshot keys", 0)
		if err = m.makeSnap(bar); err != nil {
			return fmt.Errorf("Fetch all metadata from DB: %s", err)
		}
		bar.Done()
		tree = m.dumpEntryFast(root, TypeDirectory)
		trash = m.dumpEntryFast(TrashInode, TypeDirectory)
	} else {
		if tree, err = m.dumpEntry(root, TypeDirectory); err != nil {
			return err
		}
	}
	if tree == nil {
		return errors.New("The entry of the root inode was not found")
	}
	tree.Name = "FSTree"

	var drows []delfile
	var crows []counter
	var srows []sustained
	err = m.txn(func(s *xorm.Session) error {
		if err := s.Find(&drows); err != nil {
			return err
		}
		if err = s.Find(&crows); err != nil {
			return err
		}
		return s.Find(&srows)
	})
	if err != nil {
		return nil
	}
	dels := make([]*DumpedDelFile, 0, len(drows))
	for _, row := range drows {
		dels = append(dels, &DumpedDelFile{row.Inode, row.Length, row.Expire})
	}
	counters := &DumpedCounters{}
	for _, row := range crows {
		switch row.Name {
		case "usedSpace":
			counters.UsedSpace = row.Value
		case "totalInodes":
			counters.UsedInodes = row.Value
		case "nextInode":
			counters.NextInode = row.Value
		case "nextChunk":
			counters.NextChunk = row.Value
		case "nextSession":
			counters.NextSession = row.Value
		case "nextTrash":
			counters.NextTrash = row.Value
		}
	}

	ss := make(map[uint64][]Ino)
	for _, row := range srows {
		ss[row.Sid] = append(ss[row.Sid], row.Inode)
	}
	sessions := make([]*DumpedSustained, 0, len(ss))
	for k, v := range ss {
		sessions = append(sessions, &DumpedSustained{k, v})
	}

	dm := DumpedMeta{
		Setting:   m.fmt,
		Counters:  counters,
		Sustained: sessions,
		DelFiles:  dels,
	}
	if dm.Setting.SecretKey != "" {
		dm.Setting.SecretKey = "removed"
		logger.Warnf("Secret key is removed for the sake of safety")
	}
	bw, err := dm.writeJsonWithOutTree(w)
	if err != nil {
		return err
	}

	bar := progress.AddCountBar("Dumped entries", 1) // with root
	bar.Increment()
	if trash != nil {
		trash.Name = "Trash"
		bar.IncrTotal(1)
		bar.Increment()
	}
	showProgress := func(totalIncr, currentIncr int64) {
		bar.IncrTotal(totalIncr)
		bar.IncrInt64(currentIncr)
	}
	if err = m.dumpDir(root, tree, bw, 1, showProgress); err != nil {
		return err
	}
	if trash != nil {
		if _, err = bw.WriteString(","); err != nil {
			return err
		}
		if err = m.dumpDir(TrashInode, trash, bw, 1, showProgress); err != nil {
			return err
		}
	}
	if _, err = bw.WriteString("\n}\n"); err != nil {
		return err
	}
	progress.Done()

	return bw.Flush()
}

func (m *dbMeta) loadEntry(e *DumpedEntry, cs *DumpedCounters, refs map[uint64]*chunkRef, beansCh chan interface{}, bar *utils.Bar) {
	inode := e.Attr.Inode
	logger.Debugf("Loading entry inode %d name %s", inode, unescape(e.Name))
	attr := e.Attr
	n := &node{
		Inode:  inode,
		Type:   typeFromString(attr.Type),
		Mode:   attr.Mode,
		Uid:    attr.Uid,
		Gid:    attr.Gid,
		Atime:  attr.Atime*1e6 + int64(attr.Atimensec)/1e3,
		Mtime:  attr.Mtime*1e6 + int64(attr.Atimensec)/1e3,
		Ctime:  attr.Ctime*1e6 + int64(attr.Atimensec)/1e3,
		Nlink:  attr.Nlink,
		Rdev:   attr.Rdev,
		Parent: e.Parent,
	} // Length not set
	if n.Type == TypeFile {
		n.Length = attr.Length
		bar.IncrTotal(int64(len(e.Chunks)))
		for _, c := range e.Chunks {
			if len(c.Slices) == 0 {
				continue
			}
			slices := make([]byte, 0, sliceBytes*len(c.Slices))
			for _, s := range c.Slices {
				slices = append(slices, marshalSlice(s.Pos, s.Chunkid, s.Size, s.Off, s.Len)...)
				if refs[s.Chunkid] == nil {
					refs[s.Chunkid] = &chunkRef{s.Chunkid, s.Size, 1}
				} else {
					refs[s.Chunkid].Refs++
				}
				if cs.NextChunk <= int64(s.Chunkid) {
					cs.NextChunk = int64(s.Chunkid) + 1
				}
			}
			beansCh <- &chunk{Inode: inode, Indx: c.Index, Slices: slices}
		}
	} else if n.Type == TypeDirectory {
		n.Length = 4 << 10
		if len(e.Entries) > 0 {
			bar.IncrTotal(int64(len(e.Entries)))
			for _, c := range e.Entries {
				beansCh <- &edge{
					Parent: inode,
					Name:   unescape(c.Name),
					Inode:  c.Attr.Inode,
					Type:   typeFromString(c.Attr.Type),
				}
			}
		}
	} else if n.Type == TypeSymlink {
		symL := unescape(e.Symlink)
		n.Length = uint64(len(symL))
		bar.IncrTotal(1)
		beansCh <- &symlink{inode, symL}
	}
	if inode > 1 && inode != TrashInode {
		cs.UsedSpace += align4K(n.Length)
		cs.UsedInodes += 1
	}
	if inode < TrashInode {
		if cs.NextInode <= int64(inode) {
			cs.NextInode = int64(inode) + 1
		}
	} else {
		if cs.NextTrash < int64(inode)-TrashInode {
			cs.NextTrash = int64(inode) - TrashInode
		}
	}

	if len(e.Xattrs) > 0 {
		bar.IncrTotal(int64(len(e.Xattrs)))
		for _, x := range e.Xattrs {
			beansCh <- &xattr{Inode: inode, Name: x.Name, Value: unescape(x.Value)}
		}
	}
	beansCh <- n
}

func (m *dbMeta) LoadMeta(r io.Reader) error {
	tables, err := m.db.DBMetas()
	if err != nil {
		return err
	}
	if len(tables) > 0 {
		return fmt.Errorf("Database %s is not empty", m.Name())
	}
	if err = m.db.Sync2(new(setting), new(counter)); err != nil {
		return fmt.Errorf("create table setting, counter: %s", err)
	}
	if err = m.db.Sync2(new(node), new(edge), new(symlink), new(xattr)); err != nil {
		return fmt.Errorf("create table node, edge, symlink, xattr: %s", err)
	}
	if err = m.db.Sync2(new(chunk), new(chunkRef), new(delslices)); err != nil {
		return fmt.Errorf("create table chunk, chunk_ref, delslices: %s", err)
	}
	if err = m.db.Sync2(new(session2), new(sustained), new(delfile)); err != nil {
		return fmt.Errorf("create table session2, sustaind, delfile: %s", err)
	}
	if err = m.db.Sync2(new(flock), new(plock)); err != nil {
		return fmt.Errorf("create table flock, plock: %s", err)
	}

	logger.Infoln("Reading file ...")
	dec := json.NewDecoder(r)
	dm := &DumpedMeta{}
	if err = dec.Decode(dm); err != nil {
		return err
	}
	format, err := json.MarshalIndent(dm.Setting, "", "")
	if err != nil {
		return err
	}

	progress := utils.NewProgress(false, false)
	cbar := progress.AddCountBar("Collected entries", 1) // with root
	showProgress := func(totalIncr, currentIncr int64) {
		cbar.IncrTotal(totalIncr)
		cbar.IncrInt64(currentIncr)
	}
	dm.FSTree.Attr.Inode = 1
	entries := make(map[Ino]*DumpedEntry)
	if err = collectEntry(dm.FSTree, entries, showProgress); err != nil {
		return err
	}
	if dm.Trash != nil {
		cbar.IncrTotal(1)
		if err = collectEntry(dm.Trash, entries, showProgress); err != nil {
			return err
		}
	}
	cbar.Done()

	counters := &DumpedCounters{
		NextInode: 2,
		NextChunk: 1,
	}
	refs := make(map[uint64]*chunkRef)

	var batchSize int
	switch m.db.DriverName() {
	case "sqlite3":
		batchSize = 999 / MaxFieldsCountOfTable
	case "mysql":
		batchSize = 65535 / MaxFieldsCountOfTable
	case "postgres":
		batchSize = 1000
	}
	beansCh := make(chan interface{}, batchSize*2)
	lbar := progress.AddCountBar("Loaded records", int64(len(entries)))
	go func() {
		defer close(beansCh)
		for _, entry := range entries {
			m.loadEntry(entry, counters, refs, beansCh, lbar)
		}
		lbar.IncrTotal(8)
		beansCh <- &setting{"format", string(format)}
		beansCh <- &counter{"usedSpace", counters.UsedSpace}
		beansCh <- &counter{"totalInodes", counters.UsedInodes}
		beansCh <- &counter{"nextInode", counters.NextInode}
		beansCh <- &counter{"nextChunk", counters.NextChunk}
		beansCh <- &counter{"nextSession", counters.NextSession}
		beansCh <- &counter{"nextTrash", counters.NextTrash}
		beansCh <- &counter{"nextCleanupSlices", 0}
		if len(dm.DelFiles) > 0 {
			lbar.IncrTotal(int64(len(dm.DelFiles)))
			for _, d := range dm.DelFiles {
				beansCh <- &delfile{d.Inode, d.Length, d.Expire}
			}
		}
		if len(refs) > 0 {
			lbar.IncrTotal(int64(len(refs)))
			for _, v := range refs {
				beansCh <- v
			}
		}
	}()

	chunkBatch := make([]interface{}, 0, batchSize)
	edgeBatch := make([]interface{}, 0, batchSize)
	xattrBatch := make([]interface{}, 0, batchSize)
	nodeBatch := make([]interface{}, 0, batchSize)
	chunkRefBatch := make([]interface{}, 0, batchSize)

	insertBatch := func(beanSlice []interface{}) error {
		var n int64
		err := m.txn(func(s *xorm.Session) error {
			var err error
			if n, err = s.Insert(beanSlice); err != nil {
				return err
			}
			return nil
		})
		if err != nil {
			return err
		} else if d := len(beanSlice) - int(n); d > 0 {
			return fmt.Errorf("%d records not inserted: %+v", d, beanSlice)
		}
		lbar.IncrInt64(n)
		return nil
	}

	addToBatch := func(batch *[]interface{}, bean interface{}) error {
		*batch = append(*batch, bean)
		if len(*batch) >= batchSize {
			if err := insertBatch(*batch); err != nil {
				return err
			}
			*batch = (*batch)[:0]
		}
		return nil
	}

	for bean := range beansCh {
		switch bean.(type) {
		case *chunk:
			if err := addToBatch(&chunkBatch, bean); err != nil {
				return err
			}
		case *edge:
			if err := addToBatch(&edgeBatch, bean); err != nil {
				return err
			}
		case *xattr:
			if err := addToBatch(&xattrBatch, bean); err != nil {
				return err
			}
		case *node:
			if err := addToBatch(&nodeBatch, bean); err != nil {
				return err
			}
		case *chunkRef:
			if err := addToBatch(&chunkRefBatch, bean); err != nil {
				return err
			}
		default:
			if err := insertBatch([]interface{}{bean}); err != nil {
				return err
			}
		}
	}
	for _, one := range [][]interface{}{chunkBatch, edgeBatch, xattrBatch, nodeBatch, chunkRefBatch} {
		if len(one) > 0 {
			if err := insertBatch(one); err != nil {
				return err
			}
		}
	}

	progress.Done()
	logger.Infof("Dumped counters: %+v", *dm.Counters)
	logger.Infof("Loaded counters: %+v", *counters)
	return nil

}<|MERGE_RESOLUTION|>--- conflicted
+++ resolved
@@ -1681,30 +1681,14 @@
 	}))
 }
 
-<<<<<<< HEAD
-func (m *dbMeta) doReaddir(ctx Context, inode Ino, plus uint8, entries *[]*Entry) syscall.Errno {
+func (m *dbMeta) doReaddir(ctx Context, inode Ino, plus uint8, entries *[]*Entry, limit int) syscall.Errno {
 	return errno(m.txn(func(s *xorm.Session) error {
 		s = s.Table(&edge{})
 		if plus != 0 {
 			s = s.Join("INNER", &node{}, "jfs_edge.inode=jfs_node.inode")
-=======
-func (m *dbMeta) doReaddir(ctx Context, inode Ino, plus uint8, entries *[]*Entry, limit int) syscall.Errno {
-	dbSession := m.db.Table(&edge{})
-	if plus != 0 {
-		dbSession = dbSession.Join("INNER", &node{}, "jfs_edge.inode=jfs_node.inode")
-	}
-	if limit > 0 {
-		dbSession = dbSession.Limit(limit, 0)
-	}
-	var nodes []namedNode
-	if err := dbSession.Find(&nodes, &edge{Parent: inode}); err != nil {
-		return errno(err)
-	}
-	for _, n := range nodes {
-		if len(n.Name) == 0 {
-			logger.Errorf("Corrupt entry with empty name: inode %d parent %d", n.Inode, inode)
-			continue
->>>>>>> 48f9d490
+		}
+		if limit > 0 {
+			s = s.Limit(limit, 0)
 		}
 		var nodes []namedNode
 		if err := s.Find(&nodes, &edge{Parent: inode}); err != nil {
