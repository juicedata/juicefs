--- conflicted
+++ resolved
@@ -2290,14 +2290,6 @@
 		if err != nil {
 			return err
 		}
-<<<<<<< HEAD
-		affected, err = ret.RowsAffected()
-		return err
-	})
-	if err == nil && affected == 0 {
-		_, err = m.doSyncDirStat(ctx, ino)
-=======
->>>>>>> f3e55381
 	}
 
 	if len(nonexist) > 0 {
