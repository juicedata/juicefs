--- conflicted
+++ resolved
@@ -167,13 +167,8 @@
 }
 
 type detachedNode struct {
-<<<<<<< HEAD
-	Inode  Ino   `xorm:"pk notnull"`
-	Expire int64 `xorm:"notnull"`
-=======
 	Inode Ino   `xorm:"pk notnull"`
 	Added int64 `xorm:"notnull"`
->>>>>>> c159d9e5
 }
 
 type dirQuota struct {
@@ -390,11 +385,7 @@
 		&node{}, &edge{}, &symlink{}, &xattr{},
 		&chunk{}, &sliceRef{}, &delslices{},
 		&session{}, &session2{}, &sustained{}, &delfile{},
-<<<<<<< HEAD
-		&flock{}, &plock{}, &dirStats{},&detachedNode{}, &dirQuota{})
-=======
 		&flock{}, &plock{}, &dirStats{}, &dirQuota{}, &detachedNode{})
->>>>>>> c159d9e5
 }
 
 func (m *dbMeta) doLoad() (data []byte, err error) {
@@ -3686,91 +3677,7 @@
 	return false
 }
 
-<<<<<<< HEAD
 func (m *dbMeta) doCloneEntry(ctx Context, srcIno Ino, srcType uint8, dstParentIno Ino, dstName string, dstIno *Ino, cmode uint8, cumask uint16, count, total *uint64, attach bool, concurrent chan struct{}) syscall.Errno {
-=======
-func (m *dbMeta) Clone(ctx Context, srcIno, dstParentIno Ino, dstName string, cmode uint8, cumask uint16, count, total *uint64) syscall.Errno {
-	srcAttr := &Attr{}
-	var eno syscall.Errno
-	if eno = m.doGetAttr(ctx, srcIno, srcAttr); eno != 0 {
-		return eno
-	}
-	// total should start from 1
-	*total = 1
-	var dstIno Ino
-	var err error
-	var cloneEno syscall.Errno
-	concurrent := make(chan struct{}, 4)
-	if srcAttr.Typ == TypeDirectory {
-		// check dst edge
-		var exist bool
-		if err := m.roTxn(func(s *xorm.Session) error {
-			exist, err = s.Get(&edge{Parent: dstParentIno, Name: []byte(dstName)})
-			return err
-		}); err != nil {
-			return errno(err)
-		}
-		if exist {
-			return syscall.EEXIST
-		}
-
-		eno = m.cloneEntry(ctx, srcIno, TypeDirectory, dstParentIno, dstName, &dstIno, cmode, cumask, count, total, false, concurrent)
-		if eno != 0 {
-			cloneEno = eno
-		}
-		if eno == 0 {
-			err = m.txn(func(s *xorm.Session) error {
-				// check dst edge again
-				if exist, err = s.Get(&edge{Parent: dstParentIno, Name: []byte(dstName)}); err != nil {
-					return errno(err)
-				} else if exist {
-					return syscall.EEXIST
-				}
-
-				if err = mustInsert(s, &edge{Parent: dstParentIno, Name: []byte(dstName), Inode: dstIno, Type: TypeDirectory}); err != nil {
-					if isDuplicateEntryErr(err) {
-						return syscall.EEXIST
-					}
-					return err
-				}
-
-				// update parent nlink
-				var n = node{Inode: dstParentIno}
-				var ok bool
-				ok, err = s.ForUpdate().Get(&n)
-				if ok {
-					_, err = s.Cols("nlink").Update(&node{Nlink: n.Nlink + 1}, &node{Inode: dstParentIno})
-				} else {
-					err = syscall.ENOENT
-				}
-				if err != nil {
-					return err
-				}
-				_, err = s.Delete(&detachedNode{Inode: dstIno})
-				return err
-			}, dstParentIno)
-			if err != nil {
-				cloneEno = errno(err)
-			} else {
-				newSpace := align4K(0)
-				m.updateStats(newSpace, 1)
-				m.updateDirStat(ctx, dstParentIno, 0, newSpace, 1)
-			}
-		}
-		// delete the dst tree if clone failed
-		if cloneEno != 0 {
-			if eno = m.doCleanupDetachedNode(ctx, dstIno); eno != 0 {
-				logger.Errorf("doCleanupDetachedNode: remove detached tree (%d) error: %s", dstIno, eno)
-			}
-		}
-	} else {
-		cloneEno = m.cloneEntry(ctx, srcIno, srcAttr.Typ, dstParentIno, dstName, &dstIno, cmode, cumask, count, total, true, concurrent)
-	}
-	return cloneEno
-}
-
-func (m *dbMeta) cloneEntry(ctx Context, srcIno Ino, srcType uint8, dstParentIno Ino, dstName string, dstIno *Ino, cmode uint8, cumask uint16, count, total *uint64, attach bool, concurrent chan struct{}) syscall.Errno {
->>>>>>> c159d9e5
 	var err error
 	switch srcType {
 	case TypeDirectory:
@@ -4012,15 +3919,53 @@
 		}
 	}
 
-	if !attach {
-		return mustInsert(s, &detachedNode{Inode: *dstIno, Expire: time.Now().Unix()})
-	}
 	if attach {
 		// set edge
 		return mustInsert(s, &edge{Parent: dstParentIno, Name: []byte(dstName), Inode: *dstIno, Type: srcNode.Type})
 	}
-<<<<<<< HEAD
-	return nil
+	return mustInsert(s, &detachedNode{Inode: *dstIno, Added: time.Now().Unix()})
+}
+
+func (m *dbMeta) doFindDetachedNodes(t time.Time) []Ino {
+	var detachedNodes []Ino
+	if err := m.roTxn(func(s *xorm.Session) error {
+		var nodes []detachedNode
+		err := s.Where("added < ?", t.Unix()).Find(&nodes)
+		if err != nil {
+			return err
+		}
+		for _, n := range nodes {
+			detachedNodes = append(detachedNodes, n.Inode)
+		}
+		return nil
+	}); err != nil {
+		logger.Errorf("Scan detached nodes error: %s", err)
+	}
+	return detachedNodes
+}
+
+func (m *dbMeta) doCleanupDetachedNode(ctx Context, detachedIno Ino) syscall.Errno {
+	exist, err := m.db.Exist(&node{Inode: detachedIno})
+	if err != nil {
+		return errno(err)
+	}
+	if exist {
+		rmConcurrent := make(chan int, 10)
+		if eno := m.emptyDir(ctx, detachedIno, true, nil, rmConcurrent); eno != 0 {
+			return eno
+		}
+		if err := m.txn(func(s *xorm.Session) error {
+			if _, err := s.Delete(&node{Inode: detachedIno}); err != nil {
+				return err
+			}
+			_, err = s.Delete(&xattr{Inode: detachedIno})
+			return err
+		}); err != nil {
+			return errno(err)
+		}
+	}
+	_, err = m.db.Delete(&detachedNode{Inode: detachedIno})
+	return errno(err)
 }
 
 func (m *dbMeta) doCheckEdgeExist(ctx Context, parent Ino, name string) (exist bool, err error) {
@@ -4051,20 +3996,13 @@
 		}
 		return err
 	}, dstParentIno))
-=======
-	return mustInsert(s, &detachedNode{Inode: *dstIno, Added: time.Now().Unix()})
->>>>>>> c159d9e5
 }
 
 func (m *dbMeta) doFindDetachedNodes(t time.Time) []Ino {
 	var detachedNodes []Ino
 	if err := m.roTxn(func(s *xorm.Session) error {
 		var nodes []detachedNode
-<<<<<<< HEAD
 		err := s.Where("expire < ?", t).Find(&nodes)
-=======
-		err := s.Where("added < ?", t.Unix()).Find(&nodes)
->>>>>>> c159d9e5
 		if err != nil {
 			return err
 		}
@@ -4078,19 +4016,13 @@
 	return detachedNodes
 }
 
-<<<<<<< HEAD
 func (m *dbMeta) doCleanupDetachedNode(ctx Context, detachedNode Ino) syscall.Errno {
 	exist, err := m.db.Exist(&node{Inode: detachedNode})
-=======
-func (m *dbMeta) doCleanupDetachedNode(ctx Context, detachedIno Ino) syscall.Errno {
-	exist, err := m.db.Exist(&node{Inode: detachedIno})
->>>>>>> c159d9e5
 	if err != nil {
 		return errno(err)
 	}
 	if exist {
 		rmConcurrent := make(chan int, 10)
-<<<<<<< HEAD
 		if eno := m.emptyDir(ctx, detachedNode, true, nil, rmConcurrent); eno != 0 {
 			return eno
 		}
@@ -4102,25 +4034,10 @@
 				return err
 			}
 			return nil
-=======
-		if eno := m.emptyDir(ctx, detachedIno, true, nil, rmConcurrent); eno != 0 {
-			return eno
-		}
-		if err := m.txn(func(s *xorm.Session) error {
-			if _, err := s.Delete(&node{Inode: detachedIno}); err != nil {
-				return err
-			}
-			_, err = s.Delete(&xattr{Inode: detachedIno})
-			return err
->>>>>>> c159d9e5
 		}); err != nil {
 			return errno(err)
 		}
 	}
-<<<<<<< HEAD
 	_, err = m.db.Delete(&node{Inode: detachedNode})
-=======
-	_, err = m.db.Delete(&detachedNode{Inode: detachedIno})
->>>>>>> c159d9e5
 	return errno(err)
 }