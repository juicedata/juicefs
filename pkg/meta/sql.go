//go:build !nosqlite || !nomysql || !nopg
// +build !nosqlite !nomysql !nopg

/*
 * JuiceFS, Copyright 2020 Juicedata, Inc.
 *
 * Licensed under the Apache License, Version 2.0 (the "License");
 * you may not use this file except in compliance with the License.
 * You may obtain a copy of the License at
 *
 *     http://www.apache.org/licenses/LICENSE-2.0
 *
 * Unless required by applicable law or agreed to in writing, software
 * distributed under the License is distributed on an "AS IS" BASIS,
 * WITHOUT WARRANTIES OR CONDITIONS OF ANY KIND, either express or implied.
 * See the License for the specific language governing permissions and
 * limitations under the License.
 */

package meta

import (
	"bufio"
	"bytes"
	"database/sql"
	"encoding/json"
	"errors"
	"fmt"
	"io"
	"runtime"
	"sort"
	"strings"
	"sync"
	"sync/atomic"
	"syscall"
	"time"

	"github.com/juicedata/juicefs/pkg/utils"
	"github.com/sirupsen/logrus"
	"xorm.io/xorm"
	"xorm.io/xorm/log"
	"xorm.io/xorm/names"
)

const MaxFieldsCountOfTable = 13 // node table

type setting struct {
	Name  string `xorm:"pk"`
	Value string `xorm:"varchar(4096) notnull"`
}

type counter struct {
	Name  string `xorm:"pk"`
	Value int64  `xorm:"notnull"`
}

type edge struct {
	Id     int64  `xorm:"pk bigserial"`
	Parent Ino    `xorm:"unique(edge) notnull"`
	Name   []byte `xorm:"unique(edge) varbinary(255) notnull"`
	Inode  Ino    `xorm:"index notnull"`
	Type   uint8  `xorm:"notnull"`
}

type node struct {
	Inode  Ino    `xorm:"pk"`
	Type   uint8  `xorm:"notnull"`
	Flags  uint8  `xorm:"notnull"`
	Mode   uint16 `xorm:"notnull"`
	Uid    uint32 `xorm:"notnull"`
	Gid    uint32 `xorm:"notnull"`
	Atime  int64  `xorm:"notnull"`
	Mtime  int64  `xorm:"notnull"`
	Ctime  int64  `xorm:"notnull"`
	Nlink  uint32 `xorm:"notnull"`
	Length uint64 `xorm:"notnull"`
	Rdev   uint32
	Parent Ino
}

type namedNode struct {
	node `xorm:"extends"`
	Name []byte `xorm:"varbinary(255)"`
}

type chunk struct {
	Id     int64  `xorm:"pk bigserial"`
	Inode  Ino    `xorm:"unique(chunk) notnull"`
	Indx   uint32 `xorm:"unique(chunk) notnull"`
	Slices []byte `xorm:"blob notnull"`
}

type sliceRef struct {
	Id   uint64 `xorm:"pk chunkid"`
	Size uint32 `xorm:"notnull"`
	Refs int    `xorm:"notnull"`
}

func (c *sliceRef) TableName() string {
	return "jfs_chunk_ref"
}

type delslices struct {
	Id      uint64 `xorm:"pk chunkid"`
	Deleted int64  `xorm:"notnull"` // timestamp
	Slices  []byte `xorm:"blob notnull"`
}

type symlink struct {
	Inode  Ino    `xorm:"pk"`
	Target []byte `xorm:"varbinary(4096) notnull"`
}

type xattr struct {
	Id    int64  `xorm:"pk bigserial"`
	Inode Ino    `xorm:"unique(name) notnull"`
	Name  string `xorm:"unique(name) notnull"`
	Value []byte `xorm:"blob notnull"`
}

type flock struct {
	Id    int64  `xorm:"pk bigserial"`
	Inode Ino    `xorm:"notnull unique(flock)"`
	Sid   uint64 `xorm:"notnull unique(flock)"`
	Owner int64  `xorm:"notnull unique(flock)"`
	Ltype byte   `xorm:"notnull"`
}

type plock struct {
	Id      int64  `xorm:"pk bigserial"`
	Inode   Ino    `xorm:"notnull unique(plock)"`
	Sid     uint64 `xorm:"notnull unique(plock)"`
	Owner   int64  `xorm:"notnull unique(plock)"`
	Records []byte `xorm:"blob notnull"`
}

type session struct {
	Sid       uint64 `xorm:"pk"`
	Heartbeat int64  `xorm:"notnull"`
	Info      []byte `xorm:"blob"`
}

type session2 struct {
	Sid    uint64 `xorm:"pk"`
	Expire int64  `xorm:"notnull"`
	Info   []byte `xorm:"blob"`
}

type sustained struct {
	Id    int64  `xorm:"pk bigserial"`
	Sid   uint64 `xorm:"unique(sustained) notnull"`
	Inode Ino    `xorm:"unique(sustained) notnull"`
}

type delfile struct {
	Inode  Ino    `xorm:"pk notnull"`
	Length uint64 `xorm:"notnull"`
	Expire int64  `xorm:"notnull"`
}

type dbMeta struct {
	*baseMeta
	db   *xorm.Engine
	snap *dbSnap

	noReadOnlyTxn bool
}

type dbSnap struct {
	node    map[Ino]*node
	symlink map[Ino]*symlink
	xattr   map[Ino][]*xattr
	edges   map[Ino][]*edge
	chunk   map[string]*chunk
}

func newSQLMeta(driver, addr string, conf *Config) (Meta, error) {
	if driver == "postgres" {
		addr = driver + "://" + addr
	}
	engine, err := xorm.NewEngine(driver, addr)
	if err != nil {
		return nil, fmt.Errorf("unable to use data source %s: %s", driver, err)
	}
	switch logger.Level { // make xorm less verbose
	case logrus.TraceLevel:
		engine.SetLogLevel(log.LOG_DEBUG)
	case logrus.DebugLevel:
		engine.SetLogLevel(log.LOG_INFO)
	case logrus.InfoLevel, logrus.WarnLevel:
		engine.SetLogLevel(log.LOG_WARNING)
	case logrus.ErrorLevel:
		engine.SetLogLevel(log.LOG_ERR)
	default:
		engine.SetLogLevel(log.LOG_OFF)
	}

	start := time.Now()
	if err = engine.Ping(); err != nil {
		return nil, fmt.Errorf("ping database: %s", err)
	}
	if time.Since(start) > time.Millisecond*5 {
		logger.Warnf("The latency to database is too high: %s", time.Since(start))
	}

	engine.DB().SetMaxIdleConns(runtime.NumCPU() * 2)
	engine.DB().SetConnMaxIdleTime(time.Minute * 5)
	engine.SetTableMapper(names.NewPrefixMapper(engine.GetTableMapper(), "jfs_"))
	m := &dbMeta{
		baseMeta: newBaseMeta(addr, conf),
		db:       engine,
	}
	m.en = m
	m.root, err = lookupSubdir(m, conf.Subdir)

	return m, err
}

func (m *dbMeta) Shutdown() error {
	return m.db.Close()
}

func (m *dbMeta) Name() string {
	return m.db.DriverName()
}

func (m *dbMeta) doDeleteSlice(id uint64, size uint32) error {
	return m.txn(func(s *xorm.Session) error {
		_, err := s.Exec("delete from jfs_chunk_ref where chunkid=?", id)
		return err
	})
}

func (m *dbMeta) syncTable(beans ...interface{}) error {
	err := m.db.Sync2(beans...)
	if err != nil && strings.Contains(err.Error(), "Duplicate key") {
		err = nil
	}
	return err
}

func (m *dbMeta) Init(format Format, force bool) error {
	if err := m.syncTable(new(setting), new(counter)); err != nil {
		return fmt.Errorf("create table setting, counter: %s", err)
	}
	if err := m.syncTable(new(edge)); err != nil {
		return fmt.Errorf("create table edge: %s", err)
	}
	if err := m.syncTable(new(node), new(symlink), new(xattr)); err != nil {
		return fmt.Errorf("create table node, symlink, xattr: %s", err)
	}
	if err := m.syncTable(new(chunk), new(sliceRef), new(delslices)); err != nil {
		return fmt.Errorf("create table chunk, chunk_ref, delslices: %s", err)
	}
	if err := m.syncTable(new(session2), new(sustained), new(delfile)); err != nil {
		return fmt.Errorf("create table session2, sustaind, delfile: %s", err)
	}
	if err := m.syncTable(new(flock), new(plock)); err != nil {
		return fmt.Errorf("create table flock, plock: %s", err)
	}

	var s = setting{Name: "format"}
	var ok bool
	err := m.roTxn(func(ses *xorm.Session) (err error) {
		ok, err = ses.Get(&s)
		return err
	})
	if err != nil {
		return err
	}

	if ok {
		var old Format
		err = json.Unmarshal([]byte(s.Value), &old)
		if err != nil {
			return fmt.Errorf("json: %s", err)
		}
		if err = format.update(&old, force); err != nil {
			return err
		}
	}

	data, err := json.MarshalIndent(format, "", "")
	if err != nil {
		return fmt.Errorf("json: %s", err)
	}

	m.fmt = format
	now := time.Now()
	n := &node{
		Type:   TypeDirectory,
		Atime:  now.UnixNano() / 1000,
		Mtime:  now.UnixNano() / 1000,
		Ctime:  now.UnixNano() / 1000,
		Nlink:  2,
		Length: 4 << 10,
		Parent: 1,
	}
	return m.txn(func(s *xorm.Session) error {
		if format.TrashDays > 0 {
			ok2, err := s.ForUpdate().Get(&node{Inode: TrashInode})
			if err != nil {
				return err
			}
			if !ok2 {
				n.Inode = TrashInode
				n.Mode = 0555
				if err = mustInsert(s, n); err != nil {
					return err
				}
			}
		}
		if ok {
			_, err = s.Update(&setting{"format", string(data)}, &setting{Name: "format"})
			return err
		} else {
			var set = &setting{"format", string(data)}
			if n, err := s.Insert(set); err != nil {
				return err
			} else if n == 0 {
				return fmt.Errorf("format is not inserted")
			}
		}

		n.Inode = 1
		n.Mode = 0777
		var cs = []counter{
			{"nextInode", 2}, // 1 is root
			{"nextChunk", 1},
			{"nextSession", 0},
			{"usedSpace", 0},
			{"totalInodes", 0},
			{"nextCleanupSlices", 0},
		}
		return mustInsert(s, n, &cs)
	})
}

func (m *dbMeta) Reset() error {
	return m.db.DropTables(&setting{}, &counter{},
		&node{}, &edge{}, &symlink{}, &xattr{},
		&chunk{}, &sliceRef{}, &delslices{},
		&session{}, &session2{}, &sustained{}, &delfile{},
		&flock{}, &plock{})
}

func (m *dbMeta) doLoad() (data []byte, err error) {
	err = m.roTxn(func(ses *xorm.Session) error {
		if ok, err := ses.IsTableExist(&setting{}); err != nil {
			return err
		} else if !ok {
			return nil
		}
		s := setting{Name: "format"}
		ok, err := ses.Get(&s)
		if err == nil && ok {
			data = []byte(s.Value)
		}
		return err
	})
	return
}

func (m *dbMeta) doNewSession(sinfo []byte) error {
	// add new table
	err := m.syncTable(new(session2), new(delslices))
	if err != nil {
		return fmt.Errorf("update table session2, delslices: %s", err)
	}
	// add primary key
	if err = m.syncTable(new(edge), new(chunk), new(xattr), new(sustained)); err != nil {
		return fmt.Errorf("update table edge, chunk, xattr, sustained: %s", err)
	}
	// update the owner from uint64 to int64
	if err = m.syncTable(new(flock), new(plock)); err != nil {
		return fmt.Errorf("update table flock, plock: %s", err)
	}

	for {
		if err = m.txn(func(s *xorm.Session) error {
			return mustInsert(s, &session2{m.sid, m.expireTime(), sinfo})
		}); err == nil {
			break
		}
		if strings.Contains(err.Error(), "UNIQUE constraint failed") {
			logger.Warnf("session id %d is already used", m.sid)
			if v, e := m.incrCounter("nextSession", 1); e == nil {
				m.sid = uint64(v)
				continue
			} else {
				return fmt.Errorf("get session ID: %s", e)
			}
		} else {
			return fmt.Errorf("insert new session %d: %s", m.sid, err)
		}
	}

	go m.flushStats()
	return nil
}

func (m *dbMeta) getSession(row interface{}, detail bool) (*Session, error) {
	var s Session
	var info []byte
	switch row := row.(type) {
	case *session2:
		s.Sid = row.Sid
		s.Expire = time.Unix(row.Expire, 0)
		info = row.Info
	case *session:
		s.Sid = row.Sid
		s.Expire = time.Unix(row.Heartbeat, 0).Add(time.Minute * 5)
		info = row.Info
		if info == nil { // legacy client has no info
			info = []byte("{}")
		}
	default:
		return nil, fmt.Errorf("invalid type: %T", row)
	}
	if err := json.Unmarshal(info, &s); err != nil {
		return nil, fmt.Errorf("corrupted session info; json error: %s", err)
	}
	if detail {
		var (
			srows []sustained
			frows []flock
			prows []plock
		)
		err := m.roTxn(func(ses *xorm.Session) error {
			if err := ses.Find(&srows, &sustained{Sid: s.Sid}); err != nil {
				return fmt.Errorf("find sustained %d: %s", s.Sid, err)
			}
			s.Sustained = make([]Ino, 0, len(srows))
			for _, srow := range srows {
				s.Sustained = append(s.Sustained, srow.Inode)
			}

			if err := ses.Find(&frows, &flock{Sid: s.Sid}); err != nil {
				return fmt.Errorf("find flock %d: %s", s.Sid, err)
			}
			s.Flocks = make([]Flock, 0, len(frows))
			for _, frow := range frows {
				s.Flocks = append(s.Flocks, Flock{frow.Inode, uint64(frow.Owner), string(frow.Ltype)})
			}

			if err := ses.Find(&prows, &plock{Sid: s.Sid}); err != nil {
				return fmt.Errorf("find plock %d: %s", s.Sid, err)
			}
			s.Plocks = make([]Plock, 0, len(prows))
			for _, prow := range prows {
				s.Plocks = append(s.Plocks, Plock{prow.Inode, uint64(prow.Owner), prow.Records})
			}
			return nil
		})
		if err != nil {
			return nil, err
		}
	}
	return &s, nil
}

func (m *dbMeta) GetSession(sid uint64, detail bool) (s *Session, err error) {
	err = m.roTxn(func(ses *xorm.Session) error {
		row := session2{Sid: sid}
		if ok, err := ses.Get(&row); err != nil {
			return err
		} else if ok {
			s, err = m.getSession(&row, detail)
			return err
		}
		if ok, err := ses.IsTableExist(&session{}); err != nil {
			return err
		} else if ok {
			row := session{Sid: sid}
			if ok, err := ses.Get(&row); err != nil {
				return err
			} else if ok {
				s, err = m.getSession(&row, detail)
				return err
			}
		}
		return fmt.Errorf("session not found: %d", sid)
	})
	return
}

func (m *dbMeta) ListSessions() ([]*Session, error) {
	var sessions []*Session
	err := m.roTxn(func(ses *xorm.Session) error {
		var rows []session2
		err := ses.Find(&rows)
		if err != nil {
			return err
		}
		sessions = make([]*Session, 0, len(rows))
		for i := range rows {
			s, err := m.getSession(&rows[i], false)
			if err != nil {
				logger.Errorf("get session: %s", err)
				continue
			}
			sessions = append(sessions, s)
		}
		if ok, err := ses.IsTableExist(&session{}); err != nil {
			logger.Errorf("Check legacy session table: %s", err)
		} else if ok {
			var lrows []session
			if err = ses.Find(&lrows); err != nil {
				logger.Errorf("Scan legacy sessions: %s", err)
				return nil
			}
			for i := range lrows {
				s, err := m.getSession(&lrows[i], false)
				if err != nil {
					logger.Errorf("Get legacy session: %s", err)
					continue
				}
				sessions = append(sessions, s)
			}
		}
		return nil
	})
	return sessions, err
}

func (m *dbMeta) getCounter(name string) (v int64, err error) {
	err = m.roTxn(func(s *xorm.Session) error {
		c := counter{Name: name}
		_, err := s.Get(&c)
		if err == nil {
			v = c.Value
		}
		return err
	})
	return
}

func (m *dbMeta) incrCounter(name string, value int64) (int64, error) {
	var v int64
	err := m.txn(func(s *xorm.Session) error {
		var c = counter{Name: name}
		ok, err := s.ForUpdate().Get(&c)
		if err != nil {
			return err
		}
		v = c.Value + value
		if value > 0 {
			c.Value = v
			if ok {
				_, err = s.Cols("value").Update(&c, &counter{Name: name})
			} else {
				err = mustInsert(s, &c)
			}
		}
		return err
	})
	return v, err
}

func (m *dbMeta) setIfSmall(name string, value, diff int64) (bool, error) {
	var changed bool
	err := m.txn(func(s *xorm.Session) error {
		changed = false
		c := counter{Name: name}
		ok, err := s.ForUpdate().Get(&c)
		if err != nil {
			return err
		}
		if c.Value > value-diff {
			return nil
		} else {
			changed = true
			c.Value = value
			if ok {
				_, err = s.Cols("value").Update(&c, &counter{Name: name})
			} else {
				err = mustInsert(s, &c)
			}
			return err
		}
	})

	return changed, err
}

func mustInsert(s *xorm.Session, beans ...interface{}) error {
	for start, end, size := 0, 0, len(beans); end < size; start = end {
		end = start + 200
		if end > size {
			end = size
		}
		if n, err := s.Insert(beans[start:end]...); err != nil {
			return err
		} else if d := end - start - int(n); d > 0 {
			return fmt.Errorf("%d records not inserted: %+v", d, beans[start:end])
		}
	}
	return nil
}

var errBusy error

func (m *dbMeta) shouldRetry(err error) bool {
	msg := strings.ToLower(err.Error())
	if strings.Contains(msg, "too many connections") || strings.Contains(msg, "too many clients") {
		logger.Warnf("transaction failed: %s, will retry it. please increase the max number of connections in your database, or use a connection pool.", msg)
		return true
	}
	switch m.db.DriverName() {
	case "sqlite3":
		return errors.Is(err, errBusy) || strings.Contains(msg, "database is locked")
	case "mysql":
		// MySQL, MariaDB or TiDB
		return strings.Contains(msg, "try restarting transaction") || strings.Contains(msg, "try again later") ||
			strings.Contains(msg, "duplicate entry")
	case "postgres":
		return strings.Contains(msg, "current transaction is aborted") || strings.Contains(msg, "deadlock detected") ||
			strings.Contains(msg, "duplicate key value") || strings.Contains(msg, "could not serialize access") ||
			strings.Contains(msg, "bad connection") || errors.Is(err, io.EOF) // could not send data to client: No buffer space available
	default:
		return false
	}
}

func (m *dbMeta) txn(f func(s *xorm.Session) error, inodes ...Ino) error {
	if m.conf.ReadOnly {
		return syscall.EROFS
	}
	start := time.Now()
	defer func() { m.txDist.Observe(time.Since(start).Seconds()) }()
	if len(inodes) > 0 {
		if m.db.DriverName() == "sqlite3" {
			// sqlite only allow one writer at a time
			inodes[0] = 1
		}
		m.txLock(uint(inodes[0]))
		defer m.txUnlock(uint(inodes[0]))
	}
	var lastErr error
	for i := 0; i < 50; i++ {
		_, err := m.db.Transaction(func(s *xorm.Session) (interface{}, error) {
			return nil, f(s)
		})
		if eno, ok := err.(syscall.Errno); ok && eno == 0 {
			err = nil
		}
		if err != nil && m.shouldRetry(err) {
			m.txRestart.Add(1)
			logger.Debugf("Transaction failed, restart it (tried %d): %s", i+1, err)
			lastErr = err
			time.Sleep(time.Millisecond * time.Duration(i*i))
			continue
		} else if err == nil && i > 1 {
			logger.Warnf("Transaction succeeded after %d tries (%s), inodes: %v, last error: %s", i+1, time.Since(start), inodes, lastErr)
		}
		return err
	}
	logger.Warnf("Already tried 50 times, returning: %s", lastErr)
	return lastErr
}

func (m *dbMeta) roTxn(f func(s *xorm.Session) error) error {
	start := time.Now()
	defer func() { m.txDist.Observe(time.Since(start).Seconds()) }()
	s := m.db.NewSession()
	defer s.Close()
	var opt sql.TxOptions
	if !m.noReadOnlyTxn {
		opt.ReadOnly = true
		opt.Isolation = sql.LevelRepeatableRead
	}

	var lastErr error
	for i := 0; i < 50; i++ {
		err := s.BeginTx(&opt)
		if err != nil && opt.ReadOnly && (strings.Contains(err.Error(), "READ") || strings.Contains(err.Error(), "driver does not support read-only transactions")) {
			logger.Warnf("the database does not support read-only transaction")
			m.noReadOnlyTxn = true
			opt = sql.TxOptions{} // use default level
			err = s.BeginTx(&opt)
		}
		if err != nil {
			logger.Debugf("Start transaction failed, try again (tried %d): %s", i+1, err)
			lastErr = err
			time.Sleep(time.Millisecond * time.Duration(i*i))
			continue
		}
		err = f(s)
		if eno, ok := err.(syscall.Errno); ok && eno == 0 {
			err = nil
		}
		_ = s.Rollback()
		if err != nil && m.shouldRetry(err) {
			m.txRestart.Add(1)
			logger.Debugf("Read transaction failed, restart it (tried %d): %s", i+1, err)
			lastErr = err
			time.Sleep(time.Millisecond * time.Duration(i*i))
			continue
		} else if err == nil && i > 1 {
			logger.Warnf("Read transaction succeeded after %d tries (%s), last error: %s", i+1, time.Since(start), lastErr)
		}
		return err
	}
	logger.Warnf("Already tried 50 times, returning: %s", lastErr)
	return lastErr
}

func (m *dbMeta) parseAttr(n *node, attr *Attr) {
	if attr == nil || n == nil {
		return
	}
	attr.Typ = n.Type
	attr.Mode = n.Mode
	attr.Flags = n.Flags
	attr.Uid = n.Uid
	attr.Gid = n.Gid
	attr.Atime = n.Atime / 1e6
	attr.Atimensec = uint32(n.Atime % 1e6 * 1000)
	attr.Mtime = n.Mtime / 1e6
	attr.Mtimensec = uint32(n.Mtime % 1e6 * 1000)
	attr.Ctime = n.Ctime / 1e6
	attr.Ctimensec = uint32(n.Ctime % 1e6 * 1000)
	attr.Nlink = n.Nlink
	attr.Length = n.Length
	attr.Rdev = n.Rdev
	attr.Parent = n.Parent
	attr.Full = true
}

func (m *dbMeta) flushStats() {
	var inttype = "BIGINT"
	if m.db.DriverName() == "mysql" {
		inttype = "SIGNED"
	}
	for {
		newSpace := atomic.SwapInt64(&m.newSpace, 0)
		newInodes := atomic.SwapInt64(&m.newInodes, 0)
		if newSpace != 0 || newInodes != 0 {
			err := m.txn(func(s *xorm.Session) error {
				_, err := s.Exec(fmt.Sprintf("UPDATE jfs_counter SET value=value+ CAST((CASE name WHEN 'usedSpace' THEN %d ELSE %d END) AS %s) WHERE name='usedSpace' OR name='totalInodes' ", newSpace, newInodes, inttype))
				return err
			})
			if err != nil && !strings.Contains(err.Error(), "attempt to write a readonly database") {
				logger.Warnf("update stats: %s", err)
				m.updateStats(newSpace, newInodes)
			}
		}
		time.Sleep(time.Second)
	}
}

func (m *dbMeta) doLookup(ctx Context, parent Ino, name string, inode *Ino, attr *Attr) syscall.Errno {
	return errno(m.roTxn(func(s *xorm.Session) error {
		s = s.Table(&edge{})
		nn := namedNode{node: node{Parent: parent}, Name: []byte(name)}
		var exist bool
		var err error
		if attr != nil {
			s = s.Join("INNER", &node{}, "jfs_edge.inode=jfs_node.inode")
			exist, err = s.Select("jfs_node.*").Get(&nn)
		} else {
			exist, err = s.Select("*").Get(&nn)
		}
		if err != nil {
			return err
		}
		if !exist {
			return syscall.ENOENT
		}
		*inode = nn.Inode
		m.parseAttr(&nn.node, attr)
		return nil
	}))
}

func (m *dbMeta) doGetAttr(ctx Context, inode Ino, attr *Attr) syscall.Errno {
	return errno(m.roTxn(func(s *xorm.Session) error {
		var n = node{Inode: inode}
		ok, err := s.Get(&n)
		if ok {
			m.parseAttr(&n, attr)
		} else if err == nil {
			err = syscall.ENOENT
		}
		return err
	}))
}

func clearSUGIDSQL(ctx Context, cur *node, set *Attr) {
	switch runtime.GOOS {
	case "darwin":
		if ctx.Uid() != 0 {
			// clear SUID and SGID
			cur.Mode &= 01777
			set.Mode &= 01777
		}
	case "linux":
		// same as ext
		if cur.Type != TypeDirectory {
			if ctx.Uid() != 0 || (cur.Mode>>3)&1 != 0 {
				// clear SUID and SGID
				cur.Mode &= 01777
				set.Mode &= 01777
			} else {
				// keep SGID if the file is non-group-executable
				cur.Mode &= 03777
				set.Mode &= 03777
			}
		}
	}
}

func (m *dbMeta) SetAttr(ctx Context, inode Ino, set uint16, sugidclearmode uint8, attr *Attr) syscall.Errno {
	defer m.timeit(time.Now())
	inode = m.checkRoot(inode)
	defer func() { m.of.InvalidateChunk(inode, 0xFFFFFFFE) }()
	return errno(m.txn(func(s *xorm.Session) error {
		var cur = node{Inode: inode}
		ok, err := s.ForUpdate().Get(&cur)
		if err != nil {
			return err
		}
		if !ok {
			return syscall.ENOENT
		}
		if (set&(SetAttrUID|SetAttrGID)) != 0 && (set&SetAttrMode) != 0 {
			attr.Mode |= (cur.Mode & 06000)
		}
		var changed bool
		if (cur.Mode&06000) != 0 && (set&(SetAttrUID|SetAttrGID)) != 0 {
			clearSUGIDSQL(ctx, &cur, attr)
			changed = true
		}
		if set&SetAttrUID != 0 && cur.Uid != attr.Uid {
			cur.Uid = attr.Uid
			changed = true
		}
		if set&SetAttrGID != 0 && cur.Gid != attr.Gid {
			cur.Gid = attr.Gid
			changed = true
		}
		if set&SetAttrMode != 0 {
			if ctx.Uid() != 0 && (attr.Mode&02000) != 0 {
				if ctx.Gid() != cur.Gid {
					attr.Mode &= 05777
				}
			}
			if attr.Mode != cur.Mode {
				cur.Mode = attr.Mode
				changed = true
			}
		}
		now := time.Now().UnixNano() / 1e3
		if set&SetAttrAtime != 0 {
			cur.Atime = attr.Atime*1e6 + int64(attr.Atimensec)/1e3
			changed = true
		}
		if set&SetAttrAtimeNow != 0 {
			cur.Atime = now
			changed = true
		}
		if set&SetAttrMtime != 0 {
			cur.Mtime = attr.Mtime*1e6 + int64(attr.Mtimensec)/1e3
			changed = true
		}
		if set&SetAttrMtimeNow != 0 {
			cur.Mtime = now
			changed = true
		}
		m.parseAttr(&cur, attr)
		if !changed {
			return nil
		}
		cur.Ctime = now
		_, err = s.Cols("mode", "uid", "gid", "atime", "mtime", "ctime").Update(&cur, &node{Inode: inode})
		if err == nil {
			m.parseAttr(&cur, attr)
		}
		return err
	}))
}

func (m *dbMeta) appendSlice(s *xorm.Session, inode Ino, indx uint32, buf []byte) error {
	var r sql.Result
	var err error
	driver := m.db.DriverName()
	if driver == "sqlite3" || driver == "postgres" {
		r, err = s.Exec("update jfs_chunk set slices=slices || ? where inode=? AND indx=?", buf, inode, indx)
	} else {
		r, err = s.Exec("update jfs_chunk set slices=concat(slices, ?) where inode=? AND indx=?", buf, inode, indx)
	}
	if err == nil {
		if n, _ := r.RowsAffected(); n == 0 {
			err = mustInsert(s, &chunk{Inode: inode, Indx: indx, Slices: buf})
		}
	}
	return err
}

func (m *dbMeta) Truncate(ctx Context, inode Ino, flags uint8, length uint64, attr *Attr) syscall.Errno {
	defer m.timeit(time.Now())
	f := m.of.find(inode)
	if f != nil {
		f.Lock()
		defer f.Unlock()
	}
	defer func() { m.of.InvalidateChunk(inode, 0xFFFFFFFF) }()
	var newSpace int64
	err := m.txn(func(s *xorm.Session) error {
		var n = node{Inode: inode}
		ok, err := s.ForUpdate().Get(&n)
		if err != nil {
			return err
		}
		if !ok {
			return syscall.ENOENT
		}
		if n.Type != TypeFile {
			return syscall.EPERM
		}
		if length == n.Length {
			m.parseAttr(&n, attr)
			return nil
		}
		newSpace = align4K(length) - align4K(n.Length)
		if newSpace > 0 && m.checkQuota(newSpace, 0) {
			return syscall.ENOSPC
		}
		var zeroChunks []chunk
		var left, right = n.Length, length
		if left > right {
			right, left = left, right
		}
		if right/ChunkSize-left/ChunkSize > 1 {
			err := s.Where("inode = ? AND indx > ? AND indx < ?", inode, left/ChunkSize, right/ChunkSize).Cols("indx").ForUpdate().Find(&zeroChunks)
			if err != nil {
				return err
			}
		}

		l := uint32(right - left)
		if right > (left/ChunkSize+1)*ChunkSize {
			l = ChunkSize - uint32(left%ChunkSize)
		}
		if err = m.appendSlice(s, inode, uint32(left/ChunkSize), marshalSlice(uint32(left%ChunkSize), 0, 0, 0, l)); err != nil {
			return err
		}
		buf := marshalSlice(0, 0, 0, 0, ChunkSize)
		for _, c := range zeroChunks {
			if err = m.appendSlice(s, inode, c.Indx, buf); err != nil {
				return err
			}
		}
		if right > (left/ChunkSize+1)*ChunkSize && right%ChunkSize > 0 {
			if err = m.appendSlice(s, inode, uint32(right/ChunkSize), marshalSlice(0, 0, 0, 0, uint32(right%ChunkSize))); err != nil {
				return err
			}
		}
		n.Length = length
		now := time.Now().UnixNano() / 1e3
		n.Mtime = now
		n.Ctime = now
		if _, err = s.Cols("length", "mtime", "ctime").Update(&n, &node{Inode: n.Inode}); err != nil {
			return err
		}
		m.parseAttr(&n, attr)
		return nil
	})
	if err == nil {
		m.updateStats(newSpace, 0)
	}
	return errno(err)
}

func (m *dbMeta) Fallocate(ctx Context, inode Ino, mode uint8, off uint64, size uint64) syscall.Errno {
	if mode&fallocCollapesRange != 0 && mode != fallocCollapesRange {
		return syscall.EINVAL
	}
	if mode&fallocInsertRange != 0 && mode != fallocInsertRange {
		return syscall.EINVAL
	}
	if mode == fallocInsertRange || mode == fallocCollapesRange {
		return syscall.ENOTSUP
	}
	if mode&fallocPunchHole != 0 && mode&fallocKeepSize == 0 {
		return syscall.EINVAL
	}
	if size == 0 {
		return syscall.EINVAL
	}
	defer m.timeit(time.Now())
	f := m.of.find(inode)
	if f != nil {
		f.Lock()
		defer f.Unlock()
	}
	defer func() { m.of.InvalidateChunk(inode, 0xFFFFFFFF) }()
	var newSpace int64
	err := m.txn(func(s *xorm.Session) error {
		var n = node{Inode: inode}
		ok, err := s.ForUpdate().Get(&n)
		if err != nil {
			return err
		}
		if !ok {
			return syscall.ENOENT
		}
		if n.Type == TypeFIFO {
			return syscall.EPIPE
		}
		if n.Type != TypeFile {
			return syscall.EPERM
		}
		length := n.Length
		if off+size > n.Length {
			if mode&fallocKeepSize == 0 {
				length = off + size
			}
		}

		old := n.Length
		newSpace = align4K(length) - align4K(n.Length)
		if newSpace > 0 && m.checkQuota(newSpace, 0) {
			return syscall.ENOSPC
		}
		now := time.Now().UnixNano() / 1e3
		n.Length = length
		n.Mtime = now
		n.Ctime = now
		if _, err := s.Cols("length", "mtime", "ctime").Update(&n, &node{Inode: inode}); err != nil {
			return err
		}
<<<<<<< HEAD
		if mode&(fallocZeroRange|fallocPunchHole) != 0 {
			off, size := off, size
=======
		if mode&(fallocZeroRange|fallocPunchHole) != 0 && off < old {
>>>>>>> 385e4b49
			if off+size > old {
				size = old - off
			}
			for size > 0 {
				indx := uint32(off / ChunkSize)
				coff := off % ChunkSize
				l := size
				if coff+size > ChunkSize {
					l = ChunkSize - coff
				}
				err = m.appendSlice(s, inode, indx, marshalSlice(uint32(coff), 0, 0, 0, uint32(l)))
				if err != nil {
					return err
				}
				off += l
				size -= l
			}
		}
		return nil
	})
	if err == nil {
		m.updateStats(newSpace, 0)
	}
	return errno(err)
}

func (m *dbMeta) doReadlink(ctx Context, inode Ino) (target []byte, err error) {
	err = m.roTxn(func(s *xorm.Session) error {
		var l = symlink{Inode: inode}
		ok, err := s.Get(&l)
		if err == nil && ok {
			target = []byte(l.Target)
		}
		return err
	})
	return
}

func (m *dbMeta) doMknod(ctx Context, parent Ino, name string, _type uint8, mode, cumask uint16, rdev uint32, path string, inode *Ino, attr *Attr) syscall.Errno {
	var ino Ino
	var err error
	if parent == TrashInode {
		var next int64
		next, err = m.incrCounter("nextTrash", 1)
		ino = TrashInode + Ino(next)
	} else {
		ino, err = m.nextInode()
	}
	if err != nil {
		return errno(err)
	}
	var n node
	n.Inode = ino
	n.Type = _type
	n.Mode = mode & ^cumask
	n.Uid = ctx.Uid()
	n.Gid = ctx.Gid()
	if _type == TypeDirectory {
		n.Nlink = 2
		n.Length = 4 << 10
	} else {
		n.Nlink = 1
		if _type == TypeSymlink {
			n.Length = uint64(len(path))
		} else {
			n.Length = 0
			n.Rdev = rdev
		}
	}
	n.Parent = parent
	if inode != nil {
		*inode = ino
	}

	err = m.txn(func(s *xorm.Session) error {
		var pn = node{Inode: parent}
		ok, err := s.ForUpdate().Get(&pn)
		if err != nil {
			return err
		}
		if !ok {
			return syscall.ENOENT
		}
		if pn.Type != TypeDirectory {
			return syscall.ENOTDIR
		}
		var e = edge{Parent: parent, Name: []byte(name)}
		ok, err = s.ForUpdate().Get(&e)
		if err != nil {
			return err
		}
		var foundIno Ino
		var foundType uint8
		if ok {
			foundType, foundIno = e.Type, e.Inode
		} else if m.conf.CaseInsensi {
			if entry := m.resolveCase(ctx, parent, name); entry != nil {
				foundType, foundIno = entry.Attr.Typ, entry.Inode
			}
		}
		if foundIno != 0 {
			if _type == TypeFile || _type == TypeDirectory {
				foundNode := node{Inode: foundIno}
				ok, err = s.ForUpdate().Get(&foundNode)
				if err != nil {
					return err
				} else if ok {
					m.parseAttr(&foundNode, attr)
				} else if attr != nil {
					*attr = Attr{Typ: foundType, Parent: parent} // corrupt entry
				}
				if inode != nil {
					*inode = foundIno
				}
			}
			return syscall.EEXIST
		}

		var updateParent bool
		now := time.Now().UnixNano() / 1e3
		if parent != TrashInode {
			if _type == TypeDirectory {
				pn.Nlink++
				updateParent = true
			}
			if updateParent || time.Duration(now-pn.Mtime)*1e3 >= minUpdateTime {
				pn.Mtime = now
				pn.Ctime = now
				updateParent = true
			}
		}
		n.Atime = now
		n.Mtime = now
		n.Ctime = now
		if pn.Mode&02000 != 0 || ctx.Value(CtxKey("behavior")) == "Hadoop" || runtime.GOOS == "darwin" {
			n.Gid = pn.Gid
			if _type == TypeDirectory && runtime.GOOS == "linux" {
				n.Mode |= pn.Mode & 02000
			}
		}

		if err = mustInsert(s, &edge{Parent: parent, Name: []byte(name), Inode: ino, Type: _type}, &n); err != nil {
			return err
		}
		if updateParent {
			if _, err := s.Cols("nlink", "mtime", "ctime").Update(&pn, &node{Inode: pn.Inode}); err != nil {
				return err
			}
		}
		if _type == TypeSymlink {
			if err = mustInsert(s, &symlink{Inode: ino, Target: []byte(path)}); err != nil {
				return err
			}
		}
		m.parseAttr(&n, attr)
		return nil
	}, parent)
	if err == nil {
		m.updateStats(align4K(0), 1)
	}
	return errno(err)
}

func (m *dbMeta) doUnlink(ctx Context, parent Ino, name string) syscall.Errno {
	var trash Ino
	if st := m.checkTrash(parent, &trash); st != 0 {
		return st
	}
	var newSpace, newInode int64
	var n node
	var opened bool
	err := m.txn(func(s *xorm.Session) error {
		var pn = node{Inode: parent}
		ok, err := s.ForUpdate().Get(&pn)
		if err != nil {
			return err
		}
		if !ok {
			return syscall.ENOENT
		}
		if pn.Type != TypeDirectory {
			return syscall.ENOTDIR
		}
		var e = edge{Parent: parent, Name: []byte(name)}
		ok, err = s.ForUpdate().Get(&e)
		if err != nil {
			return err
		}
		if !ok && m.conf.CaseInsensi {
			if ee := m.resolveCase(ctx, parent, name); ee != nil {
				ok = true
				e.Name = ee.Name
				e.Inode = ee.Inode
				e.Type = ee.Attr.Typ
			}
		}
		if !ok {
			return syscall.ENOENT
		}
		if e.Type == TypeDirectory {
			return syscall.EPERM
		}

		n = node{Inode: e.Inode}
		ok, err = s.ForUpdate().Get(&n)
		if err != nil {
			return err
		}
		now := time.Now().UnixNano() / 1e3
		opened = false
		if ok {
			if ctx.Uid() != 0 && pn.Mode&01000 != 0 && ctx.Uid() != pn.Uid && ctx.Uid() != n.Uid {
				return syscall.EACCES
			}
			n.Ctime = now
			if trash == 0 {
				n.Nlink--
				if n.Type == TypeFile && n.Nlink == 0 {
					opened = m.of.IsOpen(e.Inode)
				}
			} else if n.Parent > 0 {
				n.Parent = trash
			}
		} else {
			logger.Warnf("no attribute for inode %d (%d, %s)", e.Inode, parent, name)
			trash = 0
		}
		defer func() { m.of.InvalidateChunk(e.Inode, 0xFFFFFFFE) }()

		var updateParent bool
		if !isTrash(parent) && time.Duration(now-pn.Mtime)*1e3 >= minUpdateTime {
			pn.Mtime = now
			pn.Ctime = now
			updateParent = true
		}

		if _, err := s.Delete(&edge{Parent: parent, Name: e.Name}); err != nil {
			return err
		}
		if updateParent {
			if _, err = s.Cols("mtime", "ctime").Update(&pn, &node{Inode: pn.Inode}); err != nil {
				return err
			}
		}
		if n.Nlink > 0 {
			if _, err := s.Cols("nlink", "ctime", "parent").Update(&n, &node{Inode: e.Inode}); err != nil {
				return err
			}
			if trash > 0 {
				if err = mustInsert(s, &edge{Parent: trash, Name: []byte(m.trashEntry(parent, e.Inode, string(e.Name))), Inode: e.Inode, Type: e.Type}); err != nil {
					return err
				}
			}
		} else {
			switch e.Type {
			case TypeFile:
				if opened {
					if err = mustInsert(s, sustained{Sid: m.sid, Inode: e.Inode}); err != nil {
						return err
					}
					if _, err := s.Cols("nlink", "ctime").Update(&n, &node{Inode: e.Inode}); err != nil {
						return err
					}
				} else {
					if err = mustInsert(s, delfile{e.Inode, n.Length, time.Now().Unix()}); err != nil {
						return err
					}
					if _, err := s.Delete(&node{Inode: e.Inode}); err != nil {
						return err
					}
					newSpace, newInode = -align4K(n.Length), -1
				}
			case TypeSymlink:
				if _, err := s.Delete(&symlink{Inode: e.Inode}); err != nil {
					return err
				}
				fallthrough
			default:
				if _, err := s.Delete(&node{Inode: e.Inode}); err != nil {
					return err
				}
				newSpace, newInode = -align4K(0), -1
			}
			if _, err := s.Delete(&xattr{Inode: e.Inode}); err != nil {
				return err
			}
		}
		return err
	}, parent)
	if err == nil && trash == 0 {
		if n.Type == TypeFile && n.Nlink == 0 {
			m.fileDeleted(opened, n.Inode, n.Length)
		}
		m.updateStats(newSpace, newInode)
	}
	return errno(err)
}

func (m *dbMeta) doRmdir(ctx Context, parent Ino, name string) syscall.Errno {
	var trash Ino
	if st := m.checkTrash(parent, &trash); st != 0 {
		return st
	}
	err := m.txn(func(s *xorm.Session) error {
		var pn = node{Inode: parent}
		ok, err := s.ForUpdate().Get(&pn)
		if err != nil {
			return err
		}
		if !ok {
			return syscall.ENOENT
		}
		if pn.Type != TypeDirectory {
			return syscall.ENOTDIR
		}
		var e = edge{Parent: parent, Name: []byte(name)}
		ok, err = s.ForUpdate().Get(&e)
		if err != nil {
			return err
		}
		if !ok && m.conf.CaseInsensi {
			if ee := m.resolveCase(ctx, parent, name); ee != nil {
				ok = true
				e.Inode = ee.Inode
				e.Name = ee.Name
				e.Type = ee.Attr.Typ
			}
		}
		if !ok {
			return syscall.ENOENT
		}
		if e.Type != TypeDirectory {
			return syscall.ENOTDIR
		}
		var n = node{Inode: e.Inode}
		ok, err = s.ForUpdate().Get(&n)
		if err != nil {
			return err
		}
		exist, err := s.ForUpdate().Exist(&edge{Parent: e.Inode})
		if err != nil {
			return err
		}
		if exist {
			return syscall.ENOTEMPTY
		}
		now := time.Now().UnixNano() / 1e3
		if ok {
			if ctx.Uid() != 0 && pn.Mode&01000 != 0 && ctx.Uid() != pn.Uid && ctx.Uid() != n.Uid {
				return syscall.EACCES
			}
			if trash > 0 {
				n.Ctime = now
				n.Parent = trash
			}
		} else {
			logger.Warnf("no attribute for inode %d (%d, %s)", e.Inode, parent, name)
			trash = 0
		}
		pn.Nlink--
		pn.Mtime = now
		pn.Ctime = now

		if _, err := s.Delete(&edge{Parent: parent, Name: e.Name}); err != nil {
			return err
		}
		if trash > 0 {
			if _, err = s.Cols("ctime", "parent").Update(&n, &node{Inode: n.Inode}); err != nil {
				return err
			}
			if err = mustInsert(s, &edge{Parent: trash, Name: []byte(m.trashEntry(parent, e.Inode, string(e.Name))), Inode: e.Inode, Type: e.Type}); err != nil {
				return err
			}
		} else {
			if _, err := s.Delete(&node{Inode: e.Inode}); err != nil {
				return err
			}
			if _, err := s.Delete(&xattr{Inode: e.Inode}); err != nil {
				return err
			}
		}
		if !isTrash(parent) {
			_, err = s.Cols("nlink", "mtime", "ctime").Update(&pn, &node{Inode: pn.Inode})
		}
		return err
	}, parent)
	if err == nil && trash == 0 {
		m.updateStats(-align4K(0), -1)
	}
	return errno(err)
}

func (m *dbMeta) getNodesForUpdate(s *xorm.Session, nodes ...*node) error {
	// sort them to avoid deadlock
	sort.Slice(nodes, func(i, j int) bool { return nodes[i].Inode < nodes[j].Inode })
	for i := range nodes {
		ok, err := s.ForUpdate().Get(nodes[i])
		if err != nil {
			return err
		}
		if !ok {
			return syscall.ENOENT
		}
	}
	return nil
}

func (m *dbMeta) doRename(ctx Context, parentSrc Ino, nameSrc string, parentDst Ino, nameDst string, flags uint32, inode *Ino, attr *Attr) syscall.Errno {
	var trash Ino
	if st := m.checkTrash(parentDst, &trash); st != 0 {
		return st
	}
	exchange := flags == RenameExchange
	var opened bool
	var dino Ino
	var dn node
	var newSpace, newInode int64
	err := m.txn(func(s *xorm.Session) error {
		var spn = node{Inode: parentSrc}
		var dpn = node{Inode: parentDst}
		err := m.getNodesForUpdate(s, &spn, &dpn)
		if err != nil {
			return err
		}
		if spn.Type != TypeDirectory || dpn.Type != TypeDirectory {
			return syscall.ENOTDIR
		}
		var se = edge{Parent: parentSrc, Name: []byte(nameSrc)}
		ok, err := s.ForUpdate().Get(&se)
		if err != nil {
			return err
		}
		if !ok && m.conf.CaseInsensi {
			if e := m.resolveCase(ctx, parentSrc, nameSrc); e != nil {
				ok = true
				se.Inode = e.Inode
				se.Type = e.Attr.Typ
				se.Name = e.Name
			}
		}
		if !ok {
			return syscall.ENOENT
		}
		if parentSrc == parentDst && string(se.Name) == nameDst {
			if inode != nil {
				*inode = se.Inode
			}
			return nil
		}
		var sn = node{Inode: se.Inode}
		ok, err = s.ForUpdate().Get(&sn)
		if err != nil {
			return err
		}
		if !ok {
			return syscall.ENOENT
		}

		var de = edge{Parent: parentDst, Name: []byte(nameDst)}
		ok, err = s.ForUpdate().Get(&de)
		if err != nil {
			return err
		}
		if !ok && m.conf.CaseInsensi {
			if e := m.resolveCase(ctx, parentDst, nameDst); e != nil {
				ok = true
				de.Inode = e.Inode
				de.Type = e.Attr.Typ
				de.Name = e.Name
			}
		}
		var supdate, dupdate bool
		now := time.Now().UnixNano() / 1e3
		opened = false
		dn = node{Inode: de.Inode}
		if ok {
			if flags == RenameNoReplace {
				return syscall.EEXIST
			}
			dino = de.Inode
			ok, err := s.ForUpdate().Get(&dn)
			if err != nil {
				return err
			}
			if !ok { // corrupt entry
				logger.Warnf("no attribute for inode %d (%d, %s)", dino, parentDst, de.Name)
				trash = 0
			}
			dn.Ctime = now
			if exchange {
				if parentSrc != parentDst {
					if de.Type == TypeDirectory {
						dn.Parent = parentSrc
						dpn.Nlink--
						spn.Nlink++
						supdate, dupdate = true, true
					} else if dn.Parent > 0 {
						dn.Parent = parentSrc
					}
				}
			} else {
				if de.Type == TypeDirectory {
					exist, err := s.ForUpdate().Exist(&edge{Parent: de.Inode})
					if err != nil {
						return err
					}
					if exist {
						return syscall.ENOTEMPTY
					}
					dpn.Nlink--
					dupdate = true
					if trash > 0 {
						dn.Parent = trash
					}
				} else {
					if trash == 0 {
						dn.Nlink--
						if de.Type == TypeFile && dn.Nlink == 0 {
							opened = m.of.IsOpen(dn.Inode)
						}
						defer func() { m.of.InvalidateChunk(dino, 0xFFFFFFFE) }()
					} else if dn.Parent > 0 {
						dn.Parent = trash
					}
				}
			}
			if ctx.Uid() != 0 && dpn.Mode&01000 != 0 && ctx.Uid() != dpn.Uid && ctx.Uid() != dn.Uid {
				return syscall.EACCES
			}
		} else {
			if exchange {
				return syscall.ENOENT
			}
			dino = 0
		}
		if ctx.Uid() != 0 && spn.Mode&01000 != 0 && ctx.Uid() != spn.Uid && ctx.Uid() != sn.Uid {
			return syscall.EACCES
		}

		if parentSrc != parentDst {
			if se.Type == TypeDirectory {
				sn.Parent = parentDst
				spn.Nlink--
				dpn.Nlink++
				supdate, dupdate = true, true
			} else if sn.Parent > 0 {
				sn.Parent = parentDst
			}
		}
		if supdate || time.Duration(now-spn.Mtime)*1e3 >= minUpdateTime {
			spn.Mtime = now
			spn.Ctime = now
			supdate = true
		}
		if dupdate || time.Duration(now-dpn.Mtime)*1e3 >= minUpdateTime {
			dpn.Mtime = now
			dpn.Ctime = now
			dupdate = true
		}
		sn.Ctime = now
		if inode != nil {
			*inode = sn.Inode
		}
		m.parseAttr(&sn, attr)

		if exchange {
			if _, err := s.Cols("inode", "type").Update(&de, &edge{Parent: parentSrc, Name: se.Name}); err != nil {
				return err
			}
			if _, err := s.Cols("inode", "type").Update(&se, &edge{Parent: parentDst, Name: de.Name}); err != nil {
				return err
			}
			if _, err := s.Cols("ctime", "parent").Update(dn, &node{Inode: dino}); err != nil {
				return err
			}
		} else {
			if n, err := s.Delete(&edge{Parent: parentSrc, Name: se.Name}); err != nil {
				return err
			} else if n != 1 {
				return fmt.Errorf("delete src failed")
			}
			if dino > 0 {
				if trash > 0 {
					if _, err := s.Cols("ctime", "parent").Update(dn, &node{Inode: dino}); err != nil {
						return err
					}
					name := m.trashEntry(parentDst, dino, string(de.Name))
					if err = mustInsert(s, &edge{Parent: trash, Name: []byte(name), Inode: dino, Type: de.Type}); err != nil {
						return err
					}
				} else if de.Type != TypeDirectory && dn.Nlink > 0 {
					if _, err := s.Cols("ctime", "nlink", "parent").Update(dn, &node{Inode: dino}); err != nil {
						return err
					}
				} else {
					if de.Type == TypeFile {
						if opened {
							if _, err := s.Cols("nlink", "ctime").Update(&dn, &node{Inode: dino}); err != nil {
								return err
							}
							if err = mustInsert(s, sustained{Sid: m.sid, Inode: dino}); err != nil {
								return err
							}
						} else {
							if err = mustInsert(s, delfile{dino, dn.Length, time.Now().Unix()}); err != nil {
								return err
							}
							if _, err := s.Delete(&node{Inode: dino}); err != nil {
								return err
							}
							newSpace, newInode = -align4K(dn.Length), -1
						}
					} else {
						if de.Type == TypeSymlink {
							if _, err := s.Delete(&symlink{Inode: dino}); err != nil {
								return err
							}
						}
						if _, err := s.Delete(&node{Inode: dino}); err != nil {
							return err
						}
						newSpace, newInode = -align4K(0), -1
					}
					if _, err := s.Delete(&xattr{Inode: dino}); err != nil {
						return err
					}
				}
				if _, err := s.Delete(&edge{Parent: parentDst, Name: de.Name}); err != nil {
					return err
				}
			}
			if err = mustInsert(s, &edge{Parent: parentDst, Name: de.Name, Inode: se.Inode, Type: se.Type}); err != nil {
				return err
			}
		}
		if parentDst != parentSrc && !isTrash(parentSrc) && supdate {
			if _, err := s.Cols("nlink", "mtime", "ctime").Update(&spn, &node{Inode: parentSrc}); err != nil {
				return err
			}
		}
		if _, err := s.Cols("ctime", "parent").Update(&sn, &node{Inode: sn.Inode}); err != nil {
			return err
		}
		if dupdate {
			if _, err := s.Cols("nlink", "mtime", "ctime").Update(&dpn, &node{Inode: parentDst}); err != nil {
				return err
			}
		}
		return err
	}, parentSrc)
	if err == nil && !exchange && trash == 0 {
		if dino > 0 && dn.Type == TypeFile && dn.Nlink == 0 {
			m.fileDeleted(opened, dino, dn.Length)
		}
		m.updateStats(newSpace, newInode)
	}
	return errno(err)
}

func (m *dbMeta) doLink(ctx Context, inode, parent Ino, name string, attr *Attr) syscall.Errno {
	return errno(m.txn(func(s *xorm.Session) error {
		var pn = node{Inode: parent}
		ok, err := s.ForUpdate().Get(&pn)
		if err != nil {
			return err
		}
		if !ok {
			return syscall.ENOENT
		}
		if pn.Type != TypeDirectory {
			return syscall.ENOTDIR
		}
		var e = edge{Parent: parent, Name: []byte(name)}
		ok, err = s.ForUpdate().Get(&e)
		if err != nil {
			return err
		}
		if ok || !ok && m.conf.CaseInsensi && m.resolveCase(ctx, parent, name) != nil {
			return syscall.EEXIST
		}

		var n = node{Inode: inode}
		ok, err = s.ForUpdate().Get(&n)
		if err != nil {
			return err
		}
		if !ok {
			return syscall.ENOENT
		}
		if n.Type == TypeDirectory {
			return syscall.EPERM
		}

		var updateParent bool
		now := time.Now().UnixNano() / 1e3
		if time.Duration(now-pn.Mtime)*1e3 >= minUpdateTime {
			pn.Mtime = now
			pn.Ctime = now
			updateParent = true
		}
		n.Parent = 0
		n.Nlink++
		n.Ctime = now

		if err = mustInsert(s, &edge{Parent: parent, Name: []byte(name), Inode: inode, Type: n.Type}); err != nil {
			return err
		}
		if updateParent {
			if _, err := s.Cols("mtime", "ctime").Update(&pn, &node{Inode: parent}); err != nil {
				return err
			}
		}
		if _, err := s.Cols("nlink", "ctime", "parent").Update(&n, node{Inode: inode}); err != nil {
			return err
		}
		if err == nil {
			m.parseAttr(&n, attr)
		}
		return err
	}, parent))
}

func (m *dbMeta) doReaddir(ctx Context, inode Ino, plus uint8, entries *[]*Entry, limit int) syscall.Errno {
	return errno(m.roTxn(func(s *xorm.Session) error {
		s = s.Table(&edge{})
		if plus != 0 {
			s = s.Join("INNER", &node{}, "jfs_edge.inode=jfs_node.inode")
		}
		if limit > 0 {
			s = s.Limit(limit, 0)
		}
		var nodes []namedNode
		if err := s.Find(&nodes, &edge{Parent: inode}); err != nil {
			return err
		}
		for _, n := range nodes {
			if len(n.Name) == 0 {
				logger.Errorf("Corrupt entry with empty name: inode %d parent %d", n.Inode, inode)
				continue
			}
			entry := &Entry{
				Inode: n.Inode,
				Name:  n.Name,
				Attr:  &Attr{},
			}
			if plus != 0 {
				m.parseAttr(&n.node, entry.Attr)
			} else {
				entry.Attr.Typ = n.Type
			}
			*entries = append(*entries, entry)
		}
		return nil
	}))
}

func (m *dbMeta) doCleanStaleSession(sid uint64) error {
	var fail bool
	// release locks
	err := m.txn(func(s *xorm.Session) error {
		if _, err := s.Delete(flock{Sid: sid}); err != nil {
			return err
		}
		if _, err := s.Delete(plock{Sid: sid}); err != nil {
			return err
		}
		return nil
	})
	if err != nil {
		logger.Warnf("Delete flock/plock with sid %d: %d", sid, err)
		fail = true
	}

	var sus []sustained
	err = m.roTxn(func(ses *xorm.Session) error {
		sus = nil
		return ses.Find(&sus, &sustained{Sid: sid})
	})
	if err != nil {
		logger.Warnf("Scan sustained with sid %d: %s", sid, err)
		fail = true
	} else {
		for _, su := range sus {
			if err = m.doDeleteSustainedInode(sid, su.Inode); err != nil {
				logger.Warnf("Delete sustained inode %d of sid %d: %s", su.Inode, sid, err)
				fail = true
			}
		}
	}

	if fail {
		return fmt.Errorf("failed to clean up sid %d", sid)
	} else {
		return m.txn(func(s *xorm.Session) error {
			if n, err := s.Delete(&session2{Sid: sid}); err != nil {
				return err
			} else if n == 1 {
				return nil
			}
			ok, err := s.IsTableExist(&session{})
			if err == nil && ok {
				_, err = s.Delete(&session{Sid: sid})
			}
			return err
		})
	}
}

func (m *dbMeta) doFindStaleSessions(limit int) ([]uint64, error) {
	var sids []uint64
	_ = m.roTxn(func(ses *xorm.Session) error {
		var ss []session2
		err := ses.Where("Expire < ?", time.Now().Unix()).Limit(limit, 0).Find(&ss)
		if err != nil {
			return err
		}
		for _, s := range ss {
			sids = append(sids, s.Sid)
		}
		return nil
	})

	limit -= len(sids)
	if limit <= 0 {
		return sids, nil
	}

	err := m.roTxn(func(ses *xorm.Session) error {
		if ok, err := ses.IsTableExist(&session{}); err != nil {
			return err
		} else if ok {
			var ls []session
			err := ses.Where("Heartbeat < ?", time.Now().Add(time.Minute*-5).Unix()).Limit(limit, 0).Find(&ls)
			if err != nil {
				return err
			}
			for _, l := range ls {
				sids = append(sids, l.Sid)
			}
		}
		return nil
	})
	if err != nil {
		logger.Errorf("Check legacy session table: %s", err)
	}

	return sids, nil
}

func (m *dbMeta) doRefreshSession() {
	_ = m.txn(func(ses *xorm.Session) error {
		n, err := ses.Cols("Expire").Update(&session2{Expire: m.expireTime()}, &session2{Sid: m.sid})
		if err == nil && n == 0 {
			err = fmt.Errorf("no session found matching sid: %d", m.sid)
		}
		if err != nil {
			logger.Errorf("update session: %s", err)
		}
		return err
	})
}

func (m *dbMeta) doDeleteSustainedInode(sid uint64, inode Ino) error {
	var n = node{Inode: inode}
	var newSpace int64
	err := m.txn(func(s *xorm.Session) error {
		ok, err := s.ForUpdate().Get(&n)
		if err != nil {
			return err
		}
		if !ok {
			return nil
		}
		if err = mustInsert(s, &delfile{inode, n.Length, time.Now().Unix()}); err != nil {
			return err
		}
		_, err = s.Delete(&sustained{Sid: sid, Inode: inode})
		if err != nil {
			return err
		}
		newSpace = -align4K(n.Length)
		_, err = s.Delete(&node{Inode: inode})
		return err
	})
	if err == nil {
		m.updateStats(newSpace, -1)
		m.tryDeleteFileData(inode, n.Length)
	}
	return err
}

func (m *dbMeta) Read(ctx Context, inode Ino, indx uint32, slices *[]Slice) syscall.Errno {
	f := m.of.find(inode)
	if f != nil {
		f.RLock()
		defer f.RUnlock()
	}
	if ss, ok := m.of.ReadChunk(inode, indx); ok {
		*slices = ss
		return 0
	}
	defer m.timeit(time.Now())
	var c = chunk{Inode: inode, Indx: indx}
	err := m.roTxn(func(s *xorm.Session) error {
		_, err := s.MustCols("indx").Get(&c)
		return err
	})
	if err != nil {
		return errno(err)
	}
	ss := readSliceBuf(c.Slices)
	if ss == nil {
		return syscall.EIO
	}
	*slices = buildSlice(ss)
	m.of.CacheChunk(inode, indx, *slices)
	if !m.conf.ReadOnly && (len(c.Slices)/sliceBytes >= 5 || len(*slices) >= 5) {
		go m.compactChunk(inode, indx, false)
	}
	return 0
}

func (m *dbMeta) Write(ctx Context, inode Ino, indx uint32, off uint32, slice Slice) syscall.Errno {
	defer m.timeit(time.Now())
	f := m.of.find(inode)
	if f != nil {
		f.Lock()
		defer f.Unlock()
	}
	defer func() { m.of.InvalidateChunk(inode, indx) }()
	var newSpace int64
	var needCompact bool
	err := m.txn(func(s *xorm.Session) error {
		var n = node{Inode: inode}
		ok, err := s.ForUpdate().Get(&n)
		if err != nil {
			return err
		}
		if !ok {
			return syscall.ENOENT
		}
		if n.Type != TypeFile {
			return syscall.EPERM
		}
		newleng := uint64(indx)*ChunkSize + uint64(off) + uint64(slice.Len)
		if newleng > n.Length {
			newSpace = align4K(newleng) - align4K(n.Length)
			n.Length = newleng
		}
		if m.checkQuota(newSpace, 0) {
			return syscall.ENOSPC
		}
		now := time.Now().UnixNano() / 1e3
		n.Mtime = now
		n.Ctime = now

		var ck = chunk{Inode: inode, Indx: indx}
		ok, err = s.ForUpdate().MustCols("indx").Get(&ck)
		if err != nil {
			return err
		}
		buf := marshalSlice(off, slice.Id, slice.Size, slice.Off, slice.Len)
		if ok {
			if err := m.appendSlice(s, inode, indx, buf); err != nil {
				return err
			}
		} else {
			if err = mustInsert(s, &chunk{Inode: inode, Indx: indx, Slices: buf}); err != nil {
				return err
			}
		}
		if err = mustInsert(s, sliceRef{slice.Id, slice.Size, 1}); err != nil {
			return err
		}
		_, err = s.Cols("length", "mtime", "ctime").Update(&n, &node{Inode: inode})
		if err == nil {
			needCompact = (len(ck.Slices)/sliceBytes)%100 == 99
		}
		return err
	}, inode)
	if err == nil {
		if needCompact {
			go m.compactChunk(inode, indx, false)
		}
		m.updateStats(newSpace, 0)
	}
	return errno(err)
}

func (m *dbMeta) CopyFileRange(ctx Context, fin Ino, offIn uint64, fout Ino, offOut uint64, size uint64, flags uint32, copied *uint64) syscall.Errno {
	defer m.timeit(time.Now())
	f := m.of.find(fout)
	if f != nil {
		f.Lock()
		defer f.Unlock()
	}
	var newSpace int64
	defer func() { m.of.InvalidateChunk(fout, 0xFFFFFFFF) }()
	err := m.txn(func(s *xorm.Session) error {
		var nin = node{Inode: fin}
		var nout = node{Inode: fout}
		err := m.getNodesForUpdate(s, &nin, &nout)
		if err != nil {
			return err
		}
		if nin.Type != TypeFile {
			return syscall.EINVAL
		}
		if offIn >= nin.Length {
			*copied = 0
			return nil
		}
		size := size
		if offIn+size > nin.Length {
			size = nin.Length - offIn
		}
		if nout.Type != TypeFile {
			return syscall.EINVAL
		}

		newleng := offOut + size
		if newleng > nout.Length {
			newSpace = align4K(newleng) - align4K(nout.Length)
			nout.Length = newleng
		}
		if m.checkQuota(newSpace, 0) {
			return syscall.ENOSPC
		}
		now := time.Now().UnixNano() / 1e3
		nout.Mtime = now
		nout.Ctime = now

		var cs []chunk
		err = s.Where("inode = ? AND indx >= ? AND indx <= ?", fin, offIn/ChunkSize, (offIn+size)/ChunkSize).ForUpdate().Find(&cs)
		if err != nil {
			return err
		}
		chunks := make(map[uint32][]*slice)
		for _, c := range cs {
			chunks[c.Indx] = readSliceBuf(c.Slices)
		}

		ses := s
		updateSlices := func(indx uint32, buf []byte, id uint64, size uint32) error {
			if err := m.appendSlice(ses, fout, indx, buf); err != nil {
				return err
			}
			if id > 0 {
				if _, err := ses.Exec("update jfs_chunk_ref set refs=refs+1 where chunkid = ? AND size = ?", id, size); err != nil {
					return err
				}
			}
			return nil
		}
		coff := offIn / ChunkSize * ChunkSize
		for coff < offIn+size {
			if coff%ChunkSize != 0 {
				panic("coff")
			}
			// Add a zero chunk for hole
			ss := append([]*slice{{len: ChunkSize}}, chunks[uint32(coff/ChunkSize)]...)
			cs := buildSlice(ss)
			for _, s := range cs {
				pos := coff
				coff += uint64(s.Len)
				if pos < offIn+size && pos+uint64(s.Len) > offIn {
					if pos < offIn {
						dec := offIn - pos
						s.Off += uint32(dec)
						pos += dec
						s.Len -= uint32(dec)
					}
					if pos+uint64(s.Len) > offIn+size {
						dec := pos + uint64(s.Len) - (offIn + size)
						s.Len -= uint32(dec)
					}
					doff := pos - offIn + offOut
					indx := uint32(doff / ChunkSize)
					dpos := uint32(doff % ChunkSize)
					if dpos+s.Len > ChunkSize {
						if err := updateSlices(indx, marshalSlice(dpos, s.Id, s.Size, s.Off, ChunkSize-dpos), s.Id, s.Size); err != nil {
							return err
						}
						skip := ChunkSize - dpos
						if err := updateSlices(indx+1, marshalSlice(0, s.Id, s.Size, s.Off+skip, s.Len-skip), s.Id, s.Size); err != nil {
							return err
						}
					} else {
						if err := updateSlices(indx, marshalSlice(dpos, s.Id, s.Size, s.Off, s.Len), s.Id, s.Size); err != nil {
							return err
						}
					}
				}
			}
		}
		if _, err := s.Cols("length", "mtime", "ctime").Update(&nout, &node{Inode: fout}); err != nil {
			return err
		}
		*copied = size
		return nil
	})
	if err == nil {
		m.updateStats(newSpace, 0)
	}
	return errno(err)
}

func (m *dbMeta) doGetParents(ctx Context, inode Ino) map[Ino]int {
	var rows []edge
	if err := m.roTxn(func(s *xorm.Session) error {
		rows = nil
		return s.Find(&rows, &edge{Inode: inode})
	}); err != nil {
		logger.Warnf("Scan edge key of inode %d: %s", inode, err)
		return nil
	}
	ps := make(map[Ino]int)
	for _, row := range rows {
		ps[row.Parent]++
	}
	return ps
}

func (m *dbMeta) doFindDeletedFiles(ts int64, limit int) (map[Ino]uint64, error) {
	files := make(map[Ino]uint64)
	err := m.roTxn(func(s *xorm.Session) error {
		var ds []delfile
		err := s.Where("expire < ?", ts).Limit(limit, 0).Find(&ds)
		if err != nil {
			return err
		}
		for _, d := range ds {
			files[d.Inode] = d.Length
		}
		return nil
	})
	return files, err
}

func (m *dbMeta) doCleanupSlices() {
	var cks []sliceRef
	_ = m.roTxn(func(s *xorm.Session) error {
		cks = nil
		return s.Where("refs <= 0").Find(&cks)
	})
	for _, ck := range cks {
		m.deleteSlice(ck.Id, ck.Size)
	}
}

func (m *dbMeta) deleteChunk(inode Ino, indx uint32) error {
	var ss []*slice
	err := m.txn(func(s *xorm.Session) error {
		var c = chunk{Inode: inode, Indx: indx}
		ok, err := s.ForUpdate().MustCols("indx").Get(&c)
		if err != nil {
			return err
		}
		if !ok {
			return nil
		}
		ss = readSliceBuf(c.Slices)
		for _, sc := range ss {
			if sc.id == 0 {
				continue
			}
			_, err = s.Exec("update jfs_chunk_ref set refs=refs-1 where chunkid=? AND size=?", sc.id, sc.size)
			if err != nil {
				return err
			}
		}
		c.Slices = nil
		n, err := s.Where("inode = ? AND indx = ?", inode, indx).Delete(&c)
		if err == nil && n == 0 {
			err = fmt.Errorf("chunk %d:%d changed, try restarting transaction", inode, indx)
		}
		return err
	})
	if err != nil {
		return fmt.Errorf("delete slice from chunk %s fail: %s, retry later", inode, err)
	}
	for _, s := range ss {
		if s.id == 0 {
			continue
		}
		var ref = sliceRef{Id: s.id}
		err := m.roTxn(func(s *xorm.Session) error {
			ok, err := s.Get(&ref)
			if err == nil && !ok {
				err = errors.New("not found")
			}
			return err
		})
		if err == nil && ref.Refs <= 0 {
			m.deleteSlice(s.id, s.size)
		}
	}
	return nil
}

func (m *dbMeta) doDeleteFileData(inode Ino, length uint64) {
	var indexes []chunk
	_ = m.roTxn(func(s *xorm.Session) error {
		indexes = nil
		return s.Cols("indx").Find(&indexes, &chunk{Inode: inode})
	})
	for _, c := range indexes {
		err := m.deleteChunk(inode, c.Indx)
		if err != nil {
			logger.Warnf("deleteChunk inode %d index %d error: %s", inode, c.Indx, err)
			return
		}
	}
	_ = m.txn(func(s *xorm.Session) error {
		_, err := s.Delete(delfile{Inode: inode})
		return err
	})
}

func (m *dbMeta) doCleanupDelayedSlices(edge int64, limit int) (int, error) {
	var result []delslices
	_ = m.roTxn(func(s *xorm.Session) error {
		result = nil
		return s.Where("deleted < ?", edge).Limit(limit, 0).Find(&result)
	})

	var count int
	var ss []Slice
	for _, ds := range result {
		if err := m.txn(func(ses *xorm.Session) error {
			ds := delslices{Id: ds.Id}
			if ok, e := ses.ForUpdate().Get(&ds); e != nil {
				return e
			} else if !ok {
				return nil
			}
			ss = ss[:0]
			m.decodeDelayedSlices(ds.Slices, &ss)
			if len(ss) == 0 {
				return fmt.Errorf("invalid value for delayed slices %d: %v", ds.Id, ds.Slices)
			}
			for _, s := range ss {
				if _, e := ses.Exec("update jfs_chunk_ref set refs=refs-1 where chunkid=? and size=?", s.Id, s.Size); e != nil {
					return e
				}
			}
			_, e := ses.Delete(&delslices{Id: ds.Id})
			return e
		}); err != nil {
			logger.Warnf("Cleanup delayed slices %d: %s", ds.Id, err)
			continue
		}
		for _, s := range ss {
			var ref = sliceRef{Id: s.Id}
			err := m.roTxn(func(s *xorm.Session) error {
				ok, err := s.Get(&ref)
				if err == nil && !ok {
					err = errors.New("not found")
				}
				return err
			})
			if err == nil && ref.Refs <= 0 {
				m.deleteSlice(s.Id, s.Size)
				count++
			}
		}
		if count >= limit {
			break
		}
	}
	return count, nil
}

func (m *dbMeta) compactChunk(inode Ino, indx uint32, force bool) {
	if !force {
		// avoid too many or duplicated compaction
		m.Lock()
		k := uint64(inode) + (uint64(indx) << 32)
		if len(m.compacting) > 10 || m.compacting[k] {
			m.Unlock()
			return
		}
		m.compacting[k] = true
		m.Unlock()
		defer func() {
			m.Lock()
			delete(m.compacting, k)
			m.Unlock()
		}()
	}

	var c = chunk{Inode: inode, Indx: indx}
	err := m.roTxn(func(s *xorm.Session) error {
		_, err := s.MustCols("indx").Get(&c)
		return err
	})
	if err != nil {
		return
	}

	ss := readSliceBuf(c.Slices)
	skipped := skipSome(ss)
	ss = ss[skipped:]
	pos, size, slices := compactChunk(ss)
	if len(ss) < 2 || size == 0 {
		return
	}

	var id uint64
	st := m.NewSlice(Background, &id)
	if st != 0 {
		return
	}
	logger.Debugf("compact %d:%d: skipped %d slices (%d bytes) %d slices (%d bytes)", inode, indx, skipped, pos, len(ss), size)
	err = m.newMsg(CompactChunk, slices, id)
	if err != nil {
		if !strings.Contains(err.Error(), "not exist") && !strings.Contains(err.Error(), "not found") {
			logger.Warnf("compact %d %d with %d slices: %s", inode, indx, len(ss), err)
		}
		return
	}
	var buf []byte
	trash := m.toTrash(0)
	if trash {
		for _, s := range ss {
			if s.id > 0 {
				buf = append(buf, m.encodeDelayedSlice(s.id, s.size)...)
			}
		}
	}
	err = m.txn(func(s *xorm.Session) error {
		var c2 = chunk{Inode: inode, Indx: indx}
		_, err := s.ForUpdate().MustCols("indx").Get(&c2)
		if err != nil {
			return err
		}
		if len(c2.Slices) < len(c.Slices) || !bytes.Equal(c.Slices, c2.Slices[:len(c.Slices)]) {
			logger.Infof("chunk %d:%d was changed %d -> %d", inode, indx, len(c.Slices), len(c2.Slices))
			return syscall.EINVAL
		}

		c2.Slices = append(append(c2.Slices[:skipped*sliceBytes], marshalSlice(pos, id, size, 0, size)...), c2.Slices[len(c.Slices):]...)
		if _, err := s.Where("Inode = ? AND indx = ?", inode, indx).Update(c2); err != nil {
			return err
		}
		// create the key to tracking it
		if err = mustInsert(s, sliceRef{id, size, 1}); err != nil {
			return err
		}
		if trash {
			if len(buf) > 0 {
				if err = mustInsert(s, &delslices{id, time.Now().Unix(), buf}); err != nil {
					return err
				}
			}
		} else {
			for _, s_ := range ss {
				if s_.id == 0 {
					continue
				}
				if _, err := s.Exec("update jfs_chunk_ref set refs=refs-1 where chunkid=? and size=?", s_.id, s_.size); err != nil {
					return err
				}
			}
		}
		return nil
	})
	// there could be false-negative that the compaction is successful, double-check
	if err != nil {
		var c = sliceRef{Id: id}
		var ok bool
		e := m.roTxn(func(s *xorm.Session) error {
			var e error
			ok, e = s.Get(&c)
			return e
		})
		if e == nil {
			if ok {
				err = nil
			} else {
				logger.Infof("compacted chunk %d was not used", id)
				err = syscall.EINVAL
			}
		}
	}

	if errno, ok := err.(syscall.Errno); ok && errno == syscall.EINVAL {
		logger.Infof("compaction for %d:%d is wasted, delete slice %d (%d bytes)", inode, indx, id, size)
		m.deleteSlice(id, size)
	} else if err == nil {
		m.of.InvalidateChunk(inode, indx)
		if !trash {
			for _, s := range ss {
				if s.id == 0 {
					continue
				}
				var ref = sliceRef{Id: s.id}
				var ok bool
				err := m.roTxn(func(s *xorm.Session) error {
					var e error
					ok, e = s.Get(&ref)
					return e
				})
				if err == nil && ok && ref.Refs <= 0 {
					m.deleteSlice(s.id, s.size)
				}
			}
		}
	} else {
		logger.Warnf("compact %d %d: %s", inode, indx, err)
	}

	if force {
		m.compactChunk(inode, indx, force)
	} else {
		go func() {
			// wait for the current compaction to finish
			time.Sleep(time.Millisecond * 10)
			m.compactChunk(inode, indx, force)
		}()
	}
}

func dup(b []byte) []byte {
	r := make([]byte, len(b))
	copy(r, b)
	return r
}

func (m *dbMeta) CompactAll(ctx Context, bar *utils.Bar) syscall.Errno {
	var cs []chunk
	err := m.roTxn(func(s *xorm.Session) error {
		cs = nil
		return s.Where("length(slices) >= ?", sliceBytes*2).Cols("inode", "indx").Find(&cs)
	})
	if err != nil {
		return errno(err)
	}

	bar.IncrTotal(int64(len(cs)))
	for _, c := range cs {
		logger.Debugf("compact chunk %d:%d (%d slices)", c.Inode, c.Indx, len(c.Slices)/sliceBytes)
		m.compactChunk(c.Inode, c.Indx, true)
		bar.Increment()
	}
	return 0
}

func (m *dbMeta) ListSlices(ctx Context, slices map[Ino][]Slice, delete bool, showProgress func()) syscall.Errno {
	if delete {
		m.doCleanupSlices()
	}
	err := m.roTxn(func(s *xorm.Session) error {
		var cs []chunk
		err := s.Find(&cs)
		if err != nil {
			return err
		}
		for _, c := range cs {
			ss := readSliceBuf(c.Slices)
			for _, s := range ss {
				if s.id > 0 {
					slices[c.Inode] = append(slices[c.Inode], Slice{Id: s.id, Size: s.size})
					if showProgress != nil {
						showProgress()
					}
				}
			}
		}
		return nil
	})
	if err != nil {
		return errno(err)
	}
	if m.fmt.TrashDays == 0 {
		return 0
	}

	err = m.roTxn(func(s *xorm.Session) error {
		if ok, err := s.IsTableExist(&delslices{}); err != nil {
			return err
		} else if !ok {
			return nil
		}
		var dss []delslices
		err := s.Find(&dss)
		if err != nil {
			return err
		}
		var ss []Slice
		for _, ds := range dss {
			ss = ss[:0]
			m.decodeDelayedSlices(ds.Slices, &ss)
			if showProgress != nil {
				for range ss {
					showProgress()
				}
			}
			for _, s := range ss {
				if s.Id > 0 {
					slices[1] = append(slices[1], s)
				}
			}
		}
		return nil
	})
	return errno(err)
}

func (m *dbMeta) GetXattr(ctx Context, inode Ino, name string, vbuff *[]byte) syscall.Errno {
	defer m.timeit(time.Now())
	inode = m.checkRoot(inode)
	return errno(m.roTxn(func(s *xorm.Session) error {
		var x = xattr{Inode: inode, Name: name}
		ok, err := s.Get(&x)
		if err != nil {
			return err
		}
		if !ok {
			return ENOATTR
		}
		*vbuff = x.Value
		return nil
	}))
}

func (m *dbMeta) ListXattr(ctx Context, inode Ino, names *[]byte) syscall.Errno {
	defer m.timeit(time.Now())
	inode = m.checkRoot(inode)
	return errno(m.roTxn(func(s *xorm.Session) error {
		var xs []xattr
		err := s.Where("inode = ?", inode).Find(&xs, &xattr{Inode: inode})
		if err != nil {
			return err
		}
		*names = nil
		for _, x := range xs {
			*names = append(*names, []byte(x.Name)...)
			*names = append(*names, 0)
		}
		return nil
	}))
}

func (m *dbMeta) doSetXattr(ctx Context, inode Ino, name string, value []byte, flags uint32) syscall.Errno {
	return errno(m.txn(func(s *xorm.Session) error {
		var k = &xattr{Inode: inode, Name: name}
		var x = xattr{Inode: inode, Name: name, Value: value}
		ok, err := s.ForUpdate().Get(k)
		if err != nil {
			return err
		}
		k.Value = nil
		switch flags {
		case XattrCreate:
			if ok {
				return syscall.EEXIST
			}
			err = mustInsert(s, &x)
		case XattrReplace:
			if !ok {
				return ENOATTR
			}
			_, err = s.Update(&x, k)
		default:
			if ok {
				_, err = s.Update(&x, k)
			} else {
				err = mustInsert(s, &x)
			}
		}
		return err
	}))
}

func (m *dbMeta) doRemoveXattr(ctx Context, inode Ino, name string) syscall.Errno {
	return errno(m.txn(func(s *xorm.Session) error {
		n, err := s.Delete(&xattr{Inode: inode, Name: name})
		if err != nil {
			return err
		} else if n == 0 {
			return ENOATTR
		} else {
			return nil
		}
	}))
}

func (m *dbMeta) dumpEntry(s *xorm.Session, inode Ino, typ uint8) (*DumpedEntry, error) {
	e := &DumpedEntry{}
	n := &node{Inode: inode}
	ok, err := s.Get(n)
	if err != nil {
		return nil, err
	}
	attr := &Attr{Typ: typ, Nlink: 1}
	if !ok {
		logger.Warnf("The entry of the inode was not found. inode: %v", inode)
	} else {
		m.parseAttr(n, attr)
	}
	e.Attr = &DumpedAttr{}
	dumpAttr(attr, e.Attr)
	e.Attr.Inode = inode

	var rows []xattr
	if err = s.Find(&rows, &xattr{Inode: inode}); err != nil {
		return nil, err
	}
	if len(rows) > 0 {
		xattrs := make([]*DumpedXattr, 0, len(rows))
		for _, x := range rows {
			xattrs = append(xattrs, &DumpedXattr{x.Name, string(x.Value)})
		}
		sort.Slice(xattrs, func(i, j int) bool { return xattrs[i].Name < xattrs[j].Name })
		e.Xattrs = xattrs
	}

	if attr.Typ == TypeFile {
		for indx := uint32(0); uint64(indx)*ChunkSize < attr.Length; indx++ {
			c := &chunk{Inode: inode, Indx: indx}
			if ok, err = s.MustCols("indx").Get(c); err != nil {
				return nil, err
			}
			if !ok {
				continue
			}
			ss := readSliceBuf(c.Slices)
			slices := make([]*DumpedSlice, 0, len(ss))
			for _, s := range ss {
				slices = append(slices, &DumpedSlice{Id: s.id, Pos: s.pos, Size: s.size, Off: s.off, Len: s.len})
			}
			e.Chunks = append(e.Chunks, &DumpedChunk{indx, slices})
		}
	} else if attr.Typ == TypeSymlink {
		l := &symlink{Inode: inode}
		ok, err = s.Get(l)
		if err != nil {
			return nil, err
		}
		if !ok {
			logger.Warnf("no link target for inode %d", inode)
		}
		e.Symlink = string(l.Target)
	}
	return e, nil
}

func (m *dbMeta) dumpEntryFast(s *xorm.Session, inode Ino, typ uint8) *DumpedEntry {
	e := &DumpedEntry{}
	n, ok := m.snap.node[inode]
	if !ok {
		if inode != TrashInode {
			logger.Warnf("The entry of the inode was not found. inode: %v", inode)
		}
	}

	attr := &Attr{Typ: typ, Nlink: 1}
	m.parseAttr(n, attr)
	e.Attr = &DumpedAttr{}
	dumpAttr(attr, e.Attr)
	e.Attr.Inode = inode

	rows, ok := m.snap.xattr[inode]
	if ok && len(rows) > 0 {
		xattrs := make([]*DumpedXattr, 0, len(rows))
		for _, x := range rows {
			xattrs = append(xattrs, &DumpedXattr{x.Name, string(x.Value)})
		}
		sort.Slice(xattrs, func(i, j int) bool { return xattrs[i].Name < xattrs[j].Name })
		e.Xattrs = xattrs
	}

	if attr.Typ == TypeFile {
		for indx := uint32(0); uint64(indx)*ChunkSize < attr.Length; indx++ {
			c, ok := m.snap.chunk[fmt.Sprintf("%d-%d", inode, indx)]
			if !ok {
				continue
			}
			ss := readSliceBuf(c.Slices)
			slices := make([]*DumpedSlice, 0, len(ss))
			for _, s := range ss {
				slices = append(slices, &DumpedSlice{Id: s.id, Pos: s.pos, Size: s.size, Off: s.off, Len: s.len})
			}
			e.Chunks = append(e.Chunks, &DumpedChunk{indx, slices})
		}
	} else if attr.Typ == TypeSymlink {
		l, ok := m.snap.symlink[inode]
		if !ok {
			logger.Warnf("no link target for inode %d", inode)
			l = &symlink{}
		}
		e.Symlink = string(l.Target)
	}
	return e
}

func (m *dbMeta) dumpDir(s *xorm.Session, inode Ino, tree *DumpedEntry, bw *bufio.Writer, depth int, showProgress func(totalIncr, currentIncr int64)) error {
	bwWrite := func(s string) {
		if _, err := bw.WriteString(s); err != nil {
			panic(err)
		}
	}
	var edges []*edge
	var err error
	if m.snap != nil {
		edges = m.snap.edges[inode]
	} else {
		err = s.Find(&edges, &edge{Parent: inode})
		if err != nil {
			return err
		}
	}

	if showProgress != nil {
		showProgress(int64(len(edges)), 0)
	}
	if err := tree.writeJsonWithOutEntry(bw, depth); err != nil {
		return err
	}

	sort.Slice(edges, func(i, j int) bool { return bytes.Compare(edges[i].Name, edges[j].Name) == -1 })

	for idx, e := range edges {
		var entry *DumpedEntry
		if m.snap != nil {
			entry = m.dumpEntryFast(s, e.Inode, e.Type)
		} else {
			entry, err = m.dumpEntry(s, e.Inode, e.Type)
			if err != nil {
				return err
			}
		}

		if entry == nil {
			logger.Warnf("ignore broken entry %s (inode: %d) in %s", string(e.Name), e.Inode, inode)
			continue
		}

		entry.Name = string(e.Name)
		if e.Type == TypeDirectory {
			err = m.dumpDir(s, e.Inode, entry, bw, depth+2, showProgress)
		} else {
			err = entry.writeJSON(bw, depth+2)
		}
		if err != nil {
			return err
		}
		if idx != len(edges)-1 {
			bwWrite(",")
		}
		if showProgress != nil {
			showProgress(0, 1)
		}
	}
	bwWrite(fmt.Sprintf("\n%s}\n%s}", strings.Repeat(jsonIndent, depth+1), strings.Repeat(jsonIndent, depth)))
	return nil
}

func (m *dbMeta) makeSnap(ses *xorm.Session, bar *utils.Bar) error {
	snap := &dbSnap{
		node:    make(map[Ino]*node),
		symlink: make(map[Ino]*symlink),
		xattr:   make(map[Ino][]*xattr),
		edges:   make(map[Ino][]*edge),
		chunk:   make(map[string]*chunk),
	}

	for _, s := range []interface{}{new(node), new(symlink), new(edge), new(xattr), new(chunk)} {
		if count, err := ses.Count(s); err == nil {
			bar.IncrTotal(count)
		} else {
			return err
		}
	}

	if err := ses.Table(&node{}).Iterate(new(node), func(idx int, bean interface{}) error {
		n := bean.(*node)
		snap.node[n.Inode] = n
		bar.Increment()
		return nil
	}); err != nil {
		return err
	}

	if err := ses.Table(&symlink{}).Iterate(new(symlink), func(idx int, bean interface{}) error {
		s := bean.(*symlink)
		snap.symlink[s.Inode] = s
		bar.Increment()
		return nil
	}); err != nil {
		return err
	}
	if err := ses.Table(&edge{}).Iterate(new(edge), func(idx int, bean interface{}) error {
		e := bean.(*edge)
		snap.edges[e.Parent] = append(snap.edges[e.Parent], e)
		bar.Increment()
		return nil
	}); err != nil {
		return err
	}

	if err := ses.Table(&xattr{}).Iterate(new(xattr), func(idx int, bean interface{}) error {
		x := bean.(*xattr)
		snap.xattr[x.Inode] = append(snap.xattr[x.Inode], x)
		bar.Increment()
		return nil
	}); err != nil {
		return err
	}

	if err := ses.Table(&chunk{}).Iterate(new(chunk), func(idx int, bean interface{}) error {
		c := bean.(*chunk)
		snap.chunk[fmt.Sprintf("%d-%d", c.Inode, c.Indx)] = c
		bar.Increment()
		return nil
	}); err != nil {
		return err
	}
	m.snap = snap
	return nil
}

func (m *dbMeta) DumpMeta(w io.Writer, root Ino) (err error) {
	defer func() {
		if p := recover(); p != nil {
			if e, ok := p.(error); ok {
				err = e
			} else {
				err = fmt.Errorf("DumpMeta error: %v", p)
			}
		}
	}()

	progress := utils.NewProgress(false, false)
	var tree, trash *DumpedEntry
	root = m.checkRoot(root)

	return m.roTxn(func(s *xorm.Session) error {
		if root == RootInode {
			defer func() { m.snap = nil }()
			bar := progress.AddCountBar("Snapshot keys", 0)
			if err = m.makeSnap(s, bar); err != nil {
				return fmt.Errorf("Fetch all metadata from DB: %s", err)
			}
			bar.Done()
			tree = m.dumpEntryFast(s, root, TypeDirectory)
			trash = m.dumpEntryFast(s, TrashInode, TypeDirectory)
		} else {
			if tree, err = m.dumpEntry(s, root, TypeDirectory); err != nil {
				return err
			}
		}
		if tree == nil {
			return errors.New("The entry of the root inode was not found")
		}
		tree.Name = "FSTree"

		var drows []delfile
		// the statement remembers the table of last Iterator
		if err := s.Table(&delfile{}).Find(&drows); err != nil {
			return err
		}
		dels := make([]*DumpedDelFile, 0, len(drows))
		for _, row := range drows {
			dels = append(dels, &DumpedDelFile{row.Inode, row.Length, row.Expire})
		}
		var crows []counter
		if err = s.Find(&crows); err != nil {
			return err
		}
		counters := &DumpedCounters{}
		for _, row := range crows {
			switch row.Name {
			case "usedSpace":
				counters.UsedSpace = row.Value
			case "totalInodes":
				counters.UsedInodes = row.Value
			case "nextInode":
				counters.NextInode = row.Value
			case "nextChunk":
				counters.NextChunk = row.Value
			case "nextSession":
				counters.NextSession = row.Value
			case "nextTrash":
				counters.NextTrash = row.Value
			}
		}

		var srows []sustained
		if err := s.Find(&srows); err != nil {
			return err
		}
		ss := make(map[uint64][]Ino)
		for _, row := range srows {
			ss[row.Sid] = append(ss[row.Sid], row.Inode)
		}
		sessions := make([]*DumpedSustained, 0, len(ss))
		for k, v := range ss {
			sessions = append(sessions, &DumpedSustained{k, v})
		}

		dm := DumpedMeta{
			Setting:   m.fmt,
			Counters:  counters,
			Sustained: sessions,
			DelFiles:  dels,
		}
		if dm.Setting.SecretKey != "" {
			dm.Setting.SecretKey = "removed"
			logger.Warnf("Secret key is removed for the sake of safety")
		}
		if dm.Setting.SessionToken != "" {
			dm.Setting.SessionToken = "removed"
			logger.Warnf("Session token is removed for the sake of safety")
		}
		bw, err := dm.writeJsonWithOutTree(w)
		if err != nil {
			return err
		}

		bar := progress.AddCountBar("Dumped entries", 1) // with root
		bar.Increment()
		if trash != nil {
			trash.Name = "Trash"
			bar.IncrTotal(1)
			bar.Increment()
		}
		showProgress := func(totalIncr, currentIncr int64) {
			bar.IncrTotal(totalIncr)
			bar.IncrInt64(currentIncr)
		}
		if err = m.dumpDir(s, root, tree, bw, 1, showProgress); err != nil {
			logger.Errorf("dump dir %d failed: %s", root, err)
			return fmt.Errorf("dump dir %d failed", root) // don't retry
		}
		if trash != nil {
			if _, err = bw.WriteString(","); err != nil {
				return err
			}
			if err = m.dumpDir(s, TrashInode, trash, bw, 1, showProgress); err != nil {
				logger.Errorf("dump trash failed: %s", err)
				return fmt.Errorf("dump trash failed") // don't retry
			}
		}
		if _, err = bw.WriteString("\n}\n"); err != nil {
			return err
		}
		progress.Done()
		return bw.Flush()
	})
}

func (m *dbMeta) loadEntry(e *DumpedEntry, chs []chan interface{}) {
	inode := e.Attr.Inode
	attr := e.Attr
	n := &node{
		Inode:  inode,
		Type:   typeFromString(attr.Type),
		Mode:   attr.Mode,
		Uid:    attr.Uid,
		Gid:    attr.Gid,
		Atime:  attr.Atime*1e6 + int64(attr.Atimensec)/1e3,
		Mtime:  attr.Mtime*1e6 + int64(attr.Atimensec)/1e3,
		Ctime:  attr.Ctime*1e6 + int64(attr.Atimensec)/1e3,
		Nlink:  attr.Nlink,
		Rdev:   attr.Rdev,
		Parent: e.Parents[0],
	} // Length not set

	// chs: node, edge, chunk, chunkRef, xattr, others
	if n.Type == TypeFile {
		n.Length = attr.Length
		for _, c := range e.Chunks {
			if len(c.Slices) == 0 {
				continue
			}
			slices := make([]byte, 0, sliceBytes*len(c.Slices))
			for _, s := range c.Slices {
				slices = append(slices, marshalSlice(s.Pos, s.Id, s.Size, s.Off, s.Len)...)
			}
			chs[2] <- &chunk{Inode: inode, Indx: c.Index, Slices: slices}
		}
	} else if n.Type == TypeDirectory {
		n.Length = 4 << 10
		for name, c := range e.Entries {
			chs[1] <- &edge{
				Parent: inode,
				Name:   unescape(name),
				Inode:  c.Attr.Inode,
				Type:   typeFromString(c.Attr.Type),
			}
		}
	} else if n.Type == TypeSymlink {
		symL := unescape(e.Symlink)
		n.Length = uint64(len(symL))
		chs[5] <- &symlink{inode, symL}
	}
	for _, x := range e.Xattrs {
		chs[4] <- &xattr{Inode: inode, Name: x.Name, Value: unescape(x.Value)}
	}
	chs[0] <- n
}

func (m *dbMeta) LoadMeta(r io.Reader) error {
	tables, err := m.db.DBMetas()
	if err != nil {
		return err
	}
	if len(tables) > 0 {
		addr := m.addr
		if !strings.Contains(addr, "://") {
			addr = fmt.Sprintf("%s://%s", m.Name(), addr)
		}
		return fmt.Errorf("Database %s is not empty", addr)
	}
	if err = m.syncTable(new(setting), new(counter)); err != nil {
		return fmt.Errorf("create table setting, counter: %s", err)
	}
	if err = m.syncTable(new(node), new(edge), new(symlink), new(xattr)); err != nil {
		return fmt.Errorf("create table node, edge, symlink, xattr: %s", err)
	}
	if err = m.syncTable(new(chunk), new(sliceRef), new(delslices)); err != nil {
		return fmt.Errorf("create table chunk, chunk_ref, delslices: %s", err)
	}
	if err = m.syncTable(new(session2), new(sustained), new(delfile)); err != nil {
		return fmt.Errorf("create table session2, sustaind, delfile: %s", err)
	}
	if err = m.syncTable(new(flock), new(plock)); err != nil {
		return fmt.Errorf("create table flock, plock: %s", err)
	}

	var batch int
	switch m.db.DriverName() {
	case "sqlite3":
		batch = 999 / MaxFieldsCountOfTable
	case "mysql":
		batch = 65535 / MaxFieldsCountOfTable
	case "postgres":
		batch = 1000
	}
	chs := make([]chan interface{}, 6) // node, edge, chunk, chunkRef, xattr, others
	insert := func(index int, beans []interface{}) error {
		return m.txn(func(s *xorm.Session) error {
			var n int64
			var err error
			if index == len(chs)-1 { // multiple tables
				n, err = s.Insert(beans...)
			} else { // one table only
				n, err = s.Insert(beans)
			}
			if err == nil && int(n) != len(beans) {
				err = fmt.Errorf("only %d records inserted", n)
			}
			return err
		})
	}
	var wg sync.WaitGroup
	for i := range chs {
		chs[i] = make(chan interface{}, batch*2)
		wg.Add(1)
		go func(i int) {
			defer wg.Done()
			buffer := make([]interface{}, 0, batch)
			for bean := range chs[i] {
				buffer = append(buffer, bean)
				if len(buffer) >= batch {
					if err := insert(i, buffer); err != nil {
						logger.Fatalf("Write %d beans in channel %d: %s", len(buffer), i, err)
					}
					buffer = buffer[:0]
				}
			}
			if len(buffer) > 0 {
				if err := insert(i, buffer); err != nil {
					logger.Fatalf("Write %d beans in channel %d: %s", len(buffer), i, err)
				}
			}
		}(i)
	}

	dm, counters, parents, refs, err := loadEntries(r,
		func(e *DumpedEntry) { m.loadEntry(e, chs) },
		func(ck *chunkKey) { chs[3] <- &sliceRef{ck.id, ck.size, 1} })
	if err != nil {
		return err
	}
	format, _ := json.MarshalIndent(dm.Setting, "", "")
	chs[5] <- &setting{"format", string(format)}
	chs[5] <- &counter{usedSpace, counters.UsedSpace}
	chs[5] <- &counter{totalInodes, counters.UsedInodes}
	chs[5] <- &counter{"nextInode", counters.NextInode}
	chs[5] <- &counter{"nextChunk", counters.NextChunk}
	chs[5] <- &counter{"nextSession", counters.NextSession}
	chs[5] <- &counter{"nextTrash", counters.NextTrash}
	for _, d := range dm.DelFiles {
		chs[5] <- &delfile{d.Inode, d.Length, d.Expire}
	}
	for _, c := range chs {
		close(c)
	}
	wg.Wait()

	// update chunkRefs
	if err = m.txn(func(s *xorm.Session) error {
		for k, v := range refs {
			if v > 1 {
				if _, e := s.Cols("refs").Update(&sliceRef{Refs: int(v)}, &sliceRef{Id: k.id}); e != nil {
					return e
				}
			}
		}
		return nil
	}); err != nil {
		return err
	}
	// update nlinks and parents for hardlinks
	return m.txn(func(s *xorm.Session) error {
		for i, ps := range parents {
			if len(ps) > 1 {
				_, err := s.Cols("nlink", "parent").Update(&node{Nlink: uint32(len(ps))}, &node{Inode: i})
				if err != nil {
					return err
				}
			}
		}
		return nil
	})
}<|MERGE_RESOLUTION|>--- conflicted
+++ resolved
@@ -1030,12 +1030,8 @@
 		if _, err := s.Cols("length", "mtime", "ctime").Update(&n, &node{Inode: inode}); err != nil {
 			return err
 		}
-<<<<<<< HEAD
-		if mode&(fallocZeroRange|fallocPunchHole) != 0 {
+		if mode&(fallocZeroRange|fallocPunchHole) != 0 && off < old {
 			off, size := off, size
-=======
-		if mode&(fallocZeroRange|fallocPunchHole) != 0 && off < old {
->>>>>>> 385e4b49
 			if off+size > old {
 				size = old - off
 			}
