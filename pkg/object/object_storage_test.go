--- conflicted
+++ resolved
@@ -172,7 +172,6 @@
 		}
 	}
 
-<<<<<<< HEAD
 	if err := s.Put("a/a", bytes.NewReader(br)); err != nil {
 		t.Fatalf("PUT failed: %s", err.Error())
 	}
@@ -188,7 +187,8 @@
 			t.Logf("%d %s", i, o.Key())
 		}
 		t.Fatalf("list with delimiter returned: %d  %+v", len(obs), obs)
-=======
+	}
+
 	// test redis cluster list all api
 	keyTotal := 100
 	var sortedKeys []string
@@ -214,7 +214,6 @@
 				t.Fatal("The result for list4 is incorrect")
 			}
 		}
->>>>>>> 967e118b
 	}
 
 	f, _ := ioutil.TempFile("", "test")
@@ -348,15 +347,12 @@
 }
 
 func TestOSS(t *testing.T) {
-	if os.Getenv("OSS_ACCESS_KEY") == "" {
-		t.SkipNow()
-	}
-	s, err := newOSS(os.Getenv("ALICLOUD_ENDPOINT"),
-		os.Getenv("OSS_ACCESS_KEY"),
-		os.Getenv("OSS_SECRET_KEY"), "")
-	if err != nil {
-		t.Fatal(err)
-	}
+	if os.Getenv("ALICLOUD_ACCESS_KEY_ID") == "" {
+		t.SkipNow()
+	}
+	s, _ := newOSS(os.Getenv("ALICLOUD_ENDPOINT"),
+		os.Getenv("ALICLOUD_ACCESS_KEY_ID"),
+		os.Getenv("ALICLOUD_ACCESS_KEY_SECRET"), "")
 	testStorage(t, s)
 }
 
