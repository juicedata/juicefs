/*
 * JuiceFS, Copyright 2018 Juicedata, Inc.
 *
 * Licensed under the Apache License, Version 2.0 (the "License");
 * you may not use this file except in compliance with the License.
 * You may obtain a copy of the License at
 *
 *     http://www.apache.org/licenses/LICENSE-2.0
 *
 * Unless required by applicable law or agreed to in writing, software
 * distributed under the License is distributed on an "AS IS" BASIS,
 * WITHOUT WARRANTIES OR CONDITIONS OF ANY KIND, either express or implied.
 * See the License for the specific language governing permissions and
 * limitations under the License.
 */

package object

import (
	"container/heap"
	"errors"
	"fmt"
	"hash/fnv"
	"io"
	"strings"
	"time"
)

type sharded struct {
	DefaultObjectStorage
	stores []ObjectStorage
}

func (s *sharded) String() string {
	return fmt.Sprintf("shard%d://%s", len(s.stores), s.stores[0])
}

func (s *sharded) Limits() Limits {
	l := s.stores[0].Limits()
	l.IsSupportUploadPartCopy = false
	return l
}

func (s *sharded) Create() error {
	for _, o := range s.stores {
		if err := o.Create(); err != nil {
			return err
		}
	}
	return nil
}

func (s *sharded) pick(key string) ObjectStorage {
	h := fnv.New32a()
	_, _ = h.Write([]byte(key))
	i := h.Sum32() % uint32(len(s.stores))
	return s.stores[i]
}

func (s *sharded) Head(key string) (Object, error) {
	return s.pick(key).Head(key)
}

func (s *sharded) Get(key string, off, limit int64) (io.ReadCloser, error) {
	return s.pick(key).Get(key, off, limit)
}

func (s *sharded) Put(key string, body io.Reader) error {
	return s.pick(key).Put(key, body)
}

func (s *sharded) Copy(dst, src string) error {
	return notSupported
}

func (s *sharded) Delete(key string) error {
	return s.pick(key).Delete(key)
}

func (s *sharded) SetStorageClass(sc string) {
	for _, o := range s.stores {
		if os, ok := o.(SupportStorageClass); ok {
			os.SetStorageClass(sc)
		}
	}
}

const maxResults = 10000

// ListAll on all the keys that starts at marker from object storage.
func ListAll(store ObjectStorage, prefix, marker string, followLink bool) (<-chan Object, error) {
	if ch, err := store.ListAll(prefix, marker, followLink); err == nil {
		return ch, nil
	} else if !errors.Is(err, notSupported) {
		return nil, err
	}

	startTime := time.Now()
	out := make(chan Object, maxResults)
	logger.Debugf("Listing objects from %s marker %q", store, marker)
	objs, err := store.List(prefix, marker, "", maxResults, followLink)
	if err == notSupported {
<<<<<<< HEAD
		return ListAllWithDelimiter(store, prefix, marker, "", true)
=======
		return ListAllWithDelimiter(store, prefix, marker, "", followLink)
>>>>>>> 781dbdd3
	}
	if err != nil {
		logger.Errorf("Can't list %s: %s", store, err.Error())
		return nil, err
	}
	logger.Debugf("Found %d object from %s in %s", len(objs), store, time.Since(startTime))
	go func() {
		defer close(out)
		lastkey := ""
		first := true
	END:
		for len(objs) > 0 {
			for _, obj := range objs {
				key := obj.Key()
				if !first && key <= lastkey {
					logger.Errorf("The keys are out of order: marker %q, last %q current %q", marker, lastkey, key)
					out <- nil
					return
				}
				lastkey = key
				// logger.Debugf("found key: %s", key)
				out <- obj
				first = false
			}
			// Corner case: the func parameter `marker` is an empty string("") and exactly
			// one object which key is an empty string("") returned by the List() method.
			if lastkey == "" {
				break END
			}

			marker = lastkey
			startTime = time.Now()
			logger.Debugf("Continue listing objects from %s marker %q", store, marker)
			objs, err = store.List(prefix, marker, "", maxResults, followLink)
			for err != nil {
				logger.Warnf("Fail to list: %s, retry again", err.Error())
				// slow down
				time.Sleep(time.Millisecond * 100)
				objs, err = store.List(prefix, marker, "", maxResults, followLink)
			}
			logger.Debugf("Found %d object from %s in %s", len(objs), store, time.Since(startTime))
		}
	}()
	return out, nil
}

type nextKey struct {
	o  Object
	ch <-chan Object
}

type nextObjects struct {
	os []nextKey
}

func (s *nextObjects) Len() int           { return len(s.os) }
func (s *nextObjects) Less(i, j int) bool { return s.os[i].o.Key() < s.os[j].o.Key() }
func (s *nextObjects) Swap(i, j int)      { s.os[i], s.os[j] = s.os[j], s.os[i] }
func (s *nextObjects) Push(o interface{}) { s.os = append(s.os, o.(nextKey)) }
func (s *nextObjects) Pop() interface{} {
	o := s.os[len(s.os)-1]
	s.os = s.os[:len(s.os)-1]
	return o
}

func (s *sharded) ListAll(prefix, marker string, followLink bool) (<-chan Object, error) {
	heads := &nextObjects{make([]nextKey, 0)}
	for i := range s.stores {
		ch, err := ListAll(s.stores[i], prefix, marker, followLink)
		if err != nil {
			return nil, fmt.Errorf("list %s: %s", s.stores[i], err)
		}
		first := <-ch
		if first != nil {
			heads.Push(nextKey{first, ch})
		}
	}
	heap.Init(heads)

	out := make(chan Object, 1000)
	go func() {
		for heads.Len() > 0 {
			n := heap.Pop(heads).(nextKey)
			out <- n.o
			o := <-n.ch
			if o != nil {
				heap.Push(heads, nextKey{o, n.ch})
			}
		}
		close(out)
	}()
	return out, nil
}

func (s *sharded) CreateMultipartUpload(key string) (*MultipartUpload, error) {
	return s.pick(key).CreateMultipartUpload(key)
}

func (s *sharded) UploadPart(key string, uploadID string, num int, body []byte) (*Part, error) {
	return s.pick(key).UploadPart(key, uploadID, num, body)
}

func (s *sharded) AbortUpload(key string, uploadID string) {
	s.pick(key).AbortUpload(key, uploadID)
}

func (s *sharded) CompleteUpload(key string, uploadID string, parts []*Part) error {
	return s.pick(key).CompleteUpload(key, uploadID, parts)
}

func NewSharded(name, endpoint, ak, sk, token string, shards int) (ObjectStorage, error) {
	stores := make([]ObjectStorage, shards)
	var err error
	for i := range stores {
		ep := fmt.Sprintf(endpoint, i)
		if strings.HasSuffix(ep, "%!(EXTRA int=0)") {
			return nil, fmt.Errorf("can not generate different endpoint using %s", endpoint)
		}
		stores[i], err = CreateStorage(name, ep, ak, sk, token)
		if err != nil {
			return nil, err
		}
	}
	return &sharded{stores: stores}, nil
}<|MERGE_RESOLUTION|>--- conflicted
+++ resolved
@@ -100,11 +100,7 @@
 	logger.Debugf("Listing objects from %s marker %q", store, marker)
 	objs, err := store.List(prefix, marker, "", maxResults, followLink)
 	if err == notSupported {
-<<<<<<< HEAD
-		return ListAllWithDelimiter(store, prefix, marker, "", true)
-=======
 		return ListAllWithDelimiter(store, prefix, marker, "", followLink)
->>>>>>> 781dbdd3
 	}
 	if err != nil {
 		logger.Errorf("Can't list %s: %s", store, err.Error())
