/*
 * JuiceFS, Copyright 2018 Juicedata, Inc.
 *
 * Licensed under the Apache License, Version 2.0 (the "License");
 * you may not use this file except in compliance with the License.
 * You may obtain a copy of the License at
 *
 *     http://www.apache.org/licenses/LICENSE-2.0
 *
 * Unless required by applicable law or agreed to in writing, software
 * distributed under the License is distributed on an "AS IS" BASIS,
 * WITHOUT WARRANTIES OR CONDITIONS OF ANY KIND, either express or implied.
 * See the License for the specific language governing permissions and
 * limitations under the License.
 */

package object

import (
	"context"
	"fmt"
	"io"
	"os"
	"strings"
	"sync"
	"time"

	"github.com/juicedata/juicefs/pkg/utils"
)

var ctx = context.Background()
var logger = utils.GetLogger("juicefs")

var UserAgent = "JuiceFS"

type MtimeChanger interface {
	Chtimes(path string, mtime time.Time) error
}

type SupportSymlink interface {
	// Symlink create a symbolic link
	Symlink(oldName, newName string) error
	// Readlink read a symbolic link
	Readlink(name string) (string, error)
}

type SupportStorageClass interface {
	SetStorageClass(sc string)
}

type File interface {
	Object
	Owner() string
	Group() string
	Mode() os.FileMode
}

type onlyWriter struct {
	io.Writer
}

type file struct {
	obj
	owner     string
	group     string
	mode      os.FileMode
	isSymlink bool
}

func (f *file) Owner() string     { return f.owner }
func (f *file) Group() string     { return f.group }
func (f *file) Mode() os.FileMode { return f.mode }
func (f *file) IsSymlink() bool   { return f.isSymlink }

func MarshalObject(o Object) map[string]interface{} {
	m := make(map[string]interface{})
	m["key"] = o.Key()
	m["size"] = o.Size()
	m["mtime"] = o.Mtime().UnixNano()
	m["isdir"] = o.IsDir()
	if f, ok := o.(File); ok {
		m["mode"] = f.Mode()
		m["owner"] = f.Owner()
		m["group"] = f.Group()
		m["isSymlink"] = f.IsSymlink()
	}
	return m
}

func UnmarshalObject(m map[string]interface{}) Object {
	mtime := time.Unix(0, int64(m["mtime"].(float64)))
	o := obj{
		key:   m["key"].(string),
		size:  int64(m["size"].(float64)),
		mtime: mtime,
		isDir: m["isdir"].(bool)}
	if _, ok := m["mode"]; ok {
		f := file{o, m["owner"].(string), m["group"].(string), os.FileMode(m["mode"].(float64)), m["isSymlink"].(bool)}
		return &f
	}
	return &o
}

type FileSystem interface {
	MtimeChanger
	Chmod(path string, mode os.FileMode) error
	Chown(path string, owner, group string) error
}

var notSupported = utils.ENOTSUP

type DefaultObjectStorage struct{}

func (s DefaultObjectStorage) Create() error {
	return nil
}

func (s DefaultObjectStorage) Limits() Limits {
	return Limits{IsSupportMultipartUpload: false, IsSupportUploadPartCopy: false}
}

func (s DefaultObjectStorage) Head(key string) (Object, error) {
	return nil, notSupported
}

func (s DefaultObjectStorage) Copy(dst, src string) error {
	return notSupported
}

func (s DefaultObjectStorage) CreateMultipartUpload(key string) (*MultipartUpload, error) {
	return nil, notSupported
}

func (s DefaultObjectStorage) UploadPart(key string, uploadID string, num int, body []byte) (*Part, error) {
	return nil, notSupported
}

func (s DefaultObjectStorage) UploadPartCopy(key string, uploadID string, num int, srcKey string, off, size int64) (*Part, error) {
	return nil, notSupported
}

func (s DefaultObjectStorage) AbortUpload(key string, uploadID string) {}

func (s DefaultObjectStorage) CompleteUpload(key string, uploadID string, parts []*Part) error {
	return notSupported
}

func (s DefaultObjectStorage) ListUploads(marker string) ([]*PendingPart, string, error) {
	return nil, "", nil
}

func (s DefaultObjectStorage) List(prefix, marker, delimiter string, limit int64, followLink bool) ([]Object, error) {
	return nil, notSupported
}

func (s DefaultObjectStorage) ListAll(prefix, marker string, followLink bool) (<-chan Object, error) {
	return nil, notSupported
}

type Creator func(bucket, accessKey, secretKey, token string) (ObjectStorage, error)

var storages = make(map[string]Creator)

func Register(name string, register Creator) {
	storages[name] = register
}

func CreateStorage(name, endpoint, accessKey, secretKey, token string) (ObjectStorage, error) {
	f, ok := storages[name]
	if ok {
		logger.Debugf("Creating %s storage at endpoint %s", name, endpoint)
		return f(endpoint, accessKey, secretKey, token)
	}
	return nil, fmt.Errorf("invalid storage: %s", name)
}

var bufPool = sync.Pool{
	New: func() interface{} {
		buf := make([]byte, 32<<10)
		return &buf
	},
}

type listThread struct {
	sync.Mutex
	cond    *utils.Cond
	ready   bool
	err     error
	entries []Object
}

func ListAllWithDelimiter(store ObjectStorage, prefix, start, end string, followLink bool) (<-chan Object, error) {
<<<<<<< HEAD
	entries, err := store.List(prefix, "", "/", 1e9)
=======
	entries, err := store.List(prefix, "", "/", 1e9, followLink)
>>>>>>> 781dbdd3
	if err != nil {
		logger.Errorf("list %s: %s", prefix, err)
		return nil, err
	}

	listed := make(chan Object, 10240)
	var walk func(string, []Object) error
	walk = func(prefix string, entries []Object) error {
		var concurrent = 10
		var err error
		threads := make([]listThread, concurrent)
		for c := 0; c < concurrent; c++ {
			t := &threads[c]
			t.cond = utils.NewCond(t)
			go func(c int) {
				for i := c; i < len(entries); i += concurrent {
					key := entries[i].Key()
					if end != "" && key >= end {
						break
					}
					if key < start && !strings.HasPrefix(start, key) {
						continue
					}
					if !entries[i].IsDir() || key == prefix || (entries[i].IsDir() && entries[i].IsSymlink() && !followLink) {
						continue
					}

					t.entries, t.err = store.List(key, "\x00", "/", 1e9, followLink) // exclude itself
					t.Lock()
					t.ready = true
					t.cond.Signal()
					for t.ready {
						t.cond.WaitWithTimeout(time.Second)
						if err != nil {
							t.Unlock()
							return
						}
					}
					t.Unlock()
				}
			}(c)
		}

		for i, e := range entries {
			key := e.Key()
			if end != "" && key >= end {
				return nil
			}
			if key >= start {
				listed <- e
			} else if !strings.HasPrefix(start, key) {
				continue
			}
			if !e.IsDir() || key == prefix || (entries[i].IsDir() && entries[i].IsSymlink() && !followLink) {
				continue
			}

			t := &threads[i%concurrent]
			t.Lock()
			for !t.ready {
				t.cond.WaitWithTimeout(time.Millisecond * 10)
			}
			if t.err != nil {
				err = t.err
				t.Unlock()
				return err
			}
			t.ready = false
			t.cond.Signal()
			children := t.entries
			t.Unlock()

			err = walk(key, children)
			if err != nil {
				return err
			}
		}
		return nil
	}

	go func() {
		defer close(listed)
		err := walk(prefix, entries)
		if err != nil {
			listed <- nil
		}
	}()
	return listed, nil
}

func init() {
	ReqIDCache = reqIDCache{cache: make(map[string]reqItem)}
	go ReqIDCache.clean()
}

type reqItem struct {
	reqID string
	time  time.Time
}

var ReqIDCache reqIDCache

type reqIDCache struct {
	sync.Mutex
	cache map[string]reqItem
}

func (*reqIDCache) clean() {
	for range time.Tick(time.Second) {
		ReqIDCache.Lock()
		for k, v := range ReqIDCache.cache {
			if time.Since(v.time) > time.Second {
				delete(ReqIDCache.cache, k)
			}
		}
		ReqIDCache.Unlock()
	}
}

func (*reqIDCache) put(key, reqID string) {
	if reqID == "" {
		return
	}
	if part := strings.Split(key, "chunks"); len(part) == 2 {
		ReqIDCache.Lock()
		defer ReqIDCache.Unlock()
		ReqIDCache.cache[part[1]] = reqItem{reqID: reqID, time: time.Now()}
	}
}

func (*reqIDCache) Get(key string) string {
	if part := strings.Split(key, "chunks"); len(part) == 2 {
		ReqIDCache.Lock()
		defer ReqIDCache.Unlock()
		return ReqIDCache.cache[part[1]].reqID
	}
	return ""
}<|MERGE_RESOLUTION|>--- conflicted
+++ resolved
@@ -190,11 +190,7 @@
 }
 
 func ListAllWithDelimiter(store ObjectStorage, prefix, start, end string, followLink bool) (<-chan Object, error) {
-<<<<<<< HEAD
-	entries, err := store.List(prefix, "", "/", 1e9)
-=======
 	entries, err := store.List(prefix, "", "/", 1e9, followLink)
->>>>>>> 781dbdd3
 	if err != nil {
 		logger.Errorf("list %s: %s", prefix, err)
 		return nil, err
@@ -218,7 +214,7 @@
 					if key < start && !strings.HasPrefix(start, key) {
 						continue
 					}
-					if !entries[i].IsDir() || key == prefix || (entries[i].IsDir() && entries[i].IsSymlink() && !followLink) {
+					if !entries[i].IsDir() || key == prefix {
 						continue
 					}
 
@@ -248,7 +244,7 @@
 			} else if !strings.HasPrefix(start, key) {
 				continue
 			}
-			if !e.IsDir() || key == prefix || (entries[i].IsDir() && entries[i].IsSymlink() && !followLink) {
+			if !e.IsDir() || key == prefix {
 				continue
 			}
 
