--- conflicted
+++ resolved
@@ -98,26 +98,4 @@
 	}
 	groups[name] = gid
 	return gid
-<<<<<<< HEAD
-}
-
-func (d *filestore) Head(key string) (Object, error) {
-	p := d.path(key)
-
-	fi, err := os.Stat(p)
-	if err != nil {
-		return nil, err
-	}
-	size := fi.Size()
-	if fi.IsDir() {
-		size = 0
-	}
-	return &obj{
-		key,
-		size,
-		fi.ModTime(),
-		fi.IsDir(),
-	}, nil
-=======
->>>>>>> 1682ed0c
 }