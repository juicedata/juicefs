--- conflicted
+++ resolved
@@ -93,15 +93,9 @@
 	// Head returns some information about the object or an error if not found.
 	Head(ctx context.Context, key string) (Object, error)
 	// List returns a list of objects using ListObjectV2.
-<<<<<<< HEAD
 	List(ctx context.Context, prefix, startAfter, token, delimiter string, limit int64, followLink bool) ([]Object, bool, string, error)
-	// ListAll returns all the objects as an channel.
+	// ListAll returns all the objects as a channel.
 	ListAll(ctx context.Context, prefix, marker string, followLink bool) (<-chan Object, error)
-=======
-	List(prefix, startAfter, token, delimiter string, limit int64, followLink bool) ([]Object, bool, string, error)
-	// ListAll returns all the objects as a channel.
-	ListAll(prefix, marker string, followLink bool) (<-chan Object, error)
->>>>>>> b50ffb55
 
 	// CreateMultipartUpload starts to upload a large object part by part.
 	CreateMultipartUpload(ctx context.Context, key string) (*MultipartUpload, error)
@@ -110,15 +104,9 @@
 	// UploadPartCopy Uploads a part by copying data from an existing object as data source.
 	UploadPartCopy(ctx context.Context, key string, uploadID string, num int, srcKey string, off, size int64) (*Part, error)
 	// AbortUpload abort a multipart upload.
-<<<<<<< HEAD
 	AbortUpload(ctx context.Context, key string, uploadID string)
-	// CompleteUpload finish an multipart upload.
+	// CompleteUpload finish a multipart upload.
 	CompleteUpload(ctx context.Context, key string, uploadID string, parts []*Part) error
-=======
-	AbortUpload(key string, uploadID string)
-	// CompleteUpload finish a multipart upload.
-	CompleteUpload(key string, uploadID string, parts []*Part) error
->>>>>>> b50ffb55
 	// ListUploads lists existing multipart uploads.
 	ListUploads(ctx context.Context, marker string) ([]*PendingPart, string, error)
 }
