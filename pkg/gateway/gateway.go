--- conflicted
+++ resolved
@@ -1219,32 +1219,16 @@
 			if !n.cleanupDir(strings.TrimPrefix(dirPath, "/")) {
 				continue
 			}
-<<<<<<< HEAD
-			entries, _ := f.ReaddirPlus(mctx, 0)
-			for _, entry := range entries {
-				if _, err := uuid.Parse(string(entry.Name)); err != nil {
-					continue
-				}
-				if t.Sub(time.Unix(entry.Attr.Mtime, 0)) > 7*24*time.Hour {
-					p := n.path(dir, string(entry.Name))
-					if errno := n.fs.Rmr(mctx, p, meta.RmrDefaultThreads); errno != 0 {
-						logger.Errorf("failed to delete expired temporary files path: %s,", p)
-					} else {
-						logger.Infof("delete expired temporary files path: %s, mtime: %s", p, time.Unix(entry.Attr.Mtime, 0).Format(time.RFC3339))
-					}
-				}
-=======
 		} else if _, err := uuid.Parse(string(entry.Name)); err != nil {
 			logger.Warnf("unexpected file path: %s", dirPath)
 			continue
 		}
 		if now.Sub(time.Unix(entry.Attr.Mtime, 0)) > 7*24*time.Hour {
-			if errno = n.fs.Rmr(mctx, dirPath); errno != 0 {
+			if errno = n.fs.Rmr(mctx, dirPath, meta.RmrDefaultThreads); errno != 0 {
 				logger.Errorf("failed to delete expired temporary files path: %s, err: %s", dirPath, errno)
 			} else {
 				deleted += 1
 				logger.Infof("delete expired temporary files path: %s, mtime: %s", dirPath, time.Unix(entry.Attr.Mtime, 0).Format(time.RFC3339))
->>>>>>> c8e05169
 			}
 		}
 	}
