--- conflicted
+++ resolved
@@ -763,13 +763,6 @@
 
 func (r *dataReader) Truncate(inode Ino, length uint64) {
 	r.visit(inode, func(f *fileReader) {
-<<<<<<< HEAD
-		f.visit(func(s *sliceReader) {
-			if s.block.off+s.block.len > length {
-				s.invalidate()
-			}
-		})
-=======
 		if length < f.length {
 			f.visit(func(s *sliceReader) {
 				if s.block.off+s.block.len > length {
@@ -777,7 +770,6 @@
 				}
 			})
 		}
->>>>>>> 2f8a8d9d
 		f.length = length
 	})
 }
