/*
 * JuiceFS, Copyright 2020 Juicedata, Inc.
 *
 * Licensed under the Apache License, Version 2.0 (the "License");
 * you may not use this file except in compliance with the License.
 * You may obtain a copy of the License at
 *
 *     http://www.apache.org/licenses/LICENSE-2.0
 *
 * Unless required by applicable law or agreed to in writing, software
 * distributed under the License is distributed on an "AS IS" BASIS,
 * WITHOUT WARRANTIES OR CONDITIONS OF ANY KIND, either express or implied.
 * See the License for the specific language governing permissions and
 * limitations under the License.
 */

package chunk

import (
	"errors"
	"fmt"
	"hash/crc32"
	"hash/fnv"
	"io"
	"math"
	"os"
	"path/filepath"
	"regexp"
	"runtime"
	"sort"
	"strings"
	"sync"
	"sync/atomic"
	"time"

	"github.com/juicedata/juicefs/pkg/utils"
	"github.com/prometheus/client_golang/prometheus"
)

var (
	stagingDir = "rawstaging"
	cacheDir   = "raw"
)

type cacheItem struct {
	size  int32
	atime uint32
}

type pendingFile struct {
	key  string
	page *Page
}

type cacheStore struct {
	totalPages int64
	sync.Mutex
	dir          string
	mode         os.FileMode
	capacity     int64
	freeRatio    float32
	scanInterval time.Duration
	pending      chan pendingFile
	pages        map[string]*Page
	m            *cacheManager

	used     int64
	keys     map[string]cacheItem
	scanned  bool
	full     bool
	checksum string // checksum level
	uploader func(key, path string, force bool) bool
}

func newCacheStore(m *cacheManager, dir string, cacheSize int64, pendingPages int, config *Config, uploader func(key, path string, force bool) bool) *cacheStore {
	if config.CacheMode == 0 {
		config.CacheMode = 0600 // only owner can read/write cache
	}
	if config.FreeSpace == 0.0 {
		config.FreeSpace = 0.1 // 10%
	}
	c := &cacheStore{
<<<<<<< HEAD
		m:         m,
		dir:       dir,
		mode:      config.CacheMode,
		capacity:  cacheSize,
		freeRatio: config.FreeSpace,
		keys:      make(map[string]cacheItem),
		pending:   make(chan pendingFile, pendingPages),
		pages:     make(map[string]*Page),
		checksum:  config.CacheChecksum,
		uploader:  uploader,
=======
		m:            m,
		dir:          dir,
		mode:         config.CacheMode,
		capacity:     cacheSize,
		freeRatio:    config.FreeSpace,
		scanInterval: config.CacheScanInterval,
		keys:         make(map[string]cacheItem),
		pending:      make(chan pendingFile, pendingPages),
		pages:        make(map[string]*Page),
		uploader:     uploader,
>>>>>>> 4963abdb
	}
	c.createDir(c.dir)
	br, fr := c.curFreeRatio()
	if br < c.freeRatio || fr < c.freeRatio {
		logger.Warnf("not enough space (%d%%) or inodes (%d%%) for caching in %s: free ratio should be >= %d%%", int(br*100), int(fr*100), c.dir, int(c.freeRatio*100))
	}
	logger.Infof("Disk cache (%s): capacity (%d MB), free ratio (%d%%), max pending pages (%d)", c.dir, c.capacity>>20, int(c.freeRatio*100), pendingPages)
	go c.flush()
	go c.checkFreeSpace()
	go c.refreshCacheKeys()
	go c.scanStaging()
	return c
}

func (c *cacheStore) usedMemory() int64 {
	return atomic.LoadInt64(&c.totalPages)
}

func (cache *cacheStore) stats() (int64, int64) {
	cache.Lock()
	defer cache.Unlock()
	return int64(len(cache.pages) + len(cache.keys)), cache.used + cache.usedMemory()
}

func (cache *cacheStore) checkFreeSpace() {
	for {
		br, fr := cache.curFreeRatio()
		cache.full = br < cache.freeRatio/2 || fr < cache.freeRatio/2
		if br < cache.freeRatio || fr < cache.freeRatio {
			logger.Tracef("Cleanup cache when check free space (%s): free ratio (%d%%), space usage (%d%%), inodes usage (%d%%)", cache.dir, int(cache.freeRatio*100), int(br*100), int(fr*100))
			cache.Lock()
			cache.cleanup()
			cache.Unlock()

			br, fr = cache.curFreeRatio()
			if br < cache.freeRatio || fr < cache.freeRatio {
				cache.uploadStaging()
			}
		}
		time.Sleep(time.Second)
	}
}

func (cache *cacheStore) refreshCacheKeys() {
	cache.scanCached()
	if cache.scanInterval > 0 {
		for {
			time.Sleep(cache.scanInterval)
			cache.scanCached()
		}
	}
}

func (cache *cacheStore) cache(key string, p *Page, force bool) {
	if cache.capacity == 0 {
		return
	}
	cache.Lock()
	defer cache.Unlock()
	if _, ok := cache.pages[key]; ok {
		return
	}
	p.Acquire()
	cache.pages[key] = p
	atomic.AddInt64(&cache.totalPages, int64(cap(p.Data)))
	select {
	case cache.pending <- pendingFile{key, p}:
	default:
		if force {
			cache.Unlock()
			cache.pending <- pendingFile{key, p}
			cache.Lock()
		} else {
			// does not have enough bandwidth to write it into disk, discard it
			logger.Debugf("Caching queue is full (%s), drop %s (%d bytes)", cache.dir, key, len(p.Data))
			cache.m.cacheDrops.Add(1)
			delete(cache.pages, key)
			atomic.AddInt64(&cache.totalPages, -int64(cap(p.Data)))
			p.Release()
		}
	}
}

func (cache *cacheStore) curFreeRatio() (float32, float32) {
	total, free, files, ffree := getDiskUsage(cache.dir)
	return float32(free) / float32(total), float32(ffree) / float32(files)
}

func (cache *cacheStore) flushPage(path string, data []byte) (err error) {
	start := time.Now()
	cache.m.cacheWrites.Add(1)
	cache.m.cacheWriteBytes.Add(float64(len(data)))
	defer func() {
		cache.m.cacheWriteHist.Observe(time.Since(start).Seconds())
	}()
	cache.createDir(filepath.Dir(path))
	tmp := path + ".tmp"
	f, err := os.OpenFile(tmp, os.O_WRONLY|os.O_CREATE, cache.mode)
	if err != nil {
		logger.Warnf("Can't create cache file %s: %s", tmp, err)
		return err
	}
	defer func() {
		if err != nil {
			_ = os.Remove(tmp)
		}
	}()

	if _, err = f.Write(data); err != nil {
		logger.Warnf("Write to cache file %s failed: %s", tmp, err)
		_ = f.Close()
		return
	}
	if cache.checksum != CsNone {
		if _, err = f.Write(checksum(data)); err != nil {
			logger.Warnf("Write checksum to cache file %s failed: %s", tmp, err)
			_ = f.Close()
			return
		}
	}
	if err = f.Close(); err != nil {
		logger.Warnf("Close cache file %s failed: %s", tmp, err)
		return
	}
	if err = os.Rename(tmp, path); err != nil {
		logger.Warnf("Rename cache file %s -> %s failed: %s", tmp, path, err)
	}
	return
}

func (cache *cacheStore) createDir(dir string) {
	// who can read the cache, should be able to access the directories and add new file.
	readmode := cache.mode & 0444
	mode := cache.mode | (readmode >> 2) | (readmode >> 1)
	if st, err := os.Stat(dir); os.IsNotExist(err) {
		if filepath.Dir(dir) != dir {
			cache.createDir(filepath.Dir(dir))
		}
		_ = os.Mkdir(dir, mode)
		// umask may remove some permisssions
		_ = os.Chmod(dir, mode)
	} else if strings.HasPrefix(dir, cache.dir) && err == nil && st.Mode() != mode {
		changeMode(dir, st, mode)
	}
}

func (cache *cacheStore) remove(key string) {
	cache.Lock()
	delete(cache.pages, key)
	path := cache.cachePath(key)
	if it, ok := cache.keys[key]; ok {
		if it.size > 0 {
			cache.used -= int64(it.size + 4096)
		}
		delete(cache.keys, key)
	} else if cache.scanned {
		path = "" // not existed
	}
	cache.Unlock()
	if path != "" {
		_ = os.Remove(path)
		stagingPath := cache.stagePath(key)
		if fi, err := os.Stat(stagingPath); err == nil {
			size := fi.Size()
			if err = os.Remove(stagingPath); err == nil {
				cache.m.stageBlocks.Sub(1)
				cache.m.stageBlockBytes.Sub(float64(size))
			}
		}
	}
}

func (cache *cacheStore) load(key string) (ReadCloser, error) {
	cache.Lock()
	defer cache.Unlock()
	if p, ok := cache.pages[key]; ok {
		return NewPageReader(p), nil
	}
	if cache.scanned && cache.keys[key].atime == 0 {
		return nil, errors.New("not cached")
	}
	cache.Unlock()
	f, err := openCacheFile(cache.cachePath(key), parseObjOrigSize(key), cache.checksum)
	cache.Lock()
	if err == nil {
		if it, ok := cache.keys[key]; ok {
			// update atime
			cache.keys[key] = cacheItem{it.size, uint32(time.Now().Unix())}
		}
	} else if it, ok := cache.keys[key]; ok {
		if it.size > 0 {
			cache.used -= int64(it.size + 4096)
		}
		delete(cache.keys, key)
	}
	return f, err
}

func (cache *cacheStore) cachePath(key string) string {
	return filepath.Join(cache.dir, cacheDir, key)
}

func (cache *cacheStore) stagePath(key string) string {
	return filepath.Join(cache.dir, stagingDir, key)
}

// flush cached block into disk
func (cache *cacheStore) flush() {
	for {
		w := <-cache.pending
		path := cache.cachePath(w.key)
		if cache.capacity > 0 && cache.flushPage(path, w.page.Data) == nil {
			cache.add(w.key, int32(len(w.page.Data)), uint32(time.Now().Unix()))
		}
		cache.Lock()
		_, ok := cache.pages[w.key]
		delete(cache.pages, w.key)
		atomic.AddInt64(&cache.totalPages, -int64(cap(w.page.Data)))
		cache.Unlock()
		w.page.Release()
		if !ok {
			cache.remove(w.key)
		}
	}
}

func (cache *cacheStore) add(key string, size int32, atime uint32) {
	cache.Lock()
	defer cache.Unlock()
	it, ok := cache.keys[key]
	if ok && it.size > 0 {
		cache.used -= int64(it.size + 4096)
	}
	if atime == 0 {
		// update size of staging block
		cache.keys[key] = cacheItem{size, it.atime}
	} else {
		cache.keys[key] = cacheItem{size, atime}
	}
	if size > 0 {
		cache.used += int64(size + 4096)
	}

	if cache.used > cache.capacity {
		logger.Debugf("Cleanup cache when add new data (%s): %d blocks (%d MB)", cache.dir, len(cache.keys), cache.used>>20)
		cache.cleanup()
	}
}

func (cache *cacheStore) stage(key string, data []byte, keepCache bool) (string, error) {
	stagingPath := cache.stagePath(key)
	if cache.full {
		return stagingPath, errors.New("Space not enough on device")
	}
	err := cache.flushPage(stagingPath, data)
	if err == nil {
		cache.m.stageBlocks.Add(1)
		cache.m.stageBlockBytes.Add(float64(len(data)))
		if cache.capacity > 0 && keepCache {
			path := cache.cachePath(key)
			cache.createDir(filepath.Dir(path))
			if err := os.Link(stagingPath, path); err == nil {
				cache.add(key, -int32(len(data)), uint32(time.Now().Unix()))
			} else {
				logger.Warnf("link %s to %s failed: %s", stagingPath, path, err)
			}
		}
	}
	return stagingPath, err
}

func (cache *cacheStore) uploaded(key string, size int) {
	cache.add(key, int32(size), 0)
}

// locked
func (cache *cacheStore) cleanup() {
	if !cache.scanned {
		return
	}
	goal := cache.capacity * 95 / 100
	num := len(cache.keys) * 99 / 100
	// make sure we have enough free space after cleanup
	br, fr := cache.curFreeRatio()
	if br < cache.freeRatio {
		total, _, _, _ := getDiskUsage(cache.dir)
		toFree := int64(float32(total) * (cache.freeRatio - br))
		if toFree > cache.used {
			goal = 0
		} else if cache.used-toFree < goal {
			goal = cache.used - toFree
		}
	}
	if fr < cache.freeRatio {
		_, _, files, _ := getDiskUsage(cache.dir)
		toFree := int(float32(files) * (cache.freeRatio - fr))
		if toFree > len(cache.keys) {
			num = 0
		} else {
			num = len(cache.keys) - toFree
		}
	}

	var todel []string
	var freed int64
	var cnt int
	var lastKey string
	var lastValue cacheItem
	var now = uint32(time.Now().Unix())
	// for each two random keys, then compare the access time, evict the older one
	for key, value := range cache.keys {
		if value.size < 0 {
			continue // staging
		}
		if cnt == 0 || lastValue.atime > value.atime {
			lastKey = key
			lastValue = value
		}
		cnt++
		if cnt > 1 {
			delete(cache.keys, lastKey)
			freed += int64(lastValue.size + 4096)
			cache.used -= int64(lastValue.size + 4096)
			todel = append(todel, lastKey)
			logger.Debugf("remove %s from cache, age: %d", lastKey, now-lastValue.atime)
			cache.m.cacheEvicts.Add(1)
			cnt = 0
			if len(cache.keys) < num && cache.used < goal {
				break
			}
		}
	}
	if len(todel) > 0 {
		logger.Debugf("cleanup cache (%s): %d blocks (%d MB), freed %d blocks (%d MB)", cache.dir, len(cache.keys), cache.used>>20, len(todel), freed>>20)
	}
	cache.Unlock()
	for _, key := range todel {
		_ = os.Remove(cache.cachePath(key))
	}
	cache.Lock()
}

func (cache *cacheStore) uploadStaging() {
	cache.Lock()
	defer cache.Unlock()
	if !cache.scanned || cache.uploader == nil {
		return
	}

	var toFree int64
	br, fr := cache.curFreeRatio()
	if br < cache.freeRatio || fr < cache.freeRatio {
		total, _, _, _ := getDiskUsage(cache.dir)
		toFree = int64(float64(total)*float64(cache.freeRatio) - math.Min(float64(br), float64(fr)))
	}
	var cnt int
	var lastKey string
	var lastValue cacheItem
	// for each two random keys, then compare the access time, upload the older one
	for key, value := range cache.keys {
		if value.size > 0 {
			continue // read cache
		}

		// pick the bigger one if they were accessed within the same minute
		if cnt == 0 || lastValue.atime/60 > value.atime/60 ||
			lastValue.atime/60 == value.atime/60 && lastValue.size > value.size { // both size are < 0
			lastKey = key
			lastValue = value
		}
		cnt++
		if cnt > 1 {
			cache.Unlock()
			if !cache.uploader(lastKey, cache.stagePath(lastKey), true) {
				logger.Warnf("Upload list is too full")
				cache.Lock()
				return
			}
			logger.Debugf("upload %s, age: %d", lastKey, uint32(time.Now().Unix())-lastValue.atime)
			cache.Lock()
			// the size in keys should be updated
			toFree -= int64(-lastValue.size + 4096)
			cnt = 0
		}

		if toFree < 0 {
			break
		}
	}
	if cnt > 0 {
		cache.Unlock()
		if cache.uploader(lastKey, cache.stagePath(lastKey), true) {
			logger.Debugf("upload %s, age: %d", lastKey, uint32(time.Now().Unix())-lastValue.atime)
		}
		cache.Lock()
	}
}

func (cache *cacheStore) scanCached() {
	cache.Lock()
	cache.used = 0
	cache.keys = make(map[string]cacheItem)
	cache.scanned = false
	cache.Unlock()

	var start = time.Now()
	var oneMinAgo = start.Add(-time.Minute)

	cachePrefix := filepath.Join(cache.dir, cacheDir)
	logger.Debugf("Scan %s to find cached blocks", cachePrefix)
	_ = filepath.Walk(cachePrefix, func(path string, fi os.FileInfo, err error) error {
		if fi != nil {
			if fi.IsDir() || strings.HasSuffix(path, ".tmp") {
				if fi.ModTime().Before(oneMinAgo) {
					// try to remove empty directory
					if os.Remove(path) == nil {
						logger.Debugf("Remove empty directory: %s", path)
					}
				}
			} else {
				key := path[len(cachePrefix)+1:]
				if runtime.GOOS == "windows" {
					key = strings.ReplaceAll(key, "\\", "/")
				}
				atime := uint32(getAtime(fi).Unix())
				if getNlink(fi) > 1 {
					cache.add(key, -int32(fi.Size()), atime)
				} else {
					cache.add(key, int32(fi.Size()), atime)
				}
			}
		}
		return nil
	})

	cache.Lock()
	cache.scanned = true
	logger.Debugf("Found %d cached blocks (%d bytes) in %s with %s", len(cache.keys), cache.used, cache.dir, time.Since(start))
	cache.Unlock()
}

var pathReg, _ = regexp.Compile(`^chunks/\d+/\d+/\d+_\d+_\d+$`)

func (cache *cacheStore) scanStaging() {
	if cache.uploader == nil {
		return
	}

	var start = time.Now()
	var oneMinAgo = start.Add(-time.Minute)
	var count int
	stagingPrefix := filepath.Join(cache.dir, stagingDir)
	logger.Debugf("Scan %s to find staging blocks", stagingPrefix)
	_ = filepath.Walk(stagingPrefix, func(path string, fi os.FileInfo, err error) error {
		if fi != nil {
			if fi.IsDir() || strings.HasSuffix(path, ".tmp") {
				if fi.ModTime().Before(oneMinAgo) {
					// try to remove empty directory
					if os.Remove(path) == nil {
						logger.Debugf("Remove empty directory: %s", path)
					}
				}
			} else {
				key := path[len(stagingPrefix)+1:]
				if runtime.GOOS == "windows" {
					key = strings.ReplaceAll(key, "\\", "/")
				}
				if !pathReg.MatchString(key) {
					logger.Warnf("Ignore invalid file in staging: %s", path)
					return nil
				}
				if parseObjOrigSize(key) == 0 {
					logger.Warnf("Ignore file with zero size: %s", path)
					return nil
				}
				logger.Debugf("Found staging block: %s", path)
				cache.m.stageBlocks.Add(1)
				cache.m.stageBlockBytes.Add(float64(fi.Size()))
				cache.uploader(key, path, false)
				count++
			}
		}
		return nil
	})
	if count > 0 {
		logger.Infof("Found %d staging blocks (%d bytes) in %s with %s", count, cache.used, cache.dir, time.Since(start))
	}
}

type cacheManager struct {
	stores []*cacheStore

	cacheDrops      prometheus.Counter
	cacheWrites     prometheus.Counter
	cacheEvicts     prometheus.Counter
	cacheWriteBytes prometheus.Counter
	cacheWriteHist  prometheus.Histogram
	stageBlocks     prometheus.Gauge
	stageBlockBytes prometheus.Gauge
}

func keyHash(s string) uint32 {
	hash := fnv.New32()
	_, _ = hash.Write([]byte(s))
	return hash.Sum32()
}

// hasMeta reports whether path contains any of the magic characters
// recognized by Match.
func hasMeta(path string) bool {
	magicChars := `*?[`
	if runtime.GOOS != "windows" {
		magicChars = `*?[\`
	}
	return strings.ContainsAny(path, magicChars)
}

var osPathSeparator = string([]byte{os.PathSeparator})

func expandDir(pattern string) []string {
	pattern = strings.TrimRight(pattern, "/")
	if runtime.GOOS == "windows" {
		pattern = strings.TrimRight(pattern, osPathSeparator)
	}
	if pattern == "" {
		return []string{"/"}
	}
	if !hasMeta(pattern) {
		return []string{pattern}
	}
	dir, f := filepath.Split(pattern)
	if hasMeta(f) {
		matched, err := filepath.Glob(pattern)
		if err != nil {
			logger.Errorf("glob %s: %s", pattern, err)
			return []string{pattern}
		}
		return matched
	}
	var rs []string
	for _, p := range expandDir(dir) {
		rs = append(rs, filepath.Join(p, f))
	}
	return rs
}

type CacheManager interface {
	cache(key string, p *Page, force bool)
	remove(key string)
	load(key string) (ReadCloser, error)
	uploaded(key string, size int)
	stage(key string, data []byte, keepCache bool) (string, error)
	stagePath(key string) string
	stats() (int64, int64)
	usedMemory() int64
}

func newCacheManager(config *Config, reg prometheus.Registerer, uploader func(key, path string, force bool) bool) CacheManager {
	if config.CacheDir == "memory" || config.CacheSize == 0 {
		return newMemStore(config, reg)
	}
	var dirs []string
	for _, d := range utils.SplitDir(config.CacheDir) {
		dd := expandDir(d)
		if config.AutoCreate {
			dirs = append(dirs, dd...)
		} else {
			for _, d := range dd {
				if fi, err := os.Stat(d); err == nil && fi.IsDir() {
					dirs = append(dirs, d)
				}
			}
		}
	}
	if len(dirs) == 0 {
		logger.Warnf("No cache dir existed")
		return newMemStore(config, reg)
	}
	sort.Strings(dirs)
	dirCacheSize := config.CacheSize << 20
	dirCacheSize /= int64(len(dirs))
	m := &cacheManager{
		stores: make([]*cacheStore, len(dirs)),

		cacheDrops: prometheus.NewCounter(prometheus.CounterOpts{
			Name: "blockcache_drops",
			Help: "dropped block",
		}),
		cacheWrites: prometheus.NewCounter(prometheus.CounterOpts{
			Name: "blockcache_writes",
			Help: "written cached block",
		}),
		cacheEvicts: prometheus.NewCounter(prometheus.CounterOpts{
			Name: "blockcache_evicts",
			Help: "evicted cache blocks",
		}),
		cacheWriteBytes: prometheus.NewCounter(prometheus.CounterOpts{
			Name: "blockcache_write_bytes",
			Help: "write bytes of cached block",
		}),
		cacheWriteHist: prometheus.NewHistogram(prometheus.HistogramOpts{
			Name:    "blockcache_write_hist_seconds",
			Help:    "write cached block latency distribution",
			Buckets: prometheus.ExponentialBuckets(0.00001, 2, 20),
		}),
		stageBlocks: prometheus.NewGauge(prometheus.GaugeOpts{
			Name: "staging_blocks",
			Help: "Number of blocks in the staging path.",
		}),
		stageBlockBytes: prometheus.NewGauge(prometheus.GaugeOpts{
			Name: "staging_block_bytes",
			Help: "Total bytes of blocks in the staging path.",
		}),
	}
	if reg != nil {
		reg.MustRegister(m.cacheWrites)
		reg.MustRegister(m.cacheWriteBytes)
		reg.MustRegister(m.cacheDrops)
		reg.MustRegister(m.cacheEvicts)
		reg.MustRegister(m.cacheWriteHist)
		reg.MustRegister(m.stageBlocks)
		reg.MustRegister(m.stageBlockBytes)
	}

	// 20% of buffer could be used for pending pages
	pendingPages := config.BufferSize * 2 / 10 / config.BlockSize / len(dirs)
	for i, d := range dirs {
		m.stores[i] = newCacheStore(m, strings.TrimSpace(d)+string(filepath.Separator), dirCacheSize, pendingPages, config, uploader)
	}
	return m
}

func (m *cacheManager) getStore(key string) *cacheStore {
	return m.stores[keyHash(key)%uint32(len(m.stores))]
}

func (m *cacheManager) usedMemory() int64 {
	var used int64
	for _, s := range m.stores {
		used += s.usedMemory()
	}
	return used
}

func (m *cacheManager) stats() (int64, int64) {
	var cnt, used int64
	for _, s := range m.stores {
		c, u := s.stats()
		cnt += c
		used += u
	}
	return cnt, used
}

func (m *cacheManager) cache(key string, p *Page, force bool) {
	m.getStore(key).cache(key, p, force)
}

type ReadCloser interface {
	// io.Reader
	io.ReaderAt
	io.Closer
}

func (m *cacheManager) load(key string) (ReadCloser, error) {
	return m.getStore(key).load(key)
}

func (m *cacheManager) remove(key string) {
	m.getStore(key).remove(key)
}

func (m *cacheManager) stage(key string, data []byte, keepCache bool) (string, error) {
	return m.getStore(key).stage(key, data, keepCache)
}

func (m *cacheManager) stagePath(key string) string {
	return m.getStore(key).stagePath(key)
}

func (m *cacheManager) uploaded(key string, size int) {
	m.getStore(key).uploaded(key, size)
}

/* --- Checksum --- */
const (
	CsNone   = "none"
	CsFull   = "full"
	CsShrink = "shrink"
	CsExtend = "extend"

	csBlock = 32 << 10
)

var crc32c = crc32.MakeTable(crc32.Castagnoli)

type cacheFile struct {
	*os.File
	length  int // length of data
	csLevel string
}

// Calculate 32-bits checksum for every 32 KiB data, so 512 Bytes for 4 MiB in total
func checksum(data []byte) []byte {
	length := len(data)
	buf := utils.NewBuffer(uint32((length-1)/csBlock+1) * 4)
	for start, end := 0, 0; start < length; start = end {
		end = start + csBlock
		if end > length {
			end = length
		}
		sum := crc32.Checksum(data[start:end], crc32c)
		buf.Put32(sum)
	}
	return buf.Bytes()
}

func openCacheFile(name string, length int, level string) (*cacheFile, error) {
	fp, err := os.Open(name)
	if err != nil {
		return nil, err
	}
	fi, err := fp.Stat()
	if err != nil {
		_ = fp.Close()
		return nil, err
	}
	checksumLength := ((length-1)/csBlock + 1) * 4
	switch fi.Size() - int64(length) {
	case 0:
		return &cacheFile{fp, length, CsNone}, nil
	case int64(checksumLength):
		return &cacheFile{fp, length, level}, nil
	default:
		_ = fp.Close()
		return nil, fmt.Errorf("invalid file size %d, data length %d", fi.Size(), length)
	}
}

func (cf *cacheFile) ReadAt(b []byte, off int64) (n int, err error) {
	logger.Tracef("CacheFile length %d level %d, readat off %d buffer size %d", cf.length, cf.csLevel, off, len(b))
	defer func() {
		logger.Tracef("CacheFile readat returns n %d err %s", n, err)
	}()
	if cf.csLevel == CsNone || cf.csLevel == CsFull && (off != 0 || len(b) != cf.length) {
		return cf.File.ReadAt(b, off)
	}
	var rb = b     // read buffer
	var roff = off // read offset
	if cf.csLevel == CsExtend {
		roff = off / csBlock * csBlock
		rend := int(off) + len(b)
		if rend%csBlock != 0 {
			rend = (rend/csBlock + 1) * csBlock
			if rend > cf.length {
				rend = cf.length
			}
		}
		if size := rend - int(roff); size != len(b) {
			p := NewOffPage(size)
			rb = p.Data
			defer func() {
				if err == nil {
					n = copy(b, rb[off-roff:])
				} else {
					n = 0 // TODO: adjust n and b
				}
				p.Release()
			}()
		}
	}
	if n, err = cf.File.ReadAt(rb, roff); err != nil {
		return
	}

	ioff := int(roff) / csBlock // index offset
	if cf.csLevel == CsShrink {
		if roff%csBlock != 0 {
			if o := csBlock - int(roff)%csBlock; len(rb) <= o {
				return
			} else {
				rb = rb[o:]
				ioff += 1
			}
		}
		if end := int(roff) + n; end != cf.length && end%csBlock != 0 {
			if len(rb) <= end%csBlock {
				return
			}
			rb = rb[:len(rb)-end%csBlock]
		}
	}
	// now rb contains the data to check
	length := len(rb)
	buf := utils.NewBuffer(uint32((length-1)/csBlock+1) * 4)
	if _, err = cf.File.ReadAt(buf.Bytes(), int64(cf.length+ioff*4)); err != nil {
		logger.Warnf("Read checksum of data length %d checksum offset %d: %s", length, cf.length+ioff*4, err)
		return
	}
	for start, end := 0, 0; start < length; start = end {
		end = start + csBlock
		if end > length {
			end = length
		}
		sum := crc32.Checksum(rb[start:end], crc32c)
		expect := buf.Get32()
		logger.Debugf("Cache file read data start %d end %d checksum %d, expected %d", start, end, sum, expect)
		if sum != expect {
			err = fmt.Errorf("data checksum %d != expect %d", sum, expect)
			break
		}
	}
	return
}<|MERGE_RESOLUTION|>--- conflicted
+++ resolved
@@ -80,29 +80,17 @@
 		config.FreeSpace = 0.1 // 10%
 	}
 	c := &cacheStore{
-<<<<<<< HEAD
-		m:         m,
-		dir:       dir,
-		mode:      config.CacheMode,
-		capacity:  cacheSize,
-		freeRatio: config.FreeSpace,
-		keys:      make(map[string]cacheItem),
-		pending:   make(chan pendingFile, pendingPages),
-		pages:     make(map[string]*Page),
-		checksum:  config.CacheChecksum,
-		uploader:  uploader,
-=======
 		m:            m,
 		dir:          dir,
 		mode:         config.CacheMode,
 		capacity:     cacheSize,
 		freeRatio:    config.FreeSpace,
+		checksum:     config.CacheChecksum,
 		scanInterval: config.CacheScanInterval,
 		keys:         make(map[string]cacheItem),
 		pending:      make(chan pendingFile, pendingPages),
 		pages:        make(map[string]*Page),
 		uploader:     uploader,
->>>>>>> 4963abdb
 	}
 	c.createDir(c.dir)
 	br, fr := c.curFreeRatio()
