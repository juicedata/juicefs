--- conflicted
+++ resolved
@@ -518,33 +518,10 @@
 
 // Config contains options for cachedStore
 type Config struct {
-<<<<<<< HEAD
-	CacheDir       string
-	CacheMode      os.FileMode
-	CacheSize      int64
-	FreeSpace      float32
-	AutoCreate     bool
-	CacheChecksum  string
-	Compress       string
-	MaxUpload      int
-	MaxDeletes     int
-	MaxRetries     int
-	UploadLimit    int64 // bytes per second
-	DownloadLimit  int64 // bytes per second
-	Writeback      bool
-	UploadDelay    time.Duration
-	HashPrefix     bool
-	BlockSize      int
-	GetTimeout     time.Duration
-	PutTimeout     time.Duration
-	CacheFullBlock bool
-	BufferSize     int
-	Readahead      int
-	Prefetch       int
-=======
 	CacheDir          string
 	CacheMode         os.FileMode
 	CacheSize         int64
+	CacheChecksum     string
 	CacheScanInterval time.Duration
 	FreeSpace         float32
 	AutoCreate        bool
@@ -564,7 +541,6 @@
 	BufferSize        int
 	Readahead         int
 	Prefetch          int
->>>>>>> 4963abdb
 }
 
 type cachedStore struct {
