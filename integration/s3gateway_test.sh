--- conflicted
+++ resolved
@@ -69,11 +69,6 @@
 mkdir -p "$MINT_DATA_DIR"
 
 
-
-<<<<<<< HEAD
-# look for empty dir
-=======
->>>>>>> c1feddb6
 if [ ! "$(ls $MINT_DATA_DIR)" ]; then
     for filename in "${!data_file_map[@]}"; do
         echo "creating $MINT_DATA_DIR/$filename"
