--- conflicted
+++ resolved
@@ -19,13 +19,8 @@
       - amd64
   - id: juicefs-linux-amd64
     env:
-<<<<<<< HEAD
-      - CC=musl-gcc
-    ldflags: -s -w -X ${PKG}.version={{.Version}} -X ${PKG}.revision={{.ShortCommit}} -X ${PKG}.revisionDate={{.CommitDate}} -linkmode external -extldflags '-static'
-=======
       - STATIC=1
     ldflags: -s -w -X github.com/juicedata/juicefs/pkg/version.version={{.Version}} -X github.com/juicedata/juicefs/pkg/version.revision={{.ShortCommit}} -X github.com/juicedata/juicefs/pkg/version.revisionDate={{.CommitDate}}
->>>>>>> 98a91191
     main: ./cmd
     goos:
       - linux
