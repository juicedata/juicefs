--- conflicted
+++ resolved
@@ -18,11 +18,7 @@
    juicefs [global options] command [command options] [arguments...]
 
 VERSION:
-<<<<<<< HEAD
    1.1.0
-=======
-   1.1.0-beta1+2023-06-08.5ef17ba0
->>>>>>> 8cc20665
 
 COMMANDS:
    ADMIN:
@@ -117,99 +113,17 @@
 source /etc/bash_completion.d/juicefs
 ```
 
-<<<<<<< HEAD
-## `juicefs format` {#format}
-=======
-## 命令列表
-
-### 管理
-
-#### `juicefs format` {#format}
->>>>>>> 8cc20665
+## 管理
+
+### `juicefs format` {#format}
 
 创建并格式化文件系统，如果 `META-URL` 中已经存在一个文件系统，不会再次进行格式化。如果文件系统创建后需要调整配置，请使用 [`juicefs config`](#config)。
 
-<<<<<<< HEAD
-### 概览
-=======
-##### 使用
->>>>>>> 8cc20665
+#### 概览
 
 ```shell
 juicefs format [command options] META-URL NAME
-<<<<<<< HEAD
-
-=======
-```
-
-- **META-URL**：用于元数据存储的数据库 URL，详情查看「[JuiceFS 支持的元数据引擎](../guide/how_to_set_up_metadata_engine.md)」。
-- **NAME**：文件系统名称
-
-##### 选项
-
-###### 常规
-
-`--force`<br />
-强制覆盖当前的格式化配置 (默认：false)
-
-`--no-update`<br />
-不要修改已有的格式化配置 (默认：false)
-
-###### 数据存储
-
-`--storage value`<br />
-对象存储类型 (例如 `s3`、`gcs`、`oss`、`cos`) (默认：`"file"`，请参考[文档](../guide/how_to_set_up_object_storage.md#supported-object-storage)查看所有支持的对象存储类型)
-
-`--bucket value`<br />
-存储数据的桶路径 (默认：`"$HOME/.juicefs/local"` 或 `"/var/jfs"`)
-
-`--access-key value`<br />
-对象存储的 Access Key (也可通过环境变量 `ACCESS_KEY` 设置)
-
-`--secret-key value`<br />
-对象存储的 Secret Key (也可通过环境变量 `SECRET_KEY` 设置)
-
-`--session-token value`<br />
-对象存储的 session token
-
-`--storage-class value`<br />
-默认存储类型
-
-###### 数据格式
-
-`--block-size value`<br />
-块大小；单位为 KiB (默认：4096)。4M 是一个较好的默认值，不少对象存储（比如 S3）都将 4M 设为内部的块大小，因此将 JuiceFS block size 设为相同大小，往往也能获得更好的性能
-
-`--compress value`<br />
-压缩算法 (`lz4`, `zstd`, `none`) (默认："none")，开启压缩将不可避免地对性能产生一定影响，请权衡。
-
-`--encrypt-rsa-key value`<br />
-RSA 私钥的路径 (PEM)
-
-`--encrypt-algo value`<br />
-加密算法 (aes256gcm-rsa, chacha20-rsa) (默认："aes256gcm-rsa")
-
-`--hash-prefix`<br />
-给每个对象添加 hash 前缀 (默认：false)
-
-`--shards value`<br />
-将数据块根据名字哈希存入 N 个桶中 (默认：0)，当 N 大于 0 时，`bucket` 需要写成 `%d` 的形式，例如 `--bucket "juicefs-%d"`
-
-###### 管理
-
-`--capacity value`<br />
-容量配额；单位为 GiB (默认：不限制)。如果启用了回收站，那么配额大小也将包含回收站文件
-
-`--inodes value`<br />
-文件数配额 (默认：不限制)
-
-`--trash-days value`<br />
-文件被自动清理前在回收站内保留的天数 (默认：1)
-
-##### 示例
-
-```shell
->>>>>>> 8cc20665
+
 # 创建一个简单的测试卷（数据将存储在本地目录中）
 juicefs format sqlite3://myjfs.db myjfs
 
@@ -225,39 +139,439 @@
 juicefs format sqlite3://myjfs.db myjfs --inode=1000000 --capacity=102400
 
 # 创建一个关闭了回收站的卷
-<<<<<<< HEAD
 juicefs format sqlite3://myjfs.db myjfs --trash-days=0
 ```
 
-### 参数
+#### 参数
 
 |项 | 说明|
 |-|-|
 |`META-URL`|用于元数据存储的数据库 URL，详情查看[「JuiceFS 支持的元数据引擎」](../guide/how_to_set_up_metadata_engine.md)。|
 |`NAME`|文件系统名称。|
-|`--block-size=4096`|块大小，单位为 KiB，默认 4096。4M 是一个较好的默认值，不少对象存储（比如 S3）都将 4M 设为内部的块大小，因此将 JuiceFS block size 设为相同大小，往往也能获得更好的性能。|
-|`--capacity=0`|容量配额，单位为 GiB，默认为 0 代表不限制。如果启用了[回收站](../security/trash.md)，那么配额大小也将包含回收站文件。|
-|`--inodes=0`|文件数配额，默认为 0 代表不限制。|
-|`--compress=none`|压缩算法，支持 `lz4`、`zstd`、`none`（默认），启用压缩将不可避免地对性能产生一定影响。|
-|`--shards=0`|将数据块根据名字哈希存入 N 个桶中，默认为 0。当 N 大于 0 时，`bucket` 需要包含 `%d` 占位符，例如 `--bucket=juicefs-%d`。|
+|`--force`|强制覆盖当前的格式化配置，默认为 false。|
+|`--no-update`|不要修改已有的格式化配置，默认为 false。|
+
+#### 数据存储参数
+
+|项 | 说明|
+|-|-|
 |`--storage=file`|对象存储类型，例如 `s3`、`gcs`、`oss`、`cos`。默认为 `file`，参考[文档](../guide/how_to_set_up_object_storage.md#supported-object-storage)查看所有支持的对象存储类型。|
 |`--bucket=path`|存储数据的桶路径（默认：`$HOME/.juicefs/local` 或 `/var/jfs`）。|
 |`--access-key=value`|对象存储的 Access Key，也可通过环境变量 `ACCESS_KEY` 设置。查看[如何设置对象存储](../guide/how_to_set_up_object_storage.md#aksk)以了解更多。|
 |`--secret-key=value`|对象存储的 Secret Key，也可通过环境变量 `SECRET_KEY` 设置。查看[如何设置对象存储](../guide/how_to_set_up_object_storage.md#aksk)以了解更多。|
 |`--session-token=value`|对象存储的临时访问凭证（Session Token），查看[如何设置对象存储](../guide/how_to_set_up_object_storage.md#session-token)以了解更多。|
+|`--storage-class=value`|默认存储类型。|
+
+#### 数据格式参数
+
+|项 | 说明|
+|-|-|
+|`--block-size=4096`|块大小，单位为 KiB，默认 4096。4M 是一个较好的默认值，不少对象存储（比如 S3）都将 4M 设为内部的块大小，因此将 JuiceFS block size 设为相同大小，往往也能获得更好的性能。|
+|`--compress=none`|压缩算法，支持 `lz4`、`zstd`、`none`（默认），启用压缩将不可避免地对性能产生一定影响。|
 |`--encrypt-rsa-key=value`|RSA 私钥的路径，查看[数据加密](../security/encrypt.md)以了解更多。|
+|`--encrypt-algo=aes256gcm-rsa`|加密算法 (aes256gcm-rsa, chacha20-rsa) (默认："aes256gcm-rsa")|
+|`--hash-prefix`|给每个对象添加 hash 前缀，默认为 false。|
+|`--shards=0`|将数据块根据名字哈希存入 N 个桶中，默认为 0。当 N 大于 0 时，`bucket` 需要包含 `%d` 占位符，例如 `--bucket=juicefs-%d`。|
+
+#### 管理参数
+
+|项 | 说明|
+|-|-|
+|`--capacity=0`|容量配额，单位为 GiB，默认为 0 代表不限制。如果启用了[回收站](../security/trash.md)，那么配额大小也将包含回收站文件。|
+|`--inodes=0`|文件数配额，默认为 0 代表不限制。|
 |`--trash-days=1`|文件被删除后，默认会进入[回收站](../security/trash.md)，该选项控制已删除文件在回收站内保留的天数，默认为 1，设为 0 以禁用回收站。|
-|`--hash-prefix`|给每个对象添加 hash 前缀，默认为 false。|
-|`--force`|强制覆盖当前的格式化配置，默认为 false。|
-|`--no-update`|不要修改已有的格式化配置，默认为 false。|
-
-## `juicefs mount` {#mount}
+
+### `juicefs config` {#config}
+
+修改指定文件系统的配置项。注意更新某些设置以后，客户端未必能立刻生效，需要等待一定时间，具体的等待时间可以通过 [`--heartbeat`](#mount) 选项控制。
+
+#### 概览
+
+```shell
+juicefs config [command options] META-URL
+
+# 显示当前配置
+juicefs config redis://localhost
+
+# 改变目录的配额
+juicefs config redis://localhost --inode 10000000 --capacity 1048576
+
+# 更改回收站中文件可被保留的最长天数
+juicefs config redis://localhost --trash-days 7
+
+# 限制允许连接的客户端版本
+juicefs config redis://localhost --min-client-version 1.0.0 --max-client-version 1.1.0
+```
+
+#### 参数
+
+|项 | 说明|
+|-|-|
+|`--yes, -y`|对所有提示自动回答 "yes" 并以非交互方式运行 (默认值：false)|
+|`--force`|跳过合理性检查并强制更新指定配置项 (默认：false)|
+
+#### 数据存储参数
+
+|项 | 说明|
+|-|-|
+|`--storage=file`|对象存储类型，例如 `s3`、`gcs`、`oss`、`cos`。默认为 `file`，参考[文档](../guide/how_to_set_up_object_storage.md#supported-object-storage)查看所有支持的对象存储类型。|
+|`--bucket=path`|存储数据的桶路径（默认：`$HOME/.juicefs/local` 或 `/var/jfs`）。|
+|`--access-key=value`|对象存储的 Access Key，也可通过环境变量 `ACCESS_KEY` 设置。查看[如何设置对象存储](../guide/how_to_set_up_object_storage.md#aksk)以了解更多。|
+|`--secret-key=value`|对象存储的 Secret Key，也可通过环境变量 `SECRET_KEY` 设置。查看[如何设置对象存储](../guide/how_to_set_up_object_storage.md#aksk)以了解更多。|
+|`--session-token=value`|对象存储的临时访问凭证（Session Token），查看[如何设置对象存储](../guide/how_to_set_up_object_storage.md#session-token)以了解更多。|
+|`--storage-class=value`|默认存储类型。|
+|`--upload-limit=0`|上传带宽限制，单位为 Mbps (默认：0)|
+|`--download-limit=0`|下载带宽限制，单位为 Mbps (默认：0)|
+
+#### 管理参数
+
+|项 | 说明|
+|-|-|
+|`--capacity value`|容量配额，单位为 GiB|
+|`--inodes value`|文件数配额|
+|`--trash-days value`|文件被自动清理前在回收站内保留的天数|
+|`--encrypt-secret`|如果密钥之前以原格式存储，则加密密钥 (默认值：false)|
+|`--min-client-version value`|允许连接的最小客户端版本|
+|`--max-client-version value`|允许连接的最大客户端版本|
+|`--dir-stats`|开启目录统计，这是快速汇总和目录配额所必需的 (默认值：false)|
+
+### `juicefs quota` {#quota}
+
+管理目录配额
+
+#### 概览
+
+```shell
+juicefs quota command [command options] META-URL
+
+# 为目录设置配额
+juicefs quota set redis://localhost --path /dir1 --capacity 1 --inodes 100
+
+# 获取目录配额信息
+juicefs quota get redis://localhost --path /dir1
+
+# 列出所有目录配额
+juicefs quota list redis://localhost
+
+# 删除目录配额
+juicefs quota delete redis://localhost --path /dir1
+
+# 检查目录配额的一致性
+juicefs quota check redis://localhost
+```
+
+#### 参数
+
+|项 | 说明|
+|-|-|
+|`META-URL`|用于元数据存储的数据库 URL，详情查看[「JuiceFS 支持的元数据引擎」](../guide/how_to_set_up_metadata_engine.md)。|
+|`--path value`|卷中目录的全路径|
+|`--capacity value`|目录空间硬限制，单位 GiB (默认：0)|
+|`--inodes value`|用于硬限制目录 inode 数 (默认：0)|
+|`--repair`|修复不一致配额 (默认：false)|
+|`--strict`|在严格模式下计算目录的总使用量 (注意：对于大目录可能很慢) (默认：false)|
+
+### `juicefs destroy` {#destroy}
+
+销毁一个已经存在的文件系统，将会清空元数据引擎与对象存储中的相关数据。详见[「如何销毁文件系统」](../administration/destroy.md)。
+
+#### 概览
+
+```shell
+juicefs destroy [command options] META-URL UUID
+
+juicefs destroy redis://localhost e94d66a8-2339-4abd-b8d8-6812df737892
+```
+
+#### 参数
+
+|项 | 说明|
+|-|-|
+|`--yes, -y`|对所有提示自动回答 "yes" 并以非交互方式运行 (默认值：false)|
+|`--force`|跳过合理性检查并强制销毁文件系统 (默认：false)|
+
+### `juicefs gc` {#gc}
+
+用来处理「对象泄漏」，以及因为覆盖写而产生的碎片数据的命令。详见[「状态检查 & 维护」](../administration/status_check_and_maintenance.md#gc)。
+
+#### 概览
+
+```shell
+juicefs gc [command options] META-URL
+
+# 只检查，没有更改的能力
+juicefs gc redis://localhost
+
+# 触发所有 slices 的压缩
+juicefs gc redis://localhost --compact
+
+# 删除泄露的对象
+juicefs gc redis://localhost --delete
+```
+
+#### 参数
+
+|项 | 说明|
+|-|-|
+|`--delete`|删除泄漏的对象 (默认：false)|
+|`--compact`|整理所有文件的碎片 (默认：false).|
+|`--threads=10`|用于删除泄漏对象的线程数 (默认：10)|
+
+### `juicefs fsck` {#fsck}
+
+检查文件系统一致性。
+
+#### 概览
+
+```shell
+juicefs fsck [command options] META-URL
+
+juicefs fsck redis://localhost
+```
+
+#### 参数
+
+|项 | 说明|
+|-|-|
+|`--path value`|待检查的 JuiceFS 中的绝对路径|
+|`--repair`|发现损坏后尽可能修复 (默认：false)|
+|`--recursive, -r`|递归检查或修复 (默认值：false)|
+|`--sync-dir-stat`|同步所有目录的状态，即使他们没有损坏 (注意：巨大的文件树可能会花费很长时间) (默认：false)|
+
+### `juicefs restore` {#restore}
+
+重新构建回收站文件的树结构，并将它们放回原始目录。
+
+#### 概览
+
+```shell
+juicefs restore [command options] META HOUR ...
+
+juicefs restore redis://localhost/1 2023-05-10-01
+```
+
+#### 参数
+
+|项 | 说明|
+|-|-|
+|`--put-back value`|将恢复的文件移动到原始目录 (默认值：false)|
+|`--threads value`|线程数 (默认：10)|
+
+### `juicefs dump` {#dump}
+
+导出元数据。阅读[「元数据备份」](../administration/metadata_dump_load.md#backup)以了解更多。
+
+#### 概览
+
+```shell
+juicefs dump [command options] META-URL [FILE]
+
+# 导出元数据至 meta-dump.json
+juicefs dump redis://localhost meta-dump.json
+
+# 只导出文件系统的一个子目录的元数据
+juicefs dump redis://localhost sub-meta-dump.json --subdir /dir/in/jfs
+```
+
+#### 参数
+
+|项 | 说明|
+|-|-|
+|`META-URL`|用于元数据存储的数据库 URL，详情查看[「JuiceFS 支持的元数据引擎」](../guide/how_to_set_up_metadata_engine.md)。|
+|`FILE`|导出文件路径，如果不指定，则会导出到标准输出。如果文件名以 `.gz` 结尾，将会自动压缩。|
+|`--subdir=path`|只导出指定子目录的元数据。|
+|`--keep-secret-key`|导出对象存储认证信息，默认为 `false`。由于是明文导出，使用时注意数据安全。如果导出文件不包含对象存储认证信息，后续的导入完成后，需要用 [`juicefs config`](#config) 重新配置对象存储认证信息。|
+
+### `juicefs load` {#load}
+
+将元数据导入一个空的文件系统。阅读[「元数据恢复与迁移」](../administration/metadata_dump_load.md#recovery-and-migration)以了解更多。
+
+#### 概览
+
+```shell
+juicefs load [command options] META-URL [FILE]
+
+# 将元数据备份文件 meta-dump.json 导入数据库
+juicefs load redis://127.0.0.1:6379/1 meta-dump.json
+```
+
+#### 参数
+
+|项 | 说明|
+|-|-|
+|`META-URL`|用于元数据存储的数据库 URL，详情查看[「JuiceFS 支持的元数据引擎」](../guide/how_to_set_up_metadata_engine.md)。|
+|`FILE`|导入文件路径，如果不指定，则会从标准输入导入。如果文件名以 `.gz` 结尾，将会自动解压。|
+|`--encrypt-rsa-key=path`|加密所使用的 RSA 私钥文件路径。|
+|`--encrypt-algo=aes256gcm-rsa`|加密算法，默认为 `aes256gcm-rsa`。|
+
+## 检视
+
+### `juicefs status` {#status}
+
+显示 JuiceFS 的状态。
+
+#### 概览
+
+```shell
+juicefs status [command options] META-URL
+
+juicefs status redis://localhost
+```
+
+#### 参数
+
+|项 | 说明|
+|-|-|
+|`--session=0, -s 0`|展示指定会话 (SID) 的具体信息 (默认：0)|
+|`--more, -m`|显示更多的统计信息，可能需要很长时间 (默认值：false)|
+
+### `juicefs stats` {#stats}
+
+展示实时的性能统计信息，阅读[「实时性能监控」](../administration/fault_diagnosis_and_analysis.md#performance-monitor)以了解更多。
+
+#### 概览
+
+```shell
+juicefs stats [command options] MOUNTPOINT
+
+juicefs stats /mnt/jfs
+
+# 更多的指标
+juicefs stats /mnt/jfs -l 1
+```
+
+#### 参数
+
+|项 | 说明|
+|-|-|
+|`--schema=ufmco`|控制输出内容的标题字符串，默认为 `ufmco`，含义如下：<br/>`u`：usage<br/>`f`：FUSE<br/>`m`：metadata<br/>`c`：block cache<br/>`o`：object storage<br/>`g`：Go|
+|`--interval=1`|更新间隔；单位为秒 (默认：1)|
+|`--verbosity=0`|详细级别；通常 0 或 1 已足够 (默认：0)|
+
+### `juicefs profile` {#profile}
+
+展示基于[文件系统访问日志](../administration/fault_diagnosis_and_analysis.md#access-log)的实时监控数据，阅读[「实时性能监控」](../administration/fault_diagnosis_and_analysis.md#performance-monitor)以了解更多。
+
+#### 概览
+
+```shell
+juicefs profile [command options] MOUNTPOINT/LOGFILE
+
+# 监控实时操作
+juicefs profile /mnt/jfs
+
+# 重放访问日志
+cat /mnt/jfs/.accesslog > /tmp/jfs.alog
+# 一段时间后按 Ctrl-C 停止 “cat” 命令
+juicefs profile /tmp/jfs.alog
+
+# 分析访问日志并立即打印总统计数据
+juicefs profile /tmp/jfs.alog --interval 0
+```
+
+#### 参数
+
+|项 | 说明|
+|-|-|
+|`--uid=value, -u value`|仅跟踪指定 UIDs (用逗号分隔)|
+|`--gid=value, -g value`|仅跟踪指定 GIDs (用逗号分隔)|
+|`--pid=value, -p value`|仅跟踪指定 PIDs (用逗号分隔)|
+|`--interval=2`|显示间隔；在回放模式中将其设置为 0 可以立即得到整体的统计结果；单位为秒 (默认：2)|
+
+### `juicefs info` {#info}
+
+显示指定路径或 inode 的内部信息。
+
+#### 概览
+
+```shell
+juicefs info [command options] PATH or INODE
+
+# 检查路径
+juicefs info /mnt/jfs/foo
+
+# 检查 inode
+cd /mnt/jfs
+juicefs info -i 100
+```
+
+#### 参数
+
+|项 | 说明|
+|-|-|
+|`--inode, -i`|使用 inode 号而不是路径 (当前目录必须在 JuiceFS 挂载点内) (默认：false)|
+|`--recursive, -r`|递归获取所有子目录的概要信息，当指定一个目录结构很复杂的路径时可能会耗时很长） (默认：false)|
+|`--strict`|获取准确的目录概要 (注意：巨大的文件树可能会花费很长的时间) (默认：false)|
+|`--raw`|显示内部原始信息 (默认：false)|
+
+### `juicefs debug` {#debug}
+
+从运行环境、系统日志等多个维度收集和展示信息，帮助更好地定位错误
+
+#### 概览
+
+```shell
+juicefs debug [command options] MOUNTPOINT
+
+# 收集并展示挂载点 /mnt/jfs 的各类信息
+juicefs debug /mnt/jfs
+
+# 指定输出目录为 /var/log
+juicefs debug --out-dir=/var/log /mnt/jfs
+
+# 收集最后 1000 条日志条目
+juicefs debug --out-dir=/var/log --limit=1000 /mnt/jfs
+```
+
+#### 参数
+
+|项 | 说明|
+|-|-|
+|`--out-dir=./debug/`|结果输出目录，若目录不存在则自动创建，默认为 `./debug/`。|
+|`--limit=value`|收集的日志条目数，从新到旧，若不指定则收集全部条目|
+|`--stats-sec=5`|.stats 文件采样秒数 (默认：5)|
+|`--trace-sec=5`|trace 指标采样秒数 (默认：5)|
+|`--profile-sec=30`|profile 指标采样秒数 (默认：30)|
+
+### `juicefs summary` {#summary}
+
+显示目标目录树摘要。
+
+#### 概览
+
+```shell
+juicefs summary [command options] PATH
+
+juicefs summary /mnt/jfs/foo
+
+# 显示最大深度为 5
+juicefs summary --depth 5 /mnt/jfs/foo
+
+# 显示前 20 个 entry
+juicefs summary --entries 20 /mnt/jfs/foo
+
+# 显示准确的结果
+juicefs summary --strict /mnt/jfs/foo
+```
+
+#### 参数
+
+|项 | 说明|
+|-|-|
+|`--depth value, -d value`|显示树的深度 (0 表示只显示根) (默认：2)|
+|`--entries value, -e value`|显示前 N 个 entry (按大小排序)(默认：10)|
+|`--strict`|显示准确的摘要，包括目录和文件 (可能很慢) (默认值：false)|
+|`--csv`|以 CSV 格式打印摘要 (默认：false)|
+
+## 服务
+
+### `juicefs mount` {#mount}
 
 挂载一个已经创建的文件系统。
 
 JuiceFS 支持用 root 以及普通用户挂载，但由于权限不同，挂载时所使用的的缓存目录和日志文件等路径会有所区别，详见下方参数说明。
 
-### 概要
+#### 概要
 
 ```shell
 juicefs mount [command options] META-URL MOUNTPOINT
@@ -277,7 +591,7 @@
 juicefs mount redis://localhost /mnt/jfs -d --read-only
 ```
 
-### 参数
+#### 参数
 
 |项 | 说明|
 |-|-|
@@ -286,14 +600,17 @@
 |`-d, --background`|后台运行，默认为 false。|
 |`--no-syslog`|禁用系统日志，默认为 false。|
 |`--log=path`|后台运行时日志文件的位置 (默认：`$HOME/.juicefs/juicefs.log` 或 `/var/log/juicefs.log`)|
+|`--force`|强制挂载即使挂载点已经被相同的文件系统挂载 (默认值:false)|
 |`--update-fstab`|新增／更新 `/etc/fstab` 中的条目，如果不存在将会创建一个从 `/sbin/mount.juicefs` 到 JuiceFS 可执行文件的软链接，默认为 false。|
-|`--no-usage-report`|不发送使用量信息，默认为 false。|
 
 #### FUSE 相关参数 {#mount-fuse-options}
 
 |项 | 说明|
 |-|-|
 |`--enable-xattr`|启用扩展属性 (xattr) 功能，默认为 false。|
+|`--enable-ioctl`|启用 ioctl (仅支持 GETFLAGS/SETFLAGS) (默认：false)|
+|`--root-squash value`|将本地 root 用户 (UID=0) 映射到一个指定用户，如 UID:GID|
+|`--prefix-internal`|添加 `.jfs` 前缀到所有内部文件 (默认：false)|
 |`-o value`|其他 FUSE 选项，详见 [FUSE 挂载选项](../reference/fuse_mount_options.md)|
 
 #### 元数据相关参数 {#mount-metadata-options}
@@ -306,8 +623,9 @@
 |`--read-only`|启用只读模式挂载。|
 |`--no-bgjob`|禁用后台任务，默认为 false，也就是说客户端会默认运行后台任务。后台任务包含：<br/><ul><li>清理回收站中过期的文件（在 [`pkg/meta/base.go`](https://github.com/juicedata/juicefs/blob/main/pkg/meta/base.go) 中搜索 `cleanupDeletedFiles` 和 `cleanupTrash`）</li><li>清理引用计数为 0 的 Slice（在 [`pkg/meta/base.go`](https://github.com/juicedata/juicefs/blob/main/pkg/meta/base.go) 中搜索 `cleanupSlices`）</li><li>清理过期的客户端会话（在 [`pkg/meta/base.go`](https://github.com/juicedata/juicefs/blob/main/pkg/meta/base.go) 中搜索 `CleanStaleSessions`）</li></ul>特别地，碎片合并（Compaction）不受该选项的影响，而是随着文件读写操作，自动判断是否需要合并，然后异步执行（以 Redis 为例，在 [`pkg/meta/base.go`](https://github.com/juicedata/juicefs/blob/main/pkg/meta/redis.go) 中搜索 `compactChunk`）|
 |`--atime-mode=noatime`|控制如何更新 atime（文件最后被访问的时间）。支持以下模式：<br/><ul><li>`noatime`（默认）：仅在文件创建和主动调用 `SetAttr` 时设置，平时访问与修改文件不影响 atime 值。考虑到更新 atime 需要运行额外的事务，对性能有影响，因此默认关闭。</li><li>`relatime`：仅在 mtime（文件内容修改时间）或 ctime（文件元数据修改时间）比 atime 新，或者 atime 超过 24 小时没有更新时进行更新。</li><li>`strictatime`：持续更新 atime</li></ul>|
-
-#### 元数据缓存相关参数 {#mount-metadata-cache-options}
+|`--skip-dir-nlink value`|跳过更新目录 nlink 前的重试次数 (仅用于 TKV, 0 代表不重试) (默认：20)|
+
+#### 元数据缓存参数 {#mount-metadata-cache-options}
 
 元数据缓存的介绍和使用，详见[「内核元数据缓存」](../guide/cache_management.md#kernel-metadata-cache)及[「客户端内存元数据缓存」](../guide/cache_management.md#client-memory-metadata-cache)。
 
@@ -317,13 +635,15 @@
 |`--entry-cache=1`|文件项缓存过期时间；单位为秒，默认为 1。|
 |`--dir-entry-cache=1`|目录项缓存过期时间；单位为秒，默认为 1。|
 |`--open-cache=0`|打开的文件的缓存过期时间，单位为秒，默认为 0，代表关闭该特性。|
-
-#### 数据存储相关参数 {#mount-data-storage-options}
+|`--open-cache-limit value`|允许缓存的最大文件个数 (软限制，0 代表不限制) (默认：10000)|
+
+#### 数据存储参数 {#mount-data-storage-options}
 
 |项 | 说明|
 |-|-|
 |`--storage=file`|对象存储类型 (例如 `s3`、`gcs`、`oss`、`cos`) (默认：`"file"`，参考[文档](../guide/how_to_set_up_object_storage.md#supported-object-storage)查看所有支持的对象存储类型)|
 |`--bucket=value`|为当前挂载点指定访问对象存储的 Endpoint。|
+|`--storage-class value`|当前客户端写入数据的存储类型|
 |`--get-timeout=60`|下载一个对象的超时时间；单位为秒 (默认：60)|
 |`--put-timeout=60`|上传一个对象的超时时间；单位为秒 (默认：60)|
 |`--io-retries=10`|网络异常时的重试次数 (默认：10)|
@@ -338,13 +658,16 @@
 |-|-|
 |`--buffer-size=300`|读写缓冲区的总大小；单位为 MiB (默认：300)。阅读[「读写缓冲区」](../guide/cache_management.md#buffer-size)了解更多。|
 |`--prefetch=1`|并发预读 N 个块 (默认：1)。阅读[「客户端读缓存」](../guide/cache_management.md#client-read-cache)了解更多。|
+|`--writeback`|后台异步上传对象，默认为 false。阅读[「客户端写缓存」](../guide/cache_management.md#writeback)了解更多。|
+|`--upload-delay=0`|启用 `--writeback` 后，可以使用该选项控制数据延迟上传到对象存储，默认为 0 秒，相当于写入后立刻上传。该选项也支持 `s`（秒）、`m`（分）、`h`（时）这些单位。如果在等待的时间内数据被应用删除，则无需再上传到对象存储。如果数据只是临时落盘，可以考虑用该选项节约资源。阅读[「客户端写缓存」](../guide/cache_management.md#writeback)了解更多。|
 |`--cache-dir=value`|本地缓存目录路径；使用 `:`（Linux、macOS）或 `;`（Windows）隔离多个路径 (默认：`$HOME/.juicefs/cache` 或 `/var/jfsCache`)。阅读[「客户端读缓存」](../guide/cache_management.md#client-read-cache)了解更多。|
+|`--cache-mode value`|缓存块的文件权限 (默认："0600")|
 |`--cache-size=102400`|缓存对象的总大小；单位为 MiB (默认：102400)。阅读[「客户端读缓存」](../guide/cache_management.md#client-read-cache)了解更多。|
 |`--free-space-ratio=0.1`|最小剩余空间比例，默认为 0.1。如果启用了[「客户端写缓存」](../guide/cache_management.md#writeback)，则该参数还控制着写缓存占用空间。阅读[「客户端读缓存」](../guide/cache_management.md#client-read-cache)了解更多。|
 |`--cache-partial-only`|仅缓存随机小块读，默认为 false。阅读[「客户端读缓存」](../guide/cache_management.md#client-read-cache)了解更多。|
 |`--verify-cache-checksum=full`|缓存数据一致性检查级别，启用 Checksum 校验后，生成缓存文件时会对数据切分做 Checksum 并记录于文件末尾，供读缓存时进行校验。支持以下级别：<br/><ul><li>`none`：禁用一致性检查，如果本地数据被篡改，将会读到错误数据；</li><li>`full`（默认）：读完整数据块时才校验，适合顺序读场景；</li><li>`shrink`：对读范围内的切片数据进行校验，校验范围不包含读边界所在的切片（可以理解为开区间），适合随机读场景；</li><li>`extend`：对读范围内的切片数据进行校验，校验范围同时包含读边界所在的切片（可以理解为闭区间），因此将带来一定程度的读放大，适合对正确性有极致要求的随机读场景。</li></ul>|
-|`--writeback`|后台异步上传对象，默认为 false。阅读[「客户端写缓存」](../guide/cache_management.md#writeback)了解更多。|
-|`--upload-delay=0`|启用 `--writeback` 后，可以使用该选项控制数据延迟上传到对象存储，默认为 0 秒，相当于写入后立刻上传。该选项也支持 `s`（秒）、`m`（分）、`h`（时）这些单位。如果在等待的时间内数据被应用删除，则无需再上传到对象存储。如果数据只是临时落盘，可以考虑用该选项节约资源。阅读[「客户端写缓存」](../guide/cache_management.md#writeback)了解更多。|
+|`--cache-eviction value`|缓存逐出策略 (none 或 2-random) (默认值："2-random")|
+|`--cache-scan-interval value`|扫描缓存目录重建内存索引的间隔 (以秒为单位) (默认："3600")|
 
 #### 监控相关参数 {#mount-metrics-options}
 
@@ -352,12 +675,13 @@
 |-|-|
 |`--metrics=127.0.0.1:9567`|监控数据导出地址，默认为 `127.0.0.1:9567`。|
 |`--consul=127.0.0.1:8500`|Consul 注册中心地址，默认为 `127.0.0.1:8500`。|
-
-## `juicefs umount` {#umount}
+|`--no-usage-report`|不发送使用量信息 (默认：false)|
+
+### `juicefs umount` {#umount}
 
 卸载 JuiceFS 文件系统。
 
-### 概要
+#### 概要
 
 ```shell
 juicefs umount [command options] MOUNTPOINT
@@ -365,17 +689,18 @@
 juicefs umount /mnt/jfs
 ```
 
-### 参数
+#### 参数
 
 |项 | 说明|
 |-|-|
 |`-f, --force`|强制卸载一个忙碌的文件系统 (默认：false)|
-
-## `juicefs gateway` {#gateway}
+|`--flush`|等待所有暂存块被刷新 (默认值：false)|
+
+### `juicefs gateway` {#gateway}
 
 启动一个 S3 兼容的网关，详见[「配置 JuiceFS S3 网关」](../deployment/s3_gateway.md)。
 
-### 概览
+#### 概览
 
 ```shell
 juicefs gateway [command options] META-URL ADDRESS
@@ -385,9 +710,9 @@
 juicefs gateway redis://localhost localhost:9000
 ```
 
-### 参数
-
-除下方列出的参数，该命令还与 `juicefs mount` 共享参数，因此需要结合 [`mount`](#mount) 参数一起参考。
+#### 参数
+
+除下方列出的参数，该命令还与 `juicefs mount` 共享参数，因此需要结合 [`mount`](#mount) 一起参考。
 
 |项 | 说明|
 |-|-|
@@ -399,11 +724,11 @@
 |`--keep-etag`|保留对象上传时的 ETag (默认：false)|
 |`--umask=022`|新文件和新目录的 umask 的八进制格式 (默认值：022)|
 
-## `juicefs webdav` {#webdav}
+### `juicefs webdav` {#webdav}
 
 启动一个 WebDAV 服务，阅读[「配置 WebDAV 服务」](../deployment/webdav.md)以了解更多。
 
-### 概览
+#### 概览
 
 ```shell
 juicefs webdav [command options] META-URL ADDRESS
@@ -411,7 +736,7 @@
 juicefs webdav redis://localhost localhost:9007
 ```
 
-### 参数
+#### 参数
 
 除下方列出的参数，该命令还与 `juicefs mount` 共享参数，因此需要结合 [`mount`](#mount) 参数一起参考。
 
@@ -425,847 +750,13 @@
 |`--disallowList`|禁止列出目录（默认值：false）|
 |`--access-log=path`|访问日志的路径|
 
-## `juicefs sync` {#sync}
-
-在两个存储之间同步数据，阅读[「数据同步」](../guide/sync.md)以了解更多。
-
-### 概览
-
-```shell
-juicefs sync [command options] SRC DST
-
-# 从 OSS 同步到 S3
-juicefs sync oss://mybucket.oss-cn-shanghai.aliyuncs.com s3://mybucket.s3.us-east-2.amazonaws.com
-
-# 从 S3 直接同步到 JuiceFS
-juicefs sync s3://mybucket.s3.us-east-2.amazonaws.com/ jfs://META-URL/
-
-# 源端: a1/b1,a2/b2,aaa/b1   目标端: empty   同步结果: aaa/b1
-juicefs sync --exclude='a?/b*' s3://mybucket.s3.us-east-2.amazonaws.com/ jfs://META-URL/
-
-# 源端: a1/b1,a2/b2,aaa/b1   目标端: empty   同步结果: a1/b1,aaa/b1
-juicefs sync --include='a1/b1' --exclude='a[1-9]/b*' s3://mybucket.s3.us-east-2.amazonaws.com/ jfs://META-URL/
-
-# 源端: a1/b1,a2/b2,aaa/b1,b1,b2  目标端: empty   同步结果: a1/b1,b2
-juicefs sync --include='a1/b1' --exclude='a*' --include='b2' --exclude='b?' s3://mybucket.s3.us-east-2.amazonaws.com/ jfs://META-URL/
-```
-
-源路径（`SRC`）和目标路径（`DST`）的格式均为：
-
-```
-[NAME://][ACCESS_KEY:SECRET_KEY[:SESSIONTOKEN]@]BUCKET[.ENDPOINT][/PREFIX]
-```
-
-其中：
-
-- `NAME`：JuiceFS 支持的数据存储类型，比如 `s3`、`oss`，完整列表见[文档](../guide/how_to_set_up_object_storage.md#supported-object-storage)。
-- `ACCESS_KEY` 和 `SECRET_KEY`：访问数据存储所需的密钥信息，参考[文档](../guide/how_to_set_up_object_storage.md#aksk)。
-- `TOKEN` 用来访问对象存储的 token，部分对象存储支持使用临时的 token 以获得有限时间的权限
-- `BUCKET[.ENDPOINT]`：数据存储服务的访问地址，不同存储类型格式可能不同，详见[文档](../guide/how_to_set_up_object_storage.md#supported-object-storage)。
-- `[/PREFIX]`：可选，源路径和目标路径的前缀，可用于限定只同步某些路径中的数据。
-
-### 参数
-
-|项 | 说明|
-|-|-|
-|`--start=KEY, -s KEY, --end=KEY, -e KEY`|提供 KEY 范围，来指定对象存储的 List 范围。|
-|`--threads=10, -p 10`|并发线程数，默认为 10。|
-|`--list-threads=1`|并发 `list` 线程数，默认为 1。阅读[并发 `list`](../guide/sync.md#concurrent-list)以了解如何使用。|
-|`--list-depth=1`|并发 `list` 目录深度，默认为 1。阅读[并发 `list`](../guide/sync.md#concurrent-list)以了解如何使用。|
-|`--http-port=6070`|监听的 HTTP 端口，默认 6070。|
-|`--update, -u`|当源文件更新时（`mtime` 更新），覆盖已存在的文件，默认为 false。|
-|`--force-update, -f`|强制覆盖已存在的文件，默认为 false。|
-|`--existing, --ignore-non-existing`|不创建任何新文件，默认为 false。|
-|`--ignore-existing`|不更新任何已经存在的文件，默认为 false。|
-|`--perms`|保留权限设置，默认为 false。|
-|`--dirs`|同步目录（包括空目录）。|
-|`--dry`|仅打印执行计划，不实际拷贝文件。|
-|`--delete-src, --deleteSrc`|如果目标存储已经存在，删除源存储的对象。与 rsync 不同，为保数据安全，首次执行时不会删除源存储文件，只有拷贝成功后再次运行时，扫描确认目标存储已经存在相关文件，才会删除源存储文件。|
-|`--delete-dst, --deleteDst`|删除目标存储下的不相关对象。|
-|`--exclude=PATTERN`|排除匹配 `PATTERN` 的 Key。|
-|`--include=PATTERN`|不排除匹配 `PATTERN` 的 Key，需要与 `--exclude` 选项配合使用。|
-|`--links, -l`|将符号链接复制为符号链接，默认为 false，此时会查找并同步符号链接所指向的文件。|
-|`--limit=-1`|限制将要处理的对象的数量，默认为 -1 表示不限制|
-|`--manager=ADDR`|分布式同步模式中，Manager 的节点地址，此为内部参数，在 Worker 节点上运行的同步进程中会包含该设置。|
-|`--worker=ADDR,ADDR`|分布式同步模式中，工作节点列表，使用逗号分隔。|
-|`--bwlimit=0`|限制最大带宽，单位 Mbps，默认为 0 表示不限制。|
-|`--no-https`|不要使用 HTTPS，默认为 false。|
-|`--check-all`|校验源路径和目标路径中所有文件的数据完整性，默认为 false。校验方式是基于字节流对比，因此也将带来相应的开销。|
-|`--check-new`|校验新拷贝文件的数据完整性，默认为 false。校验方式是基于字节流对比，因此也将带来相应的开销。|
-
-## `juicefs rmr` {#rmr}
-
-快速删除目录里的所有文件和子目录，效果等同于 `rm -rf`，但该命令直接操纵元数据，不经过内核，所以速度更快。
-=======
-$ juicefs format sqlite3://myjfs.db myjfs --trash-days 0
-```
-
-#### `juicefs config` {#config}
-
-修改指定文件系统的配置项。注意更新某些设置以后，客户端未必能立刻生效，需要等待一定时间，具体的等待时间可以通过 [`--heartbeat`](#mount) 选项控制。
-
-##### 使用
-
-```
-juicefs config [command options] META-URL
-```
-
-##### 选项
-
-###### 常规
-
-`--yes, -y`<br />
-对所有提示自动回答 "yes" 并以非交互方式运行 (默认值：false)
-
-`--force`<br />
-跳过合理性检查并强制更新指定配置项 (默认：false)
-
-###### 数据存储
-
-`--storage value`<br />
-对象存储类型 (例如 `s3`、`gcs`、`oss`、`cos`) (默认：`"file"`，请参考[文档](../guide/how_to_set_up_object_storage.md#supported-object-storage)查看所有支持的对象存储类型)
-
-`--bucket value`<br />
-存储数据的桶路径 (默认：`"$HOME/.juicefs/local"` 或 `"/var/jfs"`)
-
-`--access-key value`<br />
-对象存储的 Access Key (也可通过环境变量 `ACCESS_KEY` 设置)
-
-`--secret-key value`<br />
-对象存储的 Secret Key (也可通过环境变量 `SECRET_KEY` 设置)
-
-`--session-token value`<br />
-对象存储的 session token
-
-`--storage-class value`<br />
-默认存储类型
-
-`--upload-limit value`<br />
-上传带宽限制，单位为 Mbps (默认：0)
-
-`--download-limit value`<br />
-下载带宽限制，单位为 Mbps (默认：0)
-
-###### 管理
-
-`--capacity value`<br />
-容量配额；单位为 GiB (默认：不限制)。如果启用了回收站，那么配额大小也将包含回收站文件
-
-`--inodes value`<br />
-文件数配额 (默认：不限制)
-
-`--trash-days value`<br />
-文件被自动清理前在回收站内保留的天数 (默认：1)
-
-`--encrypt-secret`<br />
-如果密钥之前以原格式存储，则加密密钥 (默认值：false)
-
-`--min-client-version value`<br />
-允许连接的最小客户端版本
-
-`--max-client-version value`<br />
-允许连接的最大客户端版本
-
-`--dir-stats`<br />
-开启目录统计，这是快速汇总和目录配额所必需的 (默认值：false)
-
-##### 示例
-
-```shell
-# 显示当前配置
-$ juicefs config redis://localhost
-
-# 改变目录的配额
-$ juicefs config redis://localhost --inode 10000000 --capacity 1048576
-
-# 更改回收站中文件可被保留的最长天数
-$ juicefs config redis://localhost --trash-days 7
-
-# 限制允许连接的客户端版本
-$ juicefs config redis://localhost --min-client-version 1.0.0 --max-client-version 1.1.0
-```
-
-#### `juicefs quota` {#quota}
-
-管理目录配额
-
-##### 使用
-
-```shell
-   juicefs quota command [command options] META-URL
-```
-
-##### 子命令
-
-`set`<br />
-为目录设置配额
-
-`get`<br />
-获取目录配额信息
-
-`delete, del`<br />
-删除目录配额
-
-`list, ls`<br />
-列出所有目录配额
-
-`check`<br />
-检查目录配额的一致性
-
-##### 选项
-
-`--path value`<br />
-卷中目录的全路径
-
-`--capacity value`<br />
-目录空间硬限制，单位 GiB (默认：0)
-
-`--inodes value`<br />
-用于硬限制目录 inode 数 (默认：0)
-
-`--repair`<br />
-修复不一致配额 (默认：false)
-
-`--strict`<br />
-在严格模式下计算目录的总使用量 (注意：对于大目录可能很慢) (默认：false)
-
-##### 示例
-
-```shell
-juicefs quota set redis://localhost --path /dir1 --capacity 1 --inodes 100
-juicefs quota get redis://localhost --path /dir1
-juicefs quota list redis://localhost
-juicefs quota delete redis://localhost --path /dir1
-```
-
-#### `juicefs destroy` {#destroy}
-
-销毁一个已经存在的文件系统，将会清空元数据引擎与对象存储中的相关数据。详见[「如何销毁文件系统」](../administration/destroy.md)。
-
-##### 使用
-
-```
-juicefs destroy [command options] META-URL UUID
-```
-
-##### 选项
-
-`--yes, -y`<br />
-对所有提示自动回答 "yes" 并以非交互方式运行 (默认值：false)
-
-`--force`<br />
-跳过合理性检查并强制销毁文件系统 (默认：false)
-
-##### 示例
-
-```shell
-juicefs destroy redis://localhost e94d66a8-2339-4abd-b8d8-6812df737892
-```
-
-#### `juicefs gc` {#gc}
-
-用来处理「对象泄漏」，以及因为覆盖写而产生的碎片数据的命令。详见[「状态检查 & 维护」](../administration/status_check_and_maintenance.md#gc)。
-
-##### 使用
-
-```
-juicefs gc [command options] META-URL
-```
-
-##### 选项
-
-`--delete`<br />
-删除泄漏的对象 (默认：false)
-
-`--compact`<br />
-整理所有文件的碎片 (默认：false).
-
-`--threads value`<br />
-用于删除泄漏对象的线程数 (默认：10)
-
-##### 示例
-
-```shell
-# 只检查，没有更改的能力
-$ juicefs gc redis://localhost
-
-# 触发所有 slices 的压缩
-$ juicefs gc redis://localhost --compact
-
-# 删除泄露的对象
-$ juicefs gc redis://localhost --delete
-```
-
-#### `juicefs fsck` {#fsck}
-
-检查文件系统一致性。
-
-##### 使用
-
-```
-juicefs fsck [command options] META-URL
-```
-
-##### 选项
-
-`--path value`<br />
-待检查的 JuiceFS 中的绝对路径
-
-`--repair`<br />
-发现损坏后尽可能修复 (默认：false)
-
-`--recursive, -r`<br />
-递归检查或修复 (默认值：false)
-
-`--sync-dir-stat`<br />
-同步所有目录的状态，即使他们没有损坏 (注意：巨大的文件树可能会花费很长时间) (默认：false)
-
-##### 示例
-
-```shell
-juicefs fsck redis://localhost
-```
-
-#### `juicefs restore` {#restore}
-
-重新构建回收站文件的树结构，并将它们放回原始目录。
-
-##### 使用
-
-```shell
-juicefs restore [command options] META HOUR ...
-```
-
-##### 选项
-
-`--put-back value`<br />
-将恢复的文件移动到原始目录 (默认值：false)
-
-`--threads value`<br />
-线程数 (默认：10)
-
-##### 示例
-
-```shell
-juicefs restore redis://localhost/1 2023-05-10-01
-```
-
-#### `juicefs dump` {#dump}
-
-导出元数据。阅读[「元数据备份」](../administration/metadata_dump_load.md#backup)以了解更多。
-
-##### 使用
-
-```
-juicefs dump [command options] META-URL [FILE]
-```
-
-- META-URL: 用于元数据存储的数据库 URL，详情查看[「JuiceFS 支持的元数据引擎」](../guide/how_to_set_up_metadata_engine.md)
-- FILE: 导出文件路径，如果不指定，则会导出到标准输出。如果文件名以 `.gz` 结尾，将会自动压缩
-
-```shell
-# 导出元数据至 meta-dump.json
-juicefs dump redis://localhost meta-dump.json
-
-# 只导出文件系统的一个子目录的元数据
-juicefs dump redis://localhost sub-meta-dump.json --subdir /dir/in/jfs
-```
-
-##### 选项
-
-`--subdir value`<br />
-只导出指定子目录的元数据。
-
-`--keep-secret-key`<br />
-导出对象存储认证信息，默认为 `false`。由于是明文导出，使用时注意数据安全。如果导出文件不包含对象存储认证信息，后续的导入完成后，需要用 [`juicefs config`](#config) 重新配置对象存储认证信息。
-
-#### `juicefs load` {#load}
-
-将元数据导入一个空的文件系统。阅读[「元数据恢复与迁移」](../administration/metadata_dump_load.md#recovery-and-migration)以了解更多。
-
-##### 使用
-
-```
-juicefs load [command options] META-URL [FILE]
-```
-
-- META-URL: 用于元数据存储的数据库 URL，详情查看[「JuiceFS 支持的元数据引擎」](../guide/how_to_set_up_metadata_engine.md)。
-- FILE: 导入文件路径，如果不指定，则会从标准输入导入。如果文件名以 `.gz` 结尾，将会自动解压。
-
-```shell
-# 将元数据备份文件 meta-dump.json 导入数据库
-juicefs load redis://127.0.0.1:6379/1 meta-dump.json
-```
-
-##### 选项
-
-`--encrypt-rsa-key value`<br />
-加密所使用的 RSA 私钥文件路径。
-
-`--encrypt-algo value`<br />
-加密算法，默认为 `aes256gcm-rsa`。
-
-### 检视
-
-#### `juicefs status`{#status}
-
-显示 JuiceFS 的状态。
-
-##### 使用
-
-```
-juicefs status [command options] META-URL
-```
-
-##### 选项
-
-`--session value, -s value`<br />
-展示指定会话 (SID) 的具体信息 (默认：0)
-
-`--more, -m`<br />
-显示更多的统计信息，可能需要很长时间 (默认值：false)
-
-##### 示例
-
-```shell
-juicefs status redis://localhost
-```
-
-#### `juicefs stats` {#stats}
-
-展示实时的性能统计信息。
-
-##### 使用
-
-```
-juicefs stats [command options] MOUNTPOINT
-```
-
-##### 选项
-
-`--schema value`<br />
-控制输出内容的标题字符串 (u: `usage`, f: `fuse`, m: `meta`, c: `blockcache`, o: `object`, g: `go`) (默认："ufmco")
-
-`--interval value`<br />
-更新间隔；单位为秒 (默认：1)
-
-`--verbosity value`<br />
-详细级别；通常 0 或 1 已足够 (默认：0)
-
-##### 示例
-
-```shell
-$ juicefs stats /mnt/jfs
-
-# 更多的指标
-$ juicefs stats /mnt/jfs -l 1
-```
-
-#### `juicefs profile` {#profile}
-
-分析[访问日志](../administration/fault_diagnosis_and_analysis.md#access-log)。
-
-##### 使用
-
-```
-juicefs profile [command options] MOUNTPOINT/LOGFILE
-```
-
-##### 选项
-
-`--uid value, -u value`<br />
-仅跟踪指定 UIDs (用逗号分隔)
-
-`--gid value, -g value`<br />
-仅跟踪指定 GIDs (用逗号分隔)
-
-`--pid value, -p value`<br />
-仅跟踪指定 PIDs (用逗号分隔)
-
-`--interval value`<br />
-显示间隔；在回放模式中将其设置为 0 可以立即得到整体的统计结果；单位为秒 (默认：2)
-
-##### 示例
-
-```shell
-# 监控实时操作
-$ juicefs profile /mnt/jfs
-
-# 重放访问日志
-$ cat /mnt/jfs/.accesslog > /tmp/jfs.alog
-# 一段时间后按 Ctrl-C 停止 “cat” 命令
-$ juicefs profile /tmp/jfs.alog
-
-# 分析访问日志并立即打印总统计数据
-$ juicefs profile /tmp/jfs.alog --interval 0
-```
-
-#### `juicefs info` {#info}
-
-显示指定路径或 inode 的内部信息。
-
-##### 使用
-
-```
-juicefs info [command options] PATH or INODE
-```
-
-##### 选项
-
-`--inode, -i`<br />
-使用 inode 号而不是路径 (当前目录必须在 JuiceFS 挂载点内) (默认：false)
-
-`--recursive, -r`<br />
-递归获取所有子目录的概要信息（注意：当指定一个目录结构很复杂的路径时可能会耗时很长） (默认：false)
-
-`--strict`<br />
-获取准确的目录概要 (注意：巨大的文件树可能会花费很长的时间) (默认：false)
-
-`--raw`<br />
-显示内部原始信息 (默认：false)
-
-##### 示例
-
-```shell
-# 检查路径
-$ juicefs info /mnt/jfs/foo
-
-# 检查 inode
-$ cd /mnt/jfs
-$ juicefs info -i 100
-```
-
-#### `juicefs debug` {#debug}
-
-从运行环境、系统日志等多个维度收集和展示信息，帮助更好地定位错误
-
-##### 使用
-
-```
-juicefs debug [command options] MOUNTPOINT
-```
-
-##### 选项
-
-`--out-dir value`<br />
-结果输出目录，若目录不存在则自动创建 (默认：./debug/)
-
-`--limit value`<br />
-收集的日志条目数，从新到旧，若不指定则收集全部条目
-
-`--stats-sec value`<br />
-.stats 文件采样秒数 (默认：5)
-
-`--trace-sec value`<br />
-trace 指标采样秒数 (默认：5)
-
-`--profile-sec value`<br />
-profile 指标采样秒数 (默认：30)
-
-##### 示例
-
-```shell
-# 收集并展示挂载点 /mnt/jfs 的各类信息
-$ juicefs debug /mnt/jfs
-
-# 指定输出目录为 /var/log
-$ juicefs debug --out-dir=/var/log /mnt/jfs
-
-# 收集最后 1000 条日志条目
-$ juicefs debug --out-dir=/var/log --limit=1000 /mnt/jfs
-```
-
-#### `juicefs summary` {#summary}
-
-用于显示目标目录的树摘要
-
-##### 使用
-
-```shell
-juicefs summary [command options] PATH
-```
-
-##### 选项
-
-`--depth value, -d value`<br />
-显示树的深度 (0 表示只显示根) (默认：2)
-
-`--entries value, -e value`<br />
-显示前 N 个 entry (按大小排序)(默认：10)
-
-`--strict`<br />
-显示准确的摘要，包括目录和文件 (可能很慢) (默认值：false)
-
-`--csv`<br />
-以 CSV 格式打印摘要 (默认：false)
-
-##### 示例
-
-```shell
-$ juicefs summary /mnt/jfs/foo
-
-# 显示最大深度为 5
-$ juicefs summary --depth 5 /mnt/jfs/foo
-
-# 显示前 20 个 entry
-$ juicefs summary --entries 20 /mnt/jfs/foo
-
-# 显示准确的结果
-$ juicefs summary --strict /mnt/jfs/foo
-```
-
-### 服务
-
-#### `juicefs mount` {#mount}
-
-挂载一个已经创建的文件系统。
-
-你可以用任意用户执行挂载命令，不过请确保该用户对缓存目录（`--cache-dir`）有写权限，请阅读[「缓存位置」](../guide/cache_management.md#cache-dir)文档了解更多信息。
-
-##### 使用
-
-```
-juicefs mount [command options] META-URL MOUNTPOINT
-```
-
-- `META-URL`：用于元数据存储的数据库 URL，详情查看[「JuiceFS 支持的元数据引擎」](../guide/how_to_set_up_metadata_engine.md)。
-- `MOUNTPOINT`：文件系统挂载点，例如：`/mnt/jfs`、`Z:`。
-
-##### 选项
-
-###### 常规
-
-`-d, --background`<br />
-后台运行 (默认：false)
->>>>>>> 8cc20665
-
-`--no-syslog`<br />
-禁用系统日志 (默认：false)
-
-`--log value`<br />
-后台运行时日志文件的位置 (默认：`$HOME/.juicefs/juicefs.log` 或 `/var/log/juicefs.log`)
-
-<<<<<<< HEAD
-### 概览
-
-```shell
-juicefs rmr PATH ...
-
-juicefs rmr /mnt/jfs/foo
-```
-
-## `juicefs info` {#info}
-=======
-`--force`<br />
-强制挂载即使挂载点已经被相同的文件系统挂载 (默认值:false)
-
-`--update-fstab`<br />
-新增／更新 `/etc/fstab` 中的条目，如果不存在将会创建一个从 `/sbin/mount.juicefs` 到 JuiceFS 可执行文件的软链接 (默认：false)
-
-###### FUSE
-
-`--enable-xattr`<br />
-启用扩展属性 (xattr) 功能 (默认：false)
-
-`--enable-ioctl`<br />
-启用 ioctl (仅支持 GETFLAGS/SETFLAGS) (默认：false)
-
-`--root-squash value`<br />
-将本地 root 用户 (UID=0) 映射到一个指定用户，如 UID:GID
-
-`--prefix-internal`<br />
-添加 `.jfs` 前缀到所有内部文件 (默认：false)
-
-`-o value`<br />
-其他 FUSE 选项，详见 [FUSE 挂载选项](../reference/fuse_mount_options.md)
-
-###### 元数据
-
-`--subdir value`<br />
-将某个子目录挂载为根 (默认："")
-
-`--backup-meta value`<br />
-自动备份元数据到对象存储的间隔时间；单位秒 (0 表示不备份) (默认：3600)
-
-`--heartbeat value`<br />
-发送心跳的间隔（单位秒），建议所有客户端使用相同的心跳值 (默认：12)
-
-`--read-only`<br />
-只读模式 (默认：false)
-
-`--no-bgjob`<br />
-禁用后台任务，默认为 false，也就是说客户端会默认运行后台任务。后台任务包含：
-
-* 清理回收站中过期的文件（在 [`pkg/meta/base.go`](https://github.com/juicedata/juicefs/blob/main/pkg/meta/base.go) 中搜索 `cleanupDeletedFiles` 和 `cleanupTrash`）
-* 清理引用计数为 0 的 Slice（在 [`pkg/meta/base.go`](https://github.com/juicedata/juicefs/blob/main/pkg/meta/base.go) 中搜索 `cleanupSlices`）
-* 清理过期的客户端会话（在 [`pkg/meta/base.go`](https://github.com/juicedata/juicefs/blob/main/pkg/meta/base.go) 中搜索 `CleanStaleSessions`）
-
-特别地，碎片合并（Compaction）不受该选项的影响，而是随着文件读写操作，自动判断是否需要合并，然后异步执行（以 Redis 为例，在 [`pkg/meta/base.go`](https://github.com/juicedata/juicefs/blob/main/pkg/meta/redis.go) 中搜索 `compactChunk`）
-
-`--atime-mode value`<br />
-控制如何更新 atime（文件最后被访问的时间）。支持以下模式：
-
-* `noatime`（默认），仅在文件创建和主动调用 `SetAttr` 时设置，平时访问与修改文件不影响 atime 值。考虑到更新 atime 需要运行额外的事务，对性能有影响，因此默认关闭
-* `relatime`，仅在 mtime（文件内容修改时间）或 ctime（文件元数据修改时间）比 atime 新，或者 atime 超过 24 小时没有更新时进行更新
-* `strictatime`，持续更新 atime
-
-`--skip-dir-nlink value`<br />
-跳过更新目录 nlink 前的重试次数 (仅用于 TKV, 0 代表不重试) (默认：20)
-
-###### 元数据缓存
-
-`--attr-cache value`<br />
-属性缓存过期时间；单位为秒 (默认：1)。详见[「内核元数据缓存」](../guide/cache_management.md#kernel-metadata-cache)
-
-`--entry-cache value`<br />
-文件项缓存过期时间；单位为秒 (默认：1)。详见[「内核元数据缓存」](../guide/cache_management.md#kernel-metadata-cache)
-
-`--dir-entry-cache value`<br />
-目录项缓存过期时间；单位为秒 (默认：1)。详见[「内核元数据缓存」](../guide/cache_management.md#kernel-metadata-cache)
-
-`--open-cache value`<br />
-打开的文件的缓存过期时间（0 代表关闭这个特性）；单位为秒 (默认：0)。阅读[「缓存」](../guide/cache_management.md)了解更多
-
-`--open-cache-limit value`<br />
-允许缓存的最大文件个数 (软限制，0 代表不限制) (默认：10000)
-
-###### 数据存储
-
-`--storage value`<br />
-对象存储类型 (例如 `s3`、`gcs`、`oss`、`cos`) (默认：`"file"`，请参考[文档](../guide/how_to_set_up_object_storage.md#supported-object-storage)查看所有支持的对象存储类型)
-
-`--bucket value`<br />
-为当前挂载点指定访问访对象存储的 endpoint
-
-`--storage-class value`<br />
-当前客户端写入数据的存储类型
-
-`--get-timeout value`<br />
-下载一个对象的超时时间；单位为秒 (默认：60)
-
-`--put-timeout value`<br />
-上传一个对象的超时时间；单位为秒 (默认：60)
-
-`--io-retries value`<br />
-网络异常时的重试次数 (默认：10)
-
-`--max-uploads value`<br />
-上传对象的连接数 (默认：20)
-
-`--max-deletes value`<br />
-删除对象的连接数 (默认：10)
-
-`--upload-limit value`<br />
-上传带宽限制，单位为 Mbps (默认：0)
-
-`--download-limit value`<br />
-下载带宽限制，单位为 Mbps (默认：0)
-
-###### 数据缓存
-
-`--buffer-size value`<br />
-读写缓存的总大小；单位为 MiB (默认：300)
-
-`--prefetch value`<br />
-并发预读 N 个块 (默认：1)
-
-`--writeback`<br />
-后台异步上传对象 (默认：false)。阅读[「客户端写缓存」](../guide/cache_management.md#writeback)了解更多
-
-`--upload-delay value`<br />
-数据上传到对象存储的延迟时间，支持秒分时精度，对应格式分别为 ("s", "m", "h")，默认为 0 秒。如果在等待的时间内数据被应用删除，则无需再上传到对象存储，既提升了性能也节省了成本，如果数据只是临时落盘，之后会迅速删除，考虑用该选项进行优化。
-
-`--cache-dir value`<br />
-本地缓存目录路径；使用 `:`（Linux、macOS）或 `;`（Windows）隔离多个路径 (默认：`"$HOME/.juicefs/cache"` 或 `"/var/jfsCache"`)。阅读[「缓存」](../guide/cache_management.md)了解更多
-
-`--cache-mode value`<br />
-缓存块的文件权限 (默认："0600")
-
-`--cache-size value`<br />
-缓存对象的总大小；单位为 MiB (默认：102400)。阅读[「缓存」](../guide/cache_management.md)了解更多
-
-`--free-space-ratio value`<br />
-最小剩余空间比例 (默认：0.1)。如果启用了[「客户端写缓存」](../guide/cache_management.md#writeback)，则该参数还控制着写缓存占用空间。阅读[「缓存」](../guide/cache_management.md)了解更多
-
-`--cache-partial-only`<br />
-仅缓存随机小块读 (默认：false)。阅读[「缓存」](../guide/cache_management.md)了解更多
-
-`--verify-cache-checksum value`<br />
-缓存数据一致性检查级别，启用 Checksum 校验后，生成缓存文件时会对数据切分做 Checksum 并记录于文件末尾，供读缓存时进行校验。支持以下级别：<br/><ul><li>`none`：禁用一致性检查，如果本地数据被篡改，将会读到错误数据；</li><li>`full`（默认）：读完整数据块时才校验，适合顺序读场景；</li><li>`shrink`：对读范围内的切片数据进行校验，校验范围不包含读边界所在的切片（可以理解为开区间），适合随机读场景；</li><li>`extend`：对读范围内的切片数据进行校验，校验范围同时包含读边界所在的切片（可以理解为闭区间），因此将带来一定程度的读放大，适合对正确性有极致要求的随机读场景。</li></ul>
-
-`--cache-eviction value`<br />
-缓存逐出策略 (none 或 2-random) (默认值："2-random")
-
-`--cache-scan-interval value`<br />
-扫描缓存目录重建内存索引的间隔 (以秒为单位) (默认："3600")
-
-###### 指标
-
-`--metrics value`<br />
-监控数据导出地址 (默认："127.0.0.1:9567")
-
-`--consul value`<br />
-Consul 注册中心地址 (默认："127.0.0.1:8500")
-
-`--no-usage-report`<br />
-不发送使用量信息 (默认：false)
-
-##### 示例
-
-```shell
-# 前台挂载
-$ juicefs mount redis://localhost /mnt/jfs
-
-# 使用带密码的 redis 后台挂载
-$ juicefs mount redis://:mypassword@localhost /mnt/jfs -d
-# 更安全的方式
-$ META_PASSWORD=mypassword juicefs mount redis://localhost /mnt/jfs -d
-
-# 将一个子目录挂载为根目录
-$ juicefs mount redis://localhost /mnt/jfs --subdir /dir/in/jfs
-
-# 启用 “writeback” 模式，这可以提高性能，但有丢失对象的风险
-$ juicefs mount redis://localhost /mnt/jfs -d --writeback
-
-# 开启只读模式
-$ juicefs mount redis://localhost /mnt/jfs -d --read-only
-
-# 关闭元数据自动备份
-$ juicefs mount redis://localhost /mnt/jfs --backup-meta 0
-```
-
-#### `juicefs umount`{#umount}
->>>>>>> 8cc20665
-
-卸载一个文件文件系统。
-
-<<<<<<< HEAD
-### 概览
-
-```shell
-juicefs info [command options] PATH or INODE
-
-# 检查路径
-juicefs info /mnt/jfs/foo
-
-# 检查 inode
-cd /mnt/jfs
-juicefs info -i 100
-```
-
-### 参数
-
-|项 | 说明|
-|-|-|
-|`--inode, -i`|使用 inode 号而不是路径 (当前目录必须在 JuiceFS 挂载点内) (默认：false)|
-|`--recursive, -r`|递归获取所有子目录的概要信息，当指定一个目录结构很复杂的路径时可能会耗时很长） (默认：false)|
-|`--raw`|显示内部原始信息 (默认：false)|
-
-## `juicefs bench` {#bench}
+## 工具
+
+### `juicefs bench` {#bench}
 
 对指定的路径做基准测试，包括对大文件和小文件的读/写/获取属性操作。详细介绍参考[文档](../benchmark/performance_evaluation_guide.md#juicefs-bench)。
 
-### 概览
+#### 概览
 
 ```shell
 juicefs bench [command options] PATH
@@ -1277,7 +768,7 @@
 juicefs bench /mnt/jfs --big-file-size 0
 ```
 
-### 参数
+#### 参数
 
 |项 | 说明|
 |-|-|
@@ -1287,11 +778,11 @@
 |`--small-file-count=100`|小文件数量 (默认：100)|
 |`--threads=1, -p 1`|并发线程数 (默认：1)|
 
-## `juicefs objbench` {#objbench}
+### `juicefs objbench` {#objbench}
 
 测试对象存储接口的正确性与基本性能，详细介绍参考[文档](../benchmark/performance_evaluation_guide.md#juicefs-objbench)。
 
-### 概览
+#### 概览
 
 ```shell
 juicefs objbench [command options] BUCKET
@@ -1300,13 +791,13 @@
 ACCESS_KEY=myAccessKey SECRET_KEY=mySecretKey juicefs objbench --storage=s3 https://mybucket.s3.us-east-2.amazonaws.com -p 6
 ```
 
-### 参数
+#### 参数
 
 |项 | 说明|
 |-|-|
 |`--storage=file`|对象存储类型 (例如 `s3`、`gcs`、`oss`、`cos`) (默认：`file`，参考[文档](../guide/how_to_set_up_object_storage.md#supported-object-storage)查看所有支持的对象存储类型)|
-|`--access-key=value`|对象存储的 Access Key (也可通过环境变量 `ACCESS_KEY` 设置)|
-|`--secret-key=value`|对象存储的 Secret Key (也可通过环境变量 `SECRET_KEY` 设置)|
+|`--access-key=value`|对象存储的 Access Key，也可通过环境变量 `ACCESS_KEY` 设置。查看[如何设置对象存储](../guide/how_to_set_up_object_storage.md#aksk)以了解更多。|
+|`--secret-key=value`|对象存储的 Secret Key，也可通过环境变量 `SECRET_KEY` 设置。查看[如何设置对象存储](../guide/how_to_set_up_object_storage.md#aksk)以了解更多。|
 |`--block-size=4096`|每个 IO 块的大小（以 KiB 为单位）（默认值：4096）|
 |`--big-object-size=1024`|大文件的大小（以 MiB 为单位）（默认值：1024）|
 |`--small-object-size=128`|每个小文件的大小（以 KiB 为单位）（默认值：128）|
@@ -1314,580 +805,19 @@
 |`--skip-functional-tests`|跳过功能测试（默认值：false）|
 |`--threads=4, -p 4`|上传下载等操作的并发数（默认值：4）|
 
-## `juicefs gc` {#gc}
-
-用来处理「对象泄漏」，以及因为覆盖写而产生的碎片数据的命令。详见[「状态检查 & 维护」](../administration/status_check_and_maintenance.md#gc)。
-
-### 概览
-
-```shell
-juicefs gc [command options] META-URL
-
-# 只检查，没有更改的能力
-juicefs gc redis://localhost
-
-# 触发所有 slices 的压缩
-juicefs gc redis://localhost --compact
-
-# 删除泄露的对象
-juicefs gc redis://localhost --delete
-```
-
-### 参数
-
-|项 | 说明|
-|-|-|
-|`--delete`|删除泄漏的对象 (默认：false)|
-|`--compact`|整理所有文件的碎片 (默认：false).|
-|`--threads=10`|用于删除泄漏对象的线程数 (默认：10)|
-
-## `juicefs fsck` {#fsck}
-
-检查文件系统一致性。
-
-### 概览
-
-```shell
-juicefs fsck [command options] META-URL
-
-juicefs fsck redis://localhost
-```
-
-## `juicefs profile` {#profile}
-
-展示基于[文件系统访问日志](../administration/fault_diagnosis_and_analysis.md#access-log)的实时监控数据，阅读[「实时性能监控」](../administration/fault_diagnosis_and_analysis.md#performance-monitor)以了解更多。
-
-### 概览
-
-```shell
-juicefs profile [command options] MOUNTPOINT/LOGFILE
-
-# 监控实时操作
-juicefs profile /mnt/jfs
-
-# 重放访问日志
-cat /mnt/jfs/.accesslog > /tmp/jfs.alog
-# 一段时间后按 Ctrl-C 停止 “cat” 命令
-juicefs profile /tmp/jfs.alog
-
-# 分析访问日志并立即打印总统计数据
-juicefs profile /tmp/jfs.alog --interval 0
-```
-
-### 参数
-
-|项 | 说明|
-|-|-|
-|`--uid=value, -u value`|仅跟踪指定 UIDs (用逗号分隔)|
-|`--gid=value, -g value`|仅跟踪指定 GIDs (用逗号分隔)|
-|`--pid=value, -p value`|仅跟踪指定 PIDs (用逗号分隔)|
-|`--interval=2`|显示间隔；在回放模式中将其设置为 0 可以立即得到整体的统计结果；单位为秒 (默认：2)|
-
-## `juicefs stats` {#stats}
-
-展示实时的性能统计信息，阅读[「实时性能监控」](../administration/fault_diagnosis_and_analysis.md#performance-monitor)以了解更多。
-
-### 概览
-
-```shell
-juicefs stats [command options] MOUNTPOINT
-
-juicefs stats /mnt/jfs
-
-# 更多的指标
-juicefs stats /mnt/jfs -l 1
-```
-
-### 参数
-
-|项 | 说明|
-|-|-|
-|`--schema=ufmco`|控制输出内容的标题字符串，默认为 `ufmco`，含义如下：<br/>`u`：usage<br/>`f`：FUSE<br/>`m`：metadata<br/>`c`：block cache<br/>`o`：object storage<br/>`g`：Go|
-|`--interval=1`|更新间隔；单位为秒 (默认：1)|
-|`--verbosity=0`|详细级别；通常 0 或 1 已足够 (默认：0)|
-
-## `juicefs status` {#status}
-
-显示 JuiceFS 的状态。
-
-### 概览
-
-```shell
-juicefs status [command options] META-URL
-
-juicefs status redis://localhost
-```
-
-### 参数
-
-|项 | 说明|
-|-|-|
-|`--session=0, -s 0`|展示指定会话 (SID) 的具体信息 (默认：0)|
-
-## `juicefs warmup` {#warmup}
-=======
-##### 使用
-
-```
-juicefs umount [command options] MOUNTPOINT
-```
-
-##### 选项
-
-`-f, --force`<br />
-强制卸载一个忙碌的文件系统 (默认：false)
-
-`--flush`<br />
-等待所有暂存块被刷新 (默认值：false)
-
-##### 示例
-
-```shell
-juicefs umount /mnt/jfs
-```
-
-#### `juicefs gateway`{#gateway}
-
-启动一个 S3 兼容的网关。
-
-##### 使用
-
-```
-juicefs gateway [command options] META-URL ADDRESS
-```
-
-- **META-URL**：用于元数据存储的数据库 URL，详情查看[「JuiceFS 支持的元数据引擎」](../guide/how_to_set_up_metadata_engine.md)。
-- **ADDRESS**：S3 网关地址和监听的端口，例如：`localhost:9000`
-
-##### 选项
-
-###### 常规
-
-`--access-log value`<br />
-访问日志的路径
-
-`--no-banner`<br />
-禁用 MinIO 的启动信息 (默认：false)
-
-`--multi-buckets`<br />
-使用第一级目录作为存储桶 (默认：false)
-
-`--keep-etag`<br />
-保留对象上传时的 ETag (默认：false)
-
-`--umask value`
-新文件和新目录的 umask 的八进制格式 (默认值:“022”)
-
-###### 元数据
-
-`--subdir value`<br />
-将某个子目录挂载为根 (默认："")
-
-`--backup-meta value`<br />
-自动备份元数据到对象存储的间隔时间；单位秒 (0 表示不备份) (默认：3600)
-
-`--heartbeat value`<br />
-发送心跳的间隔 (秒);建议所有客户端使用相同的心跳值 (默认：12)
-
-`--read-only`<br />
-只读模式 (默认：false)
-
-`--no-bgjob`<br />
-禁用后台作业（清理、备份等）（默认值：false）
-
-`--atime-mode value`<br />
-控制如何更新 atime（文件最后被访问的时间）。支持以下模式：
-
-* `noatime`（默认），仅在文件创建和主动调用 `SetAttr` 时设置，平时访问与修改文件不影响 atime 值。考虑到更新 atime 需要运行额外的事务，对性能有影响，因此默认关闭
-* `relatime`，仅在 mtime（文件内容修改时间）或 ctime（文件元数据修改时间）比 atime 新，或者 atime 超过 24 小时没有更新时进行更新
-* `strictatime`，持续更新 atime
-
-`--skip-dir-nlink value`<br />
-跳过更新目录 nlink 前的重试次数 (仅用于 TKV, 0 代表不重试) (默认：20)
-
-###### 元数据缓存
-
-`--attr-cache value`<br />
-属性缓存过期时间；单位为秒 (默认：1)。详见[「内核元数据缓存」](../guide/cache_management.md#kernel-metadata-cache)
-
-`--entry-cache value`<br />
-文件项缓存过期时间；单位为秒 (默认：1)。详见[「内核元数据缓存」](../guide/cache_management.md#kernel-metadata-cache)
-
-`--dir-entry-cache value`<br />
-目录项缓存过期时间；单位为秒 (默认：1)。详见[「内核元数据缓存」](../guide/cache_management.md#kernel-metadata-cache)
-
-`--open-cache value`<br />
-打开的文件的缓存过期时间（0 代表关闭这个特性）；单位为秒 (默认：0)。阅读[「缓存」](../guide/cache_management.md)了解更多
-
-`--open-cache-limit value`<br />
-允许缓存的最大文件个数 (软限制，0 代表不限制) (默认：10000)
-
-###### 数据存储
-
-`--storage value`<br />
-对象存储类型 (例如 `s3`、`gcs`、`oss`、`cos`) (默认：`"file"`，请参考[文档](../guide/how_to_set_up_object_storage.md#supported-object-storage)查看所有支持的对象存储类型)
-
-`--bucket value`<br />
-为当前挂载点指定访问访对象存储的 endpoint
-
-`--storage-class value`<br />
-当前客户端写入数据的存储类型
-
-`--get-timeout value`<br />
-下载一个对象的超时时间；单位为秒 (默认：60)
-
-`--put-timeout value`<br />
-上传一个对象的超时时间；单位为秒 (默认：60)
-
-`--io-retries value`<br />
-网络异常时的重试次数 (默认：10)
-
-`--max-uploads value`<br />
-上传对象的连接数 (默认：20)
-
-`--max-deletes value`<br />
-删除对象的连接数 (默认：10)
-
-`--upload-limit value`<br />
-上传带宽限制，单位为 Mbps (默认：0)
-
-`--download-limit value`<br />
-下载带宽限制，单位为 Mbps (默认：0)
-
-###### 数据缓存
-
-`--buffer-size value`<br />
-读写缓存的总大小；单位为 MiB (默认：300)
-
-`--prefetch value`<br />
-并发预读 N 个块 (默认：1)
-
-`--writeback`<br />
-后台异步上传对象 (默认：false)。阅读[「客户端写缓存」](../guide/cache_management.md#writeback)了解更多
-
-`--upload-delay value`<br />
-数据上传到对象存储的延迟时间，支持秒分时精度，对应格式分别为 ("s", "m", "h")，默认为 0 秒。如果在等待的时间内数据被应用删除，则无需再上传到对象存储，既提升了性能也节省了成本，如果数据只是临时落盘，之后会迅速删除，考虑用该选项进行优化。
-
-`--cache-dir value`<br />
-本地缓存目录路径；使用 `:`（Linux、macOS）或 `;`（Windows）隔离多个路径 (默认：`"$HOME/.juicefs/cache"` 或 `"/var/jfsCache"`)。阅读[「缓存」](../guide/cache_management.md)了解更多
-
-`--cache-mode value`<br />
-缓存块的文件权限 (默认："0600")
-
-`--cache-size value`<br />
-缓存对象的总大小；单位为 MiB (默认：102400)。阅读[「缓存」](../guide/cache_management.md)了解更多
-
-`--free-space-ratio value`<br />
-最小剩余空间比例 (默认：0.1)。如果启用了[「客户端写缓存」](../guide/cache_management.md#writeback)，则该参数还控制着写缓存占用空间。阅读[「缓存」](../guide/cache_management.md)了解更多
-
-`--cache-partial-only`<br />
-仅缓存随机小块读 (默认：false)。阅读[「缓存」](../guide/cache_management.md)了解更多
-
-`--verify-cache-checksum value`<br />
-缓存数据一致性检查级别，启用 Checksum 校验后，生成缓存文件时会对数据切分做 Checksum 并记录于文件末尾，供读缓存时进行校验。支持以下级别：<br/><ul><li>`none`：禁用一致性检查，如果本地数据被篡改，将会读到错误数据；</li><li>`full`（默认）：读完整数据块时才校验，适合顺序读场景；</li><li>`shrink`：对读范围内的切片数据进行校验，校验范围不包含读边界所在的切片（可以理解为开区间），适合随机读场景；</li><li>`extend`：对读范围内的切片数据进行校验，校验范围同时包含读边界所在的切片（可以理解为闭区间），因此将带来一定程度的读放大，适合对正确性有极致要求的随机读场景。</li></ul>
-
-`--cache-eviction value`<br />
-缓存逐出策略 (none 或 2-random) (默认值："2-random")
-
-`--cache-scan-interval value`<br />
-扫描缓存目录重建内存索引的间隔 (以秒为单位) (默认："3600")
-
-###### 指标
-
-`--metrics value`<br />
-监控数据导出地址 (默认："127.0.0.1:9567")
-
-`--consul value`<br />
-Consul 注册中心地址 (默认："127.0.0.1:8500")
-
-`--no-usage-report`<br />
-不发送使用量信息 (默认：false)
-
-##### 示例
-
-```shell
-export MINIO_ROOT_USER=admin
-export MINIO_ROOT_PASSWORD=12345678
-juicefs gateway redis://localhost localhost:9000
-```
-
-#### `juicefs webdav` {#webdav}
-
-启动一个 WebDAV 服务。
-
-##### 使用
-
-```
-juicefs webdav [command options] META-URL ADDRESS
-```
-
-- **META-URL**：用于元数据存储的数据库 URL，详情查看「[JuiceFS 支持的元数据引擎](../guide/how_to_set_up_metadata_engine.md)」。
-- **ADDRESS**：WebDAV 服务监听的地址与端口，例如：`localhost:9007`
-
-##### 选项
-
-###### 常规
-
-`--cert-file value`<br />
-HTTPS 证书文件
-
-`--key-file value`<br />
-HTTPS 密钥文件
-
-`--gzip`<br />
-通过 gzip 压缩提供的文件（默认值：false）
-
-`--disallowList`<br />
-禁止列出目录（默认值：false）
-
-`--access-log value`<br />
-访问日志的路径
-
-###### 元数据
-
-`--subdir value`<br />
-将某个子目录挂载为根 (默认："")
-
-`--backup-meta value`<br />
-自动备份元数据到对象存储的间隔时间；单位秒 (0 表示不备份) (默认：3600)
-
-`--heartbeat value`<br />
-发送心跳的间隔 (秒);建议所有客户端使用相同的心跳值 (默认：12)
-
-`--read-only`<br />
-只读模式 (默认：false)
-
-`--no-bgjob`<br />
-禁用后台作业（清理、备份等）（默认值：false）
-
-`--atime-mode value`<br />
-控制如何更新 atime（文件最后被访问的时间）。支持以下模式：
-
-* `noatime`（默认），仅在文件创建和主动调用 `SetAttr` 时设置，平时访问与修改文件不影响 atime 值。考虑到更新 atime 需要运行额外的事务，对性能有影响，因此默认关闭
-* `relatime`，仅在 mtime（文件内容修改时间）或 ctime（文件元数据修改时间）比 atime 新，或者 atime 超过 24 小时没有更新时进行更新
-* `strictatime`，持续更新 atime
-
-`--skip-dir-nlink value`<br />
-跳过更新目录 nlink 前的重试次数 (仅用于 TKV, 0 代表不重试) (默认：20)
-
-###### 元数据缓存
-
-`--attr-cache value`<br />
-属性缓存过期时间；单位为秒 (默认：1)。详见[「内核元数据缓存」](../guide/cache_management.md#kernel-metadata-cache)
-
-`--entry-cache value`<br />
-文件项缓存过期时间；单位为秒 (默认：1)。详见[「内核元数据缓存」](../guide/cache_management.md#kernel-metadata-cache)
-
-`--dir-entry-cache value`<br />
-目录项缓存过期时间；单位为秒 (默认：1)。详见[「内核元数据缓存」](../guide/cache_management.md#kernel-metadata-cache)
-
-`--open-cache value`<br />
-打开的文件的缓存过期时间（0 代表关闭这个特性）；单位为秒 (默认：0)。阅读[「缓存」](../guide/cache_management.md)了解更多
-
-`--open-cache-limit value`<br />
-允许缓存的最大文件个数 (软限制，0 代表不限制) (默认：10000)
-
-###### 数据存储
-
-`--storage value`<br />
-对象存储类型 (例如 `s3`、`gcs`、`oss`、`cos`) (默认：`"file"`，请参考[文档](../guide/how_to_set_up_object_storage.md#supported-object-storage)查看所有支持的对象存储类型)
-
-`--bucket value`<br />
-为当前挂载点指定访问访对象存储的 endpoint
-
-`--storage-class value`<br />
-当前客户端写入数据的存储类型
-
-`--get-timeout value`<br />
-下载一个对象的超时时间；单位为秒 (默认：60)
-
-`--put-timeout value`<br />
-上传一个对象的超时时间；单位为秒 (默认：60)
-
-`--io-retries value`<br />
-网络异常时的重试次数 (默认：10)
-
-`--max-uploads value`<br />
-上传对象的连接数 (默认：20)
-
-`--max-deletes value`<br />
-删除对象的连接数 (默认：10)
-
-`--upload-limit value`<br />
-上传带宽限制，单位为 Mbps (默认：0)
-
-`--download-limit value`<br />
-下载带宽限制，单位为 Mbps (默认：0)
-
-###### 数据缓存
-
-`--buffer-size value`<br />
-读写缓存的总大小；单位为 MiB (默认：300)
-
-`--prefetch value`<br />
-并发预读 N 个块 (默认：1)
-
-`--writeback`<br />
-后台异步上传对象 (默认：false)。阅读[「客户端写缓存」](../guide/cache_management.md#writeback)了解更多
-
-`--upload-delay value`<br />
-数据上传到对象存储的延迟时间，支持秒分时精度，对应格式分别为 ("s", "m", "h")，默认为 0 秒。如果在等待的时间内数据被应用删除，则无需再上传到对象存储，既提升了性能也节省了成本，如果数据只是临时落盘，之后会迅速删除，考虑用该选项进行优化。
-
-`--cache-dir value`<br />
-本地缓存目录路径；使用 `:`（Linux、macOS）或 `;`（Windows）隔离多个路径 (默认：`"$HOME/.juicefs/cache"` 或 `"/var/jfsCache"`)。阅读[「缓存」](../guide/cache_management.md)了解更多
-
-`--cache-mode value`<br />
-缓存块的文件权限 (默认："0600")
-
-`--cache-size value`<br />
-缓存对象的总大小；单位为 MiB (默认：102400)。阅读[「缓存」](../guide/cache_management.md)了解更多
-
-`--free-space-ratio value`<br />
-最小剩余空间比例 (默认：0.1)。如果启用了[「客户端写缓存」](../guide/cache_management.md#writeback)，则该参数还控制着写缓存占用空间。阅读[「缓存」](../guide/cache_management.md)了解更多
-
-`--cache-partial-only`<br />
-仅缓存随机小块读 (默认：false)。阅读[「缓存」](../guide/cache_management.md)了解更多
-
-`--verify-cache-checksum value`<br />
-缓存数据一致性检查级别，启用 Checksum 校验后，生成缓存文件时会对数据切分做 Checksum 并记录于文件末尾，供读缓存时进行校验。支持以下级别：<br/><ul><li>`none`：禁用一致性检查，如果本地数据被篡改，将会读到错误数据；</li><li>`full`（默认）：读完整数据块时才校验，适合顺序读场景；</li><li>`shrink`：对读范围内的切片数据进行校验，校验范围不包含读边界所在的切片（可以理解为开区间），适合随机读场景；</li><li>`extend`：对读范围内的切片数据进行校验，校验范围同时包含读边界所在的切片（可以理解为闭区间），因此将带来一定程度的读放大，适合对正确性有极致要求的随机读场景。</li></ul>
-
-`--cache-eviction value`<br />
-缓存逐出策略 (none 或 2-random) (默认值："2-random")
-
-`--cache-scan-interval value`<br />
-扫描缓存目录重建内存索引的间隔 (以秒为单位) (默认：3600)
-
-###### 指标
-
-`--metrics value`<br />
-监控数据导出地址 (默认："127.0.0.1:9567")
-
-`--consul value`<br />
-Consul 注册中心地址 (默认："127.0.0.1:8500")
-
-`--no-usage-report`<br />
-不发送使用量信息 (默认：false)
-
-##### 示例
-
-```shell
-juicefs webdav redis://localhost localhost:9007
-```
-
-### 工具
-
-#### `juicefs bench` {#bench}
-
-对指定的路径做基准测试，包括对大文件和小文件的读/写/获取属性操作。
-
-##### 使用
-
-```
-juicefs bench [command options] PATH
-```
-
-有关 `bench` 子命令的详细介绍，请参考[文档](../benchmark/performance_evaluation_guide.md#juicefs-bench)。
-
-##### 选项
-
-`--block-size value`<br />
-块大小；单位为 MiB (默认：1)
-
-`--big-file-size value`<br />
-大文件大小；单位为 MiB (默认：1024)
-
-`--small-file-size value`<br />
-小文件大小；单位为 MiB (默认：0.1)
-
-`--small-file-count value`<br />
-小文件数量 (默认：100)
-
-`--threads value, -p value`<br />
-并发线程数 (默认：1)
-
-##### 示例
-
-```shell
-# 使用4个线程运行基准测试
-$ juicefs bench /mnt/jfs -p 4
-
-# 只运行小文件的基准测试
-$ juicefs bench /mnt/jfs --big-file-size 0
-```
-
-#### `juicefs objbench` {#objbench}
-
-测试对象存储接口的正确性与基本性能
-
-##### 使用
-
-```shell
-juicefs objbench [command options] BUCKET
-```
-
-有关 `objbench` 子命令的详细介绍，请参考[文档](../benchmark/performance_evaluation_guide.md#juicefs-objbench)。
-
-##### 选项
-
-`--storage value`<br />
-对象存储类型 (例如 `s3`、`gcs`、`oss`、`cos`) (默认：`"file"`，请参考[文档](../guide/how_to_set_up_object_storage.md#supported-object-storage)查看所有支持的对象存储类型)
-
-`--access-key value`<br />
-对象存储的 Access Key (也可通过环境变量 `ACCESS_KEY` 设置)
-
-`--secret-key value`<br />
-对象存储的 Secret Key (也可通过环境变量 `SECRET_KEY` 设置)
-
-`--block-size value`<br />
-每个 IO 块的大小（以 KiB 为单位）（默认值：4096）
-
-`--big-object-size value`<br />
-大文件的大小（以 MiB 为单位）（默认值：1024）
-
-`--small-object-size value`<br />
-每个小文件的大小（以 KiB 为单位）（默认值：128）
-
-`--small-objects value`<br />
-小文件的数量（默认值：100）
-
-`--skip-functional-tests`<br />
-跳过功能测试（默认值：false）
-
-`--threads value, -p value`<br />
-上传下载等操作的并发数（默认值：4）
-
-##### 示例
-
-```shell
-# 测试 S3 对象存储的基准性能
-$ ACCESS_KEY=myAccessKey SECRET_KEY=mySecretKey juicefs objbench --storage s3  https://mybucket.s3.us-east-2.amazonaws.com -p 6
-```
-
-#### `juicefs warmup` {#warmup}
->>>>>>> 8cc20665
+### `juicefs warmup` {#warmup}
 
 将文件提前下载到缓存，提升后续本地访问的速度。可以指定某个挂载点路径，递归对这个路径下的所有文件进行缓存预热；也可以通过 `--file` 选项指定文本文件，在文本文件中指定需要预热的文件名。
 
 如果需要预热的文件分布在许多不同的目录，推荐将这些文件名保存到文本文件中并用 `--file` 参数传给预热命令，这样做能利用 `warmup` 的并发功能，速度会显著优于多次调用 `juicefs warmup`，在每次调用里传入单个文件。
 
-<<<<<<< HEAD
-### 概览
-=======
-##### 使用
->>>>>>> 8cc20665
+#### 概览
 
 ```shell
 juicefs warmup [command options] [PATH ...]
 
-<<<<<<< HEAD
 # 预热目录中的所有文件
 juicefs warmup /mnt/jfs/datadir
-=======
-##### 选项
-
-`--file value, -f value`<br />
-指定一个包含一组路径的文件（每一行为一个文件路径）
->>>>>>> 8cc20665
 
 # 只预热指定文件
 echo '/jfs/f1
@@ -1896,319 +826,130 @@
 juicefs warmup -f /tmp/filelist.txt
 ```
 
-### 参数
-
-<<<<<<< HEAD
+#### 参数
+
 |项 | 说明|
 |-|-|
 |`--file=value, -f value`|指定一个包含一组路径的文件（每一行为一个文件路径）。|
 |`--threads=50, -p 50`|并发的工作线程数，默认 50。如果带宽不足导致下载失败，需要减少并发度，控制下载速度。|
 |`--background, -b`|后台运行（默认：false）|
 
-## `juicefs dump` {#dump}
-
-导出元数据。阅读[「元数据备份」](../administration/metadata_dump_load.md#backup)以了解更多。
-
-### 概览
-=======
-##### 示例
-
-```shell
-# 预热目录中的所有文件
-$ juicefs warmup /mnt/jfs/datadir
-
-# 只预热目录中 3 个文件
-$ cat /tmp/filelist
-/mnt/jfs/datadir/f1
-/mnt/jfs/datadir/f2
-/mnt/jfs/datadir/f3
-$ juicefs warmup -f /tmp/filelist
-```
-
-#### `juicefs rmr`{#rmr}
-
-快速删除目录里的所有文件和子目录，效果等同于 `rm -rf`，但该命令直接操纵元数据，不经过 POSIX，所以速度更快。
->>>>>>> 8cc20665
+### `juicefs rmr` {#rmr}
+
+快速删除目录里的所有文件和子目录，效果等同于 `rm -rf`，但该命令直接操纵元数据，不经过内核，所以速度更快。
 
 如果文件系统启用了回收站功能，被删除的文件会进入回收站。详见[「回收站」](../security/trash.md)。
 
-##### 使用
-
-```
+#### 概览
+
+```shell
 juicefs rmr PATH ...
-```
-
-<<<<<<< HEAD
-### 参数
-
-|项 | 说明|
-|-|-|
-|`META-URL`|用于元数据存储的数据库 URL，详情查看[「JuiceFS 支持的元数据引擎」](../guide/how_to_set_up_metadata_engine.md)。|
-|`FILE`|导出文件路径，如果不指定，则会导出到标准输出。如果文件名以 `.gz` 结尾，将会自动压缩。|
-|`--subdir=path`|只导出指定子目录的元数据。|
-|`--keep-secret-key`|导出对象存储认证信息，默认为 `false`。由于是明文导出，使用时注意数据安全。如果导出文件不包含对象存储认证信息，后续的导入完成后，需要用 [`juicefs config`](#config) 重新配置对象存储认证信息。|
-
-## `juicefs load` {#load}
-=======
-##### 示例
-
-```shell
+
 juicefs rmr /mnt/jfs/foo
 ```
 
-#### `juicefs sync` {#sync}
-
-在两个存储系统之间同步数据。
->>>>>>> 8cc20665
-
-##### 使用
-
-<<<<<<< HEAD
-### 概览
-=======
-```
+### `juicefs sync` {#sync}
+
+在两个存储之间同步数据，阅读[「数据同步」](../guide/sync.md)以了解更多。
+
+#### 概览
+
+```shell
 juicefs sync [command options] SRC DST
-```
->>>>>>> 8cc20665
-
-- **SRC**：源路径
-- **DST**：目标路径
-
-源路径和目标路径的格式均为 `[NAME://][ACCESS_KEY:SECRET_KEY[:TOKEN]@]BUCKET[.ENDPOINT][/PREFIX]`，其中：
-
-<<<<<<< HEAD
-### 参数
-
-|项 | 说明|
-|-|-|
-|`META-URL`|用于元数据存储的数据库 URL，详情查看[「JuiceFS 支持的元数据引擎」](../guide/how_to_set_up_metadata_engine.md)。|
-|`FILE`|导入文件路径，如果不指定，则会从标准输入导入。如果文件名以 `.gz` 结尾，将会自动解压。|
-|`--encrypt-rsa-key=path`|加密所使用的 RSA 私钥文件路径。|
-|`--encrypt-algo=aes256gcm-rsa`|加密算法，默认为 `aes256gcm-rsa`。|
-
-## `juicefs config` {#config}
-
-修改指定文件系统的配置项。注意更新某些设置以后，客户端未必能立刻生效，需要等待一定时间，具体的等待时间可以通过 [`--heartbeat`](#mount-metadata-options) 选项控制。
-
-### 概览
-
-```shell
-juicefs config [command options] META-URL
-
-# 显示当前配置
-juicefs config redis://localhost
-
-# 改变目录的配额
-juicefs config redis://localhost --inode 10000000 --capacity 1048576
-
-# 更改回收站中文件可被保留的最长天数
-juicefs config redis://localhost --trash-days 7
-
-# 限制允许连接的客户端版本
-juicefs config redis://localhost --min-client-version 1.0.0 --max-client-version 1.1.0
-```
-
-### 参数
-
-|项 | 说明|
-|-|-|
-|`--capacity value`|容量配额，单位为 GiB|
-|`--inodes value`|文件数配额|
-|`--bucket value`|存储数据的桶路径|
-|`--access-key value`|对象存储的 Access key|
-|`--secret-key value`|对象存储的 Secret key|
-|`--session-token value`|对象存储的 session token|
-|`--trash-days value`|文件被自动清理前在回收站内保留的天数|
-|`--force`|跳过合理性检查并强制更新指定配置项 (默认：false)|
-|`--encrypt-secret`|如果密钥之前以原格式存储，则加密密钥 (默认值：false)|
-|`--min-client-version value`|允许连接的最小客户端版本|
-|`--max-client-version value`|允许连接的最大客户端版本|
-
-## `juicefs destroy` {#destroy}
-
-销毁一个已经存在的文件系统，将会清空元数据引擎与对象存储中的相关数据。详见[「如何销毁文件系统」](../administration/destroy.md)。
-
-### 概览
-
-```shell
-juicefs destroy [command options] META-URL UUID
-
-juicefs destroy redis://localhost e94d66a8-2339-4abd-b8d8-6812df737892
-```
-
-### 参数
-
-|项 | 说明|
-|-|-|
-|`--force`|跳过合理性检查并强制销毁文件系统 (默认：false)|
-
-## `juicefs debug` {#debug}
-
-从运行环境、系统日志等多个维度收集和展示信息，帮助更好地定位错误
-
-### 概览
-
-```shell
-juicefs debug [command options] MOUNTPOINT
-
-# 收集并展示挂载点 /mnt/jfs 的各类信息
-juicefs debug /mnt/jfs
-
-# 指定输出目录为 /var/log
-juicefs debug --out-dir=/var/log /mnt/jfs
-
-# 收集最后 1000 条日志条目
-juicefs debug --out-dir=/var/log --limit=1000 /mnt/jfs
-```
-
-### 参数
-
-|项 | 说明|
-|-|-|
-|`--out-dir=./debug/`|结果输出目录，若目录不存在则自动创建，默认为 `./debug/`。|
-|`--stats-sec=5`|.stats 文件采样秒数 (默认：5)|
-|`--limit=value`|收集的日志条目数，从新到旧，若不指定则收集全部条目|
-|`--trace-sec=5`|trace 指标采样秒数 (默认：5)|
-|`--profile-sec=30`|profile 指标采样秒数 (默认：30)|
-=======
-- `NAME`：JuiceFS 支持的数据存储类型（如 `s3`、`oss`），请参考[文档](../guide/how_to_set_up_object_storage.md#supported-object-storage)。
-- `ACCESS_KEY` 和 `SECRET_KEY`：访问数据存储所需的密钥信息，请参考[文档](../guide/how_to_set_up_object_storage.md#access-key-和-secret-key)。
+
+# 从 OSS 同步到 S3
+juicefs sync oss://mybucket.oss-cn-shanghai.aliyuncs.com s3://mybucket.s3.us-east-2.amazonaws.com
+
+# 从 S3 直接同步到 JuiceFS
+juicefs sync s3://mybucket.s3.us-east-2.amazonaws.com/ jfs://META-URL/
+
+# 源端: a1/b1,a2/b2,aaa/b1   目标端: empty   同步结果: aaa/b1
+juicefs sync --exclude='a?/b*' s3://mybucket.s3.us-east-2.amazonaws.com/ jfs://META-URL/
+
+# 源端: a1/b1,a2/b2,aaa/b1   目标端: empty   同步结果: a1/b1,aaa/b1
+juicefs sync --include='a1/b1' --exclude='a[1-9]/b*' s3://mybucket.s3.us-east-2.amazonaws.com/ jfs://META-URL/
+
+# 源端: a1/b1,a2/b2,aaa/b1,b1,b2  目标端: empty   同步结果: a1/b1,b2
+juicefs sync --include='a1/b1' --exclude='a*' --include='b2' --exclude='b?' s3://mybucket.s3.us-east-2.amazonaws.com/ jfs://META-URL/
+```
+
+源路径（`SRC`）和目标路径（`DST`）的格式均为：
+
+```
+[NAME://][ACCESS_KEY:SECRET_KEY[:SESSIONTOKEN]@]BUCKET[.ENDPOINT][/PREFIX]
+```
+
+其中：
+
+- `NAME`：JuiceFS 支持的数据存储类型，比如 `s3`、`oss`，完整列表见[文档](../guide/how_to_set_up_object_storage.md#supported-object-storage)。
+- `ACCESS_KEY` 和 `SECRET_KEY`：访问数据存储所需的密钥信息，参考[文档](../guide/how_to_set_up_object_storage.md#aksk)。
 - `TOKEN` 用来访问对象存储的 token，部分对象存储支持使用临时的 token 以获得有限时间的权限
-- `BUCKET[.ENDPOINT]`：数据存储服务的访问地址，不同存储类型格式可能不同，具体请参考[文档](../guide/how_to_set_up_object_storage.md#supported-object-storage)。
+- `BUCKET[.ENDPOINT]`：数据存储服务的访问地址，不同存储类型格式可能不同，详见[文档](../guide/how_to_set_up_object_storage.md#supported-object-storage)。
 - `[/PREFIX]`：可选，源路径和目标路径的前缀，可用于限定只同步某些路径中的数据。
 
-有关 `sync` 子命令的详细介绍，请参考[文档](../guide/sync.md)。
-
-##### 选项
-
-###### 选择条件
-
-`--start KEY, -s KEY`<br />
-同步的第一个对象名
-
-`--end KEY, -e KEY`<br />
-同步的最后一个对象名
-
-`--exclude PATTERN`<br />
-排除匹配 PATTERN 的 Key
-
-`--include PATTERN`<br />
-不排除匹配 PATTERN 的 Key，需要与 `--exclude` 选项配合使用。
-
-`--limit value`<br />
-限制将要处理的对象的数量 (默认：-1)
-
-`--update, -u`<br />
-当源文件更新时修改已存在的文件 (默认：false)
-
-`--force-update, -f`<br />
-强制修改已存在的文件 (默认：false)
-
-`--existing, --ignore-non-existing`<br />
-跳过在目标上创建新文件 (默认值：false)
-
-`--ignore-existing`<br />
-跳过更新目标上已经存在的文件 (默认值：false)
-
-###### 行为
-
-`--dirs`<br />
-同步目录 (默认：false)
-
-`--perms`<br />
-保留权限设置 (默认：false)
-
-`--links, -l`<br />
-将符号链接复制为符号链接 (默认：false)
-
-`--delete-src, --deleteSrc`<br />
-同步后删除源存储的对象 (默认：false)
-
-`--delete-dst, --deleteDst`<br />
-删除目标存储下的不相关对象 (默认：false)
-
-`--check-all`<br />
-验证源路径和目标路径中所有文件的数据完整性 (默认：false)
-
-`--check-new`<br />
-验证新拷贝文件的数据完整性 (默认：false)
-
-`--dry`<br />
-不拷贝文件 (默认：false)
-
-###### 对象存储
-
-`--threads value, -p value`<br />
-并发线程数 (默认：10)
-
-`--list-threads value`<br />
-列出对象的线程数 (默认：1)
-
-`--list-depth value`<br />
-顶级目录的前 N 层用于并行 list (默认：1)
-
-`--no-https`<br />
-不要使用 HTTPS (默认：false)
-
-`--storage-class value`<br />
-目标端的新建文件的存储类型
-
-`--bwlimit value`<br />
-限制最大带宽；单位为 Mbps (0 表示不限制) (默认：0)
-
-###### 集群模式
-
-`--manager value`<br />
-管理者地址
-
-`--worker value`<br />
-工作节点列表 (使用逗号分隔)
-
-##### 示例
-
-```shell
-# 从 OSS 同步到 S3
-$ juicefs sync oss://mybucket.oss-cn-shanghai.aliyuncs.com s3://mybucket.s3.us-east-2.amazonaws.com
-
-# 从 S3 同步到 JuiceFS
-$ juicefs mount -d redis://localhost /mnt/jfs
-$ juicefs sync s3://mybucket.s3.us-east-2.amazonaws.com/ /mnt/jfs/
-
-# 源端: a1/b1,a2/b2,aaa/b1   目标端: empty   同步结果: aaa/b1
-$ juicefs sync --exclude='a?/b*' s3://mybucket.s3.us-east-2.amazonaws.com/ /mnt/jfs/
-
-# 源端: a1/b1,a2/b2,aaa/b1   目标端: empty   同步结果: a1/b1,aaa/b1
-$ juicefs sync --include='a1/b1' --exclude='a[1-9]/b*' s3://mybucket.s3.us-east-2.amazonaws.com/ /mnt/jfs/
-
-# 源端: a1/b1,a2/b2,aaa/b1,b1,b2  目标端: empty   同步结果: a1/b1,b2
-$ juicefs sync --include='a1/b1' --exclude='a*' --include='b2' --exclude='b?' s3://mybucket.s3.us-east-2.amazonaws.com/ /mnt/jfs/
-```
-
-#### `juicefs clone`{#clone}
+#### 选择条件相关参数
+
+|项 | 说明|
+|-|-|
+|`--start=KEY, -s KEY, --end=KEY, -e KEY`|提供 KEY 范围，来指定对象存储的 List 范围。|
+|`--exclude=PATTERN`|排除匹配 `PATTERN` 的 Key。|
+|`--include=PATTERN`|不排除匹配 `PATTERN` 的 Key，需要与 `--exclude` 选项配合使用。|
+|`--limit=-1`|限制将要处理的对象的数量，默认为 -1 表示不限制|
+|`--update, -u`|当源文件更新时（`mtime` 更新），覆盖已存在的文件，默认为 false。|
+|`--force-update, -f`|强制覆盖已存在的文件，默认为 false。|
+|`--existing, --ignore-non-existing`|不创建任何新文件，默认为 false。|
+|`--ignore-existing`|不更新任何已经存在的文件，默认为 false。|
+
+#### 行为相关参数
+
+|项 | 说明|
+|-|-|
+|`--dirs`|同步目录（包括空目录）。|
+|`--perms`|保留权限设置，默认为 false。|
+|`--links, -l`|将符号链接复制为符号链接，默认为 false，此时会查找并同步符号链接所指向的文件。|
+|`--delete-src, --deleteSrc`|如果目标存储已经存在，删除源存储的对象。与 rsync 不同，为保数据安全，首次执行时不会删除源存储文件，只有拷贝成功后再次运行时，扫描确认目标存储已经存在相关文件，才会删除源存储文件。|
+|`--delete-dst, --deleteDst`|删除目标存储下的不相关对象。|
+|`--check-all`|校验源路径和目标路径中所有文件的数据完整性，默认为 false。校验方式是基于字节流对比，因此也将带来相应的开销。|
+|`--check-new`|校验新拷贝文件的数据完整性，默认为 false。校验方式是基于字节流对比，因此也将带来相应的开销。|
+|`--dry`|仅打印执行计划，不实际拷贝文件。|
+
+#### 对象存储相关参数
+
+|项 | 说明|
+|-|-|
+|`--threads=10, -p 10`|并发线程数，默认为 10。|
+|`--list-threads=1`|并发 `list` 线程数，默认为 1。阅读[并发 `list`](../guide/sync.md#concurrent-list)以了解如何使用。|
+|`--list-depth=1`|并发 `list` 目录深度，默认为 1。阅读[并发 `list`](../guide/sync.md#concurrent-list)以了解如何使用。|
+|`--no-https`|不要使用 HTTPS，默认为 false。|
+|`--storage-class value`|目标端的新建文件的存储类型|
+|`--bwlimit=0`|限制最大带宽，单位 Mbps，默认为 0 表示不限制。|
+
+#### 分布式相关参数
+
+|`--manager=ADDR`|分布式同步模式中，Manager 的节点地址，此为内部参数，在 Worker 节点上运行的同步进程中会包含该设置。|
+|`--worker=ADDR,ADDR`|分布式同步模式中，工作节点列表，使用逗号分隔。|
+
+### `juicefs clone` {#clone}
 
 该命令可以克隆文件或目录但不复制底层数据，类似于 cp 命令，但是非常快。
 
-##### 使用
+#### 概览
 
 ```shell
 juicefs clone [command options] SRC DST
-```
-
-##### 选项
-
-`--preserve, -p`<br />
-保留文件的 UID、GID 和 mode (默认值：false)
-
-##### 示例
-
-```shell
+
 # 克隆文件
-$ juicefs clone /mnt/jfs/file1 /mnt/jfs/file2
+juicefs clone /mnt/jfs/file1 /mnt/jfs/file2
 
 # 克隆目录
-$ juicefs clone /mnt/jfs/dir1 /mnt/jfs/dir2
+juicefs clone /mnt/jfs/dir1 /mnt/jfs/dir2
 
 # 克隆时保留文件的 uid、gid 和 mode
-$ juicefs clone -p /mnt/jfs/file1 /mnt/jfs/file2
-```
->>>>>>> 8cc20665
+juicefs clone -p /mnt/jfs/file1 /mnt/jfs/file2
+```
+
+#### 参数
+
+|项 | 说明|
+|-|-|
+|`--preserve, -p`|保留文件的 UID、GID 和 mode (默认值：false)|