---
sidebar_label: 如何设置对象存储
sidebar_position: 4
slug: /how_to_setup_object_storage
---

# JuiceFS 如何设置对象存储

通过阅读 [JuiceFS 的技术架构](../introduction/architecture.md)可以了解到，JuiceFS 是一个数据与元数据分离的分布式文件系统，以对象存储作为主要的数据存储，以 Redis、PostgreSQL、MySQL 等数据库作为元数据存储。

## 存储参数

在创建 JuiceFS 文件系统时，设置数据存储一般涉及以下几个选项：

- `--storage` 指定文件系统要使用的存储类型，例如：`--storage s3`。
- `--bucket` 指定存储访问地址，例如：`--bucket https://myjuicefs.s3.us-east-2.amazonaws.com`。
- `--access-key` 和 `--secret-key` 指定访问存储时的身份认证信息。

例如，以下命令使用 Amazon S3 对象存储创建文件系统：

```shell
$ juicefs format --storage s3 \
	--bucket https://myjuicefs.s3.us-east-2.amazonaws.com \
	--access-key abcdefghijklmn \
	--secret-key nmlkjihgfedAcBdEfg \
	redis://192.168.1.6/1 \
	myjfs
```

## Access Key 和 Secret Key

一般而言，对象存储通过 `Access Key ID` 和 `Access Key Secret` 验证用户身份，对应到 JuiceFS 文件系统就是 `--access-key` 和 `--secret-key` 这两个选项（或者简称为 AK、SK）。

创建文件系统时除了使用 `--access-key` 和 `--secret-key` 两个选项显式指定，更安全的做法是通过 `ACCESS_KEY` 和 `SECRET_KEY` 环境变量传递密钥信息，例如：

```shell
$ export ACCESS_KEY=abcdefghijklmn
$ export SECRET_KEY=nmlkjihgfedAcBdEfg
$ juicefs format --storage s3 \
	--bucket https://myjuicefs.s3.us-east-2.amazonaws.com \
	redis://192.168.1.6/1 \
	myjfs
```

公有云通常允许用户创建 IAM（Identity and Access Management）角色，例如：[AWS IAM 角色](https://docs.aws.amazon.com/zh_cn/IAM/latest/UserGuide/id_roles.html) 或 [阿里云 RAM 角色](https://help.aliyun.com/document_detail/93689.html)，可将角色分配给 VM 实例。如果云服务器实例已经拥有读写对象存储的权限，则无需再指定 `--access-key` 和 `--secret-key`。

## 支持的存储服务

如果你希望使用的存储类型不在列表中，欢迎提交需求 [issue](https://github.com/juicedata/juicefs/issues)。

| Name                                        | Value      |
| --------------------------------------      | ---------- |
| [Amazon S3](#amazon-s3)                     | `s3`       |
| [Google 云存储](#google-云存储)             | `gs`       |
| [Azure Blob 存储](#azure-blob-存储)         | `wasb`     |
| [Backblaze B2](#backblaze-b2)               | `b2`       |
| [IBM 云对象存储](#ibm-云对象存储)           | `ibmcos`   |
| [Scaleway](#scaleway)                       | `scw`      |
| [DigitalOcean Spaces](#digitalocean-spaces) | `space`    |
| [Wasabi](#wasabi)                           | `wasabi`   |
| [Storj DCS](#storj-dcs)                     | `s3`       |
| [Vultr 对象存储](#vultr-对象存储)           | `s3`       |
| [阿里云 OSS](#阿里云-oss)                   | `oss`      |
| [腾讯云 COS](#腾讯云-cos)                   | `cos`      |
| [华为云 OBS](#华为云-obs)                   | `obs`      |
| [百度云 BOS](#百度云-bos)                   | `bos`      |
| [金山云 KS3](#金山云-ks3)                   | `ks3`      |
| [美团云 MMS](#美团云-mms)                   | `mss`      |
| [网易云 NOS](#网易云-nos)                   | `nos`      |
| [青云 QingStor](#青云-qingstor)             | `qingstor` |
| [七牛云 Kodo](#七牛云-kodo)                 | `qiniu`    |
| [新浪云 SCS](#新浪云-scs)                   | `scs`      |
| [天翼云 OOS](#天翼云-oos)                   | `oos`      |
| [移动云 EOS](#移动云-eos)                   | `eos`      |
| [优刻得 US3](#优刻得-us3)                   | `ufile`    |
| [Ceph RADOS](#ceph-rados)                   | `ceph`     |
| [Ceph RGW](#ceph-rgw)                       | `s3`       |
| [Swift](#swift)                             | `swift`    |
| [MinIO](#minio)                             | `minio`    |
| [WebDAV](#webdav)                           | `webdav`   |
| [HDFS](#hdfs)                               | `hdfs`     |
| [Redis](#redis)                             | `redis`    |
| [TiKV](#tikv)                               | `tikv`     |
| [本地磁盘](#本地磁盘)                       | `file`     |

## Amazon S3

S3 支持[两种风格的 endpoint URI](https://docs.aws.amazon.com/zh_cn/AmazonS3/latest/userguide/VirtualHosting.html)：`虚拟托管类型` 和 `路径类型`。

- 虚拟托管类型：`https://<bucket>.s3.<region>.amazonaws.com`
- 路径类型：`https://s3.<region>.amazonaws.com/<bucket>`

其中 `<region>` 要替换成实际的区域代码，比如：美国西部（俄勒冈）的区域代码为 `us-west-2`。[点此查看](https://docs.aws.amazon.com/zh_cn/AWSEC2/latest/UserGuide/using-regions-availability-zones.html#concepts-available-regions)所有的区域代码。

:::note 注意
AWS 中国的用户，应使用 `amazonaws.com.cn` 域名。相应的区域代码信息[点此查看](https://docs.amazonaws.cn/aws/latest/userguide/endpoints-arns.html)。
:::

:::note 注意
如果 S3 的桶具有公共访问权限（支持匿名访问），请将 `--access-key` 设置为 `anonymous`。
:::

JuiceFS v0.12 之前的版本仅支持虚拟托管类型，v0.12 以及之后的版本两种风格都支持。例如：

```bash
# 虚拟托管类型
$ juicefs format \
    --storage s3 \
    --bucket https://<bucket>.s3.<region>.amazonaws.com \
    ... \
    myjfs
```

```bash
# 路径类型
$ juicefs format \
    --storage s3 \
    --bucket https://s3.<region>.amazonaws.com/<bucket> \
    ... \
    myjfs
```

<<<<<<< HEAD
你也可以将 `--storage` 设置为 `s3` 用来连接 S3 兼容的对象存储，比如：
=======
你也可以将`--storage`设置为`s3`用来连接 S3 兼容的对象存储，比如：
>>>>>>> f811116b

```bash
# 虚拟托管类型
$ ./juicefs format \
    --storage s3 \
    --bucket https://<bucket>.<endpoint> \
    ... \
    myjfs
```

```bash
# 路径类型
$ ./juicefs format \
    --storage s3 \
    --bucket https://<endpoint>/<bucket> \
    ... \
    myjfs
```

:::tip 提示
<<<<<<< HEAD

所有 S3 兼容的对象存储服务其 `--bucket` 选项的格式为 `https://<bucket>.<endpoint>` 或者 `https://<endpoint>/<bucket>`，默认的 `region` 为 `us-east-1`，当需要不同的 `region` 的时候，可以通过环境变量 `AWS_REGION` 或者 `AWS_DEFAULT_REGION` 手动设置。

=======
所有 S3 兼容的对象存储服务其 `--bucket`选项的格式为`https://<bucket>.<endpoint>`或者 `https://<endpoint>/<bucket>`，默认的`region`为`us-east-1`，当需要不同的`region`的时候，可以通过环境变量`AWS_REGION`或者`AWS_DEFAULT_REGION`手动设置。
>>>>>>> f811116b
:::

## Google 云存储

Google 云采用 [IAM](https://cloud.google.com/iam/docs/overview) 管理资源的访问权限，通过对[服务账号](https://cloud.google.com/iam/docs/creating-managing-service-accounts#iam-service-accounts-create-gcloud)授权，可以对云服务器、对象存储的访问权限进行精细化的控制。

对于归属于同一服务账号的云服务器和对象存储，只要该账号赋予了相关资源的访问权限，创建 JuiceFS 文件系统时无需提供身份验证信息，云平台会自行完成鉴权。

对于要从谷歌云平台外部访问对象存储的情况，比如要在本地计算机上使用 Google 云存储创建 JuiceFS 文件系统，则需要配置认证信息。由于 Google 云存储并不使用 `Access Key ID` 和 `Access Key Secret`，而是通过服务账号的 `JSON 密钥文件`验证身份。

请参考《[以服务帐号身份进行身份验证](https://cloud.google.com/docs/authentication/production)》为服务账号创建 `JSON 密钥文件`并下载到本地计算机，通过 `GOOGLE_APPLICATION_CREDENTIALS` 环境变量定义密钥文件的路径，例如：

```shell
export GOOGLE_APPLICATION_CREDENTIALS="$HOME/service-account-file.json"
```

可以把创建环境变量的命令写入 `~/.bashrc` 或 `~/.profile` 让 Shell 在每次启动时自动设置。

配置了传递密钥信息的环境变量以后，在本地和在 Google 云服务器上创建文件系统的命令是完全相同的。例如：

```bash
$ juicefs format \
    --storage gs \
    --bucket <bucket> \
    ... \
    myjfs
```

可以看到，命令中无需包含身份验证信息，客户端会通过前面环境变量设置的 JSON 密钥文件完成对象存储的访问鉴权。同时，由于 bucket 名称是 [全局唯一](https://cloud.google.com/storage/docs/naming-buckets#considerations) 的，创建文件系统时，`--bucket` 选项中只需指定 bucket 名称即可。

## Azure Blob 存储

使用 Azure Blob 作为 JuiceFS 的数据存储，除了使用 `--access-key` 和 `--secret-key` 选项之外，你也可以使用 [连接字符串](https://docs.microsoft.com/zh-cn/azure/storage/common/storage-configure-connection-string) 并通过 `AZURE_STORAGE_CONNECTION_STRING` 环境变量进行设定。例如：

```bash
# Use connection string
$ export AZURE_STORAGE_CONNECTION_STRING="DefaultEndpointsProtocol=https;AccountName=XXX;AccountKey=XXX;EndpointSuffix=core.windows.net"
$ juicefs format \
    --storage wasb \
    --bucket https://<container> \
    ... \
    myjfs
```

:::note 注意
Azure China 用户，`EndpointSuffix` 值为 `core.chinacloudapi.cn`。
:::

## Backblaze B2

使用 Backblaze B2 作为 JuiceFS 的数据存储，需要先创建  [application key](https://www.backblaze.com/b2/docs/application_keys.html)，**Application Key ID** 和 **Application Key** 分别对应 `Access key` 和 `Secret key`。

Backblaze B2 支持两种访问接口：B2 原生 API 和 S3 兼容 API。

### B2 原生 API

存储类型应设置为 `b2`，`--bucket` 只需设置 bucket 名称。例如：

```bash
$ juicefs format \
    --storage b2 \
    --bucket <bucket> \
    --access-key <application-key-ID> \
    --secret-key <application-key> \
    ... \
    myjfs
```

### S3 兼容 API

存储类型应设置为 `s3`，`--bucket` 应指定完整的 bucket 地址。例如：

```bash
$ juicefs format \
    --storage s3 \
    --bucket https://s3.eu-central-003.backblazeb2.com/<bucket> \
    --access-key <application-key-ID> \
    --secret-key <application-key> \
    ... \
    myjfs
```

## IBM 云对象存储

使用 IBM 云对象存储创建 JuiceFS 文件系统，你首先需要创建 [API key](https://cloud.ibm.com/docs/account?topic=account-manapikey) 和 [instance ID](https://cloud.ibm.com/docs/key-protect?topic=key-protect-retrieve-instance-ID)。**API key** 和 **instance ID** 分别对应 `Access key` 和 `Secret key`。

IBM 云对象存储为每一个区域提供了 `公网` 和 `内网` 两种 [endpoint 地址](https://cloud.ibm.com/docs/cloud-object-storage?topic=cloud-object-storage-endpoints)，你可以根据实际需要选用。例如：

```bash
$ juicefs format \
    --storage ibmcos \
    --bucket https://<bucket>.<endpoint> \
    --access-key <API-key> \
    --secret-key <instance-ID> \
    ... \
    myjfs
```

## Scaleway

使用 Scaleway 对象存储作为 JuiceFS 数据存储，请先 [查看文档](https://www.scaleway.com/en/docs/generate-api-keys) 了解如何创建  `Access key` 和 `Secret key`。

`--bucket` 选项的设置格式为 `https://<bucket>.s3.<region>.scw.cloud`，请将其中的  `<region>`  替换成实际的区域代码，例如：荷兰阿姆斯特丹的区域代码是 `nl-ams`。[点此查看](https://www.scaleway.com/en/docs/object-storage-feature/#-Core-Concepts) 所有可用的区域代码。

```bash
$ juicefs format \
    --storage scw \
    --bucket https://<bucket>.s3.<region>.scw.cloud \
    ... \
    myjfs
```

## DigitalOcean Spaces

使用 DigitalOcean Spaces 作为 JuiceFS 数据存储，请先 [查看文档](https://www.digitalocean.com/community/tutorials/how-to-create-a-digitalocean-space-and-api-key) 了解如何创建  `Access key` 和 `Secret key`。

`--bucket` 选项的设置格式为 `https://<space-name>.<region>.digitaloceanspaces.com`，请将其中的  `<region>`  替换成实际的区域代码，例如：`nyc3`。[点此查看](https://www.digitalocean.com/docs/spaces/#regional-availability) 所有可用的区域代码。

```bash
$ juicefs format \
    --storage space \
    --bucket https://<space-name>.<region>.digitaloceanspaces.com \
    ... \
    myjfs
```

## Wasabi

使用 Wasabi 作为 JuiceFS 数据存储，请先 [查看文档](https://wasabi-support.zendesk.com/hc/en-us/articles/360019677192-Creating-a-Root-Access-Key-and-Secret-Key) 了解如何创建  `Access key` 和 `Secret key`。

`--bucket` 选项的设置格式为 `https://<bucket>.s3.<region>.wasabisys.com`，请将其中的  `<region>`  替换成实际的区域代码，例如：US East 1 (N. Virginia) 的区域代码为 `us-east-1`。[点此查看](https://wasabi-support.zendesk.com/hc/en-us/articles/360.15.26031-What-are-the-service-URLs-for-Wasabi-s-different-regions-) 所有可用的区域代码。

```bash
$ juicefs format \
    --storage wasabi \
    --bucket https://<bucket>.s3.<region>.wasabisys.com \
    ... \
    myjfs
```

:::note 注意
Tokyo (ap-northeast-1) 区域的用户，查看 [这篇文档](https://wasabi-support.zendesk.com/hc/en-us/articles/360039372392-How-do-I-access-the-Wasabi-Tokyo-ap-northeast-1-storage-region-) 了解 endpoint URI 的设置方法。
:::

## Storj DCS

使用 Storj DCS 作为 JuiceFS 数据存储，请先参照 [这篇文档](https://docs.storj.io/api-reference/s3-compatible-gateway) 了解如何创建 `Access key` 和 `Secret key`。

Storj DCS 兼容 AWS S3，存储类型使用 `s3` ，`--bucket` 格式为 `https://gateway.<region>.storjshare.io/<bucket>`。`<region>` 为存储区域，目前 DCS 有三个可用存储区域：us1、ap1 和 eu1。

```shell
$ juicefs format \
	--storage s3 \
	--bucket https://gateway.<region>.storjshare.io/<bucket> \
	--access-key <your-access-key> \
	--secret-key <your-sceret-key> \
	... \
	myjfs
```

## Vultr 对象存储

Vultr 的对象存储兼容 S3 API，存储类型使用 `s3`，`--bucket` 格式为 `https://<bucket>.<region>.vultrobjects.com/`。例如：

```shell
$ juicefs format \
	--storage s3 \
	--bucket https://<bucket>.ewr1.vultrobjects.com/ \
	--access-key <your-access-key> \
	--secret-key <your-sceret-key> \
	... \
    myjfs
```

访问对象存储的 API 密钥可以在 [管理控制台](https://my.vultr.com/objectstorage/) 中找到。


## 阿里云 OSS

使用阿里云 OSS 作为 JuiceFS 数据存储，请先参照 [这篇文档](https://help.aliyun.com/document_detail/38738.html) 了解如何创建 `Access key` 和 `Secret key`。如果你已经创建了 [RAM 角色](https://help.aliyun.com/document_detail/93689.html) 并指派给了云服务器实例，则在创建文件系统时可以忽略 `--access-key` 和 `--secret-key` 选项。

阿里云也支持使用 [Security Token Service (STS)](https://help.aliyun.com/document_detail/100624.html) 作为 OSS 的临时访问身份验证。如果你要使用 STS，请设置  `ALICLOUD_ACCESS_KEY_ID`、`ALICLOUD_ACCESS_KEY_SECRET` 和 `SECURITY_TOKEN ` 环境变量，不要设置 `--access-key` and `--secret-key` 选项。例如：

```bash
# Use Security Token Service (STS)
$ export ALICLOUD_ACCESS_KEY_ID=XXX
$ export ALICLOUD_ACCESS_KEY_SECRET=XXX
$ export SECURITY_TOKEN=XXX
$ juicefs format \
    --storage oss \
    --bucket https://<bucket>.<endpoint> \
    ... \
    myjfs
```

阿里云 OSS 为每个区域都提供了 `公网` 和 `内网` [endpoint 链接](https://help.aliyun.com/document_detail/31834.html)，你可以根据实际的场景选用。

如果你是在阿里云的服务器上创建文件系统，可以在 `--bucket` 选项中直接指定 bucket 名称。例如：

```bash
$ juicefs format \
    --storage oss \
    --bucket <bucket> \
    ... \
    myjfs
```

## 腾讯云 COS

使用腾讯云 COS 作为 JuiceFS 数据存储，Bucket 名称格式为 `<bucket>-<APPID>`，即需要在 bucket 名称后面指定 `APPID`，[点此查看](https://cloud.tencent.com/document/product/436/13312) 如何获取  `APPID` 。

`--bucket` 选项的完整格式为 `https://<bucket>-<APPID>.cos.<region>.myqcloud.com`，请将 `<region>` 替换成你实际使用的存储区域，例如：上海的区域代码为 `ap-shanghai`。[点此查看](https://cloud.tencent.com/document/product/436/6224) 所有可用的区域代码。例如：

```bash
$ juicefs format \
    --storage cos \
    --bucket https://<bucket>-<APPID>.cos.<region>.myqcloud.com \
    ... \
    myjfs
```

如果你是在腾讯云的服务器上创建文件系统，可以在 `--bucket` 选项中直接指定 bucket 名称。 例如：

```bash
# Running within Tencent Cloud
$ juicefs format \
    --storage cos \
    --bucket <bucket>-<APPID> \
    ... \
    myjfs
```

## 华为云 OBS

使用华为云 OBS 作为 JuiceFS 数据存储，请先参照 [这篇文档](https://support.huaweicloud.com/usermanual-ca/zh-cn_topic_0046606340.html) 了解如何创建 `Access key` 和 `Secret key`。

`--bucket` 选项的格式为 `https://<bucket>.obs.<region>.myhuaweicloud.com`，请将 `<region>` 替换成你实际使用的存储区域，例如：北京一的区域代码为 `cn-north-1`。[点此查看](https://developer.huaweicloud.com/endpoint?OBS) 所有可用的区域代码。例如：

```bash
$ juicefs format \
    --storage obs \
    --bucket https://<bucket>.obs.<region>.myhuaweicloud.com \
    ... \
    myjfs
```

如果是你在华为云的服务器上创建文件系统，可以在 `--bucket` 直接指定 bucket 名称。例如：

```bash
# Running within Huawei Cloud
$ juicefs format \
    --storage obs \
    --bucket <bucket> \
    ... \
    myjfs
```

## 百度 BOS

使用百度云 BOS 作为 JuiceFS 数据存储，请先参照 [这篇文档](https://cloud.baidu.com/doc/Reference/s/9jwvz2egb) 了解如何创建 `Access key` 和 `Secret key`。

`--bucket` 选项的格式为 `https://<bucket>.<region>.bcebos.com`，请将 `<region>` 替换成你实际使用的存储区域，例如：北京的区域代码为 `bj`。[点此查看](https://cloud.baidu.com/doc/BOS/s/Ck1rk80hn#%E8%AE%BF%E9%97%AE%E5%9F%9F%E5%90%8D%EF%BC%88endpoint%EF%BC%89) 所有可用的区域代码。例如：

```bash
$ juicefs format \
    --storage bos \
    --bucket https://<bucket>.<region>.bcebos.com \
    ... \
    myjfs
```

如果你是在百度云的服务器上创建文件系统，可以在 `--bucket` 直接指定 bucket 名称。例如：

```bash
# Running within Baidu Cloud
$ juicefs format \
    --storage bos \
    --bucket <bucket> \
    ... \
    myjfs
```

## 金山云 KS3

使用金山云 KS3 作为 JuiceFS 数据存储，请先参照 [这篇文档](https://docs.ksyun.com/documents/1386) 了解如何创建 `Access key` 和 `Secret key`。

金山云 KS3 为每个区域都提供了 `公网` 和 `内网` [endpoint 链接](https://docs.ksyun.com/documents/6761)，你可以根据实际的场景选用。

```bash
$ juicefs format \
    --storage ks3 \
    --bucket https://<bucket>.<endpoint> \
    ... \
    myjfs
```

## 美团云 MMS

使用美团云 MMS 作为 JuiceFS 数据存储，请先参照 [这篇文档](https://www.mtyun.com/doc/api/mss/mss/fang-wen-kong-zhi) 了解如何创建 `Access key` 和 `Secret key`。

`--bucket` 选项的格式为 `https://<bucket>.<endpoint>`，请将 `<endpoint>` 替换成你实际地址，例如：`mtmss.com`。[点此查看](https://www.mtyun.com/doc/products/storage/mss/index#%E5%8F%AF%E7%94%A8%E5%8C%BA%E5%9F%9F) 所有可用的 endpoint 地址。例如：

```bash
$ juicefs format \
    --storage mss \
    --bucket https://<bucket>.<endpoint> \
    ... \
    myjfs
```

## 网易云 NOS

使用网易云 NOS 作为 JuiceFS 数据存储，请先参照 [这篇文档](https://www.163yun.com/help/documents/55485278220111872) 了解如何创建 `Access key` 和 `Secret key`。

网易云 NOS 为每个区域都提供了 `公网` 和 `内网` [endpoint 链接](https://www.163yun.com/help/documents/67078583131230208)，你可以根据实际的场景选用。例如：

```bash
$ juicefs format \
    --storage nos \
    --bucket https://<bucket>.<endpoint> \
    ... \
    myjfs
```

## 青云 QingStor

使用青云 QingStor 作为 JuiceFS 数据存储，请先参照 [这篇文档](https://docsv3.qingcloud.com/storage/object-storage/api/practices/signature/#%E8%8E%B7%E5%8F%96-access-key) 了解如何创建 `Access key` 和 `Secret key`。

`--bucket` 选项的格式为 `https://<bucket>.<region>.qingstor.com`，请将 `<region>` 替换成你实际使用的存储区域，例如：北京 3-A 的区域代码为 `pek3a`。[点此查看](https://docs.qingcloud.com/qingstor/#%E5%8C%BA%E5%9F%9F%E5%8F%8A%E8%AE%BF%E9%97%AE%E5%9F%9F%E5%90%8D) 所有可用的区域代码。例如：

```bash
$ juicefs format \
    --storage qingstor \
    --bucket https://<bucket>.<region>.qingstor.com \
    ... \
    myjfs
```

:::note 注意
<<<<<<< HEAD
所有 QingStor 兼容的对象存储服务其 `--bucket` 选项的格式为 `http://<bucket>.<endpoint>`。
=======
所有 QingStor 兼容的对象存储服务其 `--bucket`选项的格式为`http://<bucket>.<endpoint>`
>>>>>>> f811116b
:::

## 七牛云 Kodo

使用七牛云 Kodo 作为 JuiceFS 数据存储，请先参照 [这篇文档](https://developer.qiniu.com/af/kb/1479/how-to-access-or-locate-the-access-key-and-secret-key) 了解如何创建 `Access key` 和 `Secret key`。

`--bucket` 选项的格式为 `https://<bucket>.s3-<region>.qiniucs.com`，请将 `<region>` 替换成你实际使用的存储区域，例如：中国东部的区域代码为 `cn-east-1`。[点此查看](https://developer.qiniu.com/kodo/4088/s3-access-domainname) 所有可用的区域代码。例如：

```bash
$ juicefs format \
    --storage qiniu \
    --bucket https://<bucket>.s3-<region>.qiniucs.com \
    ... \
    myjfs
```

## 新浪云 SCS

使用新浪云 SCS 作为 JuiceFS 数据存储，请先参照 [这篇文档](https://scs.sinacloud.com/doc/scs/guide/quick_start#accesskey) 了解如何创建 `Access key` 和 `Secret key`。

`--bucket` 选项格式为 `https://<bucket>.stor.sinaapp.com`。例如：

```bash
$ juicefs format \
    --storage scs \
    --bucket https://<bucket>.stor.sinaapp.com \
    ... \
    myjfs
```

## 天翼云 OOS

使用天翼云 OOS 作为 JuiceFS 数据存储，请先参照 [这篇文档](https://www.ctyun.cn/help2/10000101/10473683) 了解如何创建 `Access key` 和 `Secret key`。

`--bucket` 选项的格式为 `https://<bucket>.oss-<region>.ctyunapi.cn`，请将 `<region>` 替换成你实际使用的存储区域，例如：成都的区域代码为 `sccd`。[点此查看](https://www.ctyun.cn/help2/10000101/10474062) 所有可用的区域代码。例如：

```bash
$ juicefs format \
    --storage oos \
    --bucket https://<bucket>.oss-<region>.ctyunapi.cn \
    ... \
    myjfs
```

## 移动云 EOS

使用移动云 EOS 作为 JuiceFS 数据存储，请先参照 [这篇文档](https://ecloud.10086.cn/op-help-center/doc/article/24501) 了解如何创建 `Access key` 和 `Secret key`。

移动云 EOS 为每个区域都提供了 `公网` 和 `内网` [endpoint 链接](https://ecloud.10086.cn/op-help-center/doc/article/40956)，你可以根据实际的场景选用。例如：

```bash
$ juicefs format \
    --storage eos \
    --bucket https://<bucket>.<endpoint> \
    ... \
    myjfs
```

## 优刻得 US3

使用优刻得 US3 作为 JuiceFS 数据存储，请先参照 [这篇文档](https://docs.ucloud.cn/uai-censor/access/key) 了解如何创建 `Access key` 和 `Secret key`。

优刻得 US3（原名 UFile） 为每个区域都提供了 `公网` 和 `内网` [endpoint 链接](https://docs.ucloud.cn/ufile/introduction/region)，你可以根据实际的场景选用。例如：

```bash
$ juicefs format \
    --storage ufile \
    --bucket https://<bucket>.<endpoint> \
    ... \
    myjfs
```

## Ceph RADOS

:::note 注意
JuiceFS 支持的 Ceph 最低版本是 Luminous（v12.2.*），请确认你的 Ceph 版本是否符合要求。
:::

[Ceph 存储集群](https://docs.ceph.com/en/latest/rados) 具有消息传递层协议，该协议使客户端能够与 Ceph Monitor 和 Ceph OSD 守护程序进行交互。[`librados`](https://docs.ceph.com/en/latest/rados/api/librados-intro) API 使您可以与这两种类型的守护程序进行交互：

- [Ceph Monitor](https://docs.ceph.com/en/latest/rados/configuration/common/#monitors) 维护群集映射的主副本
- [Ceph OSD Daemon (OSD)](https://docs.ceph.com/en/latest/rados/configuration/common/#osds) 将数据作为对象存储在存储节点上

JuiceFS 支持使用基于 `librados` 的本地 Ceph API。您需要分别安装 `librados` 库并重新编译 `juicefs` 二进制文件。

首先安装 `librados`：

:::note 注意
建议使用匹配你的 Ceph 版本的 `librados`，例如 Ceph 版本是 Octopus（v15.2.\*），那么 `librados` 也建议使用 v15.2.\* 版本。某些 Linux 发行版（如 CentOS 7）自带的 `librados` 版本可能较低，如果编译 JuiceFS 失败可以尝试下载更高版本的安装包。
:::

```bash
# Debian based system
$ sudo apt-get install librados-dev

# RPM based system
$ sudo yum install librados2-devel
```

然后为 Ceph 编译 JuiceFS（要求 Go 1.16+ 和 GCC 5.4+）：

```bash
$ make juicefs.ceph
```

[存储池](https://docs.ceph.com/zh_CN/latest/rados/operations/pools) 是用于存储对象的逻辑分区，您可能需要首先创建一个存储池。 `--access-key` 选项的值是 Ceph 集群名称，默认集群名称是 `ceph`。` --secret-key` 选项的值是 [Ceph 客户端用户名](https://docs.ceph.com/en/latest/rados/operations/user-management)，默认用户名是 `client.admin`。

为了连接到 Ceph Monitor，`librados` 将通过搜索默认位置读取 Ceph 的配置文件，并使用找到的第一个。 这些位置是：

- `CEPH_CONF` 环境变量
- `/etc/ceph/ceph.conf`
- `~/.ceph/config`
- 在当前工作目录中的 `ceph.conf`

例如：

```bash
$ juicefs.ceph format \
    --storage ceph \
    --bucket ceph://<pool-name> \
    --access-key <cluster-name> \
    --secret-key <user-name> \
    ... \
    myjfs
```

## Ceph RGW

[Ceph Object Gateway](https://ceph.io/ceph-storage/object-storage) 是在 `librados` 之上构建的对象存储接口，旨在为应用程序提供访问 Ceph 存储集群的 RESTful 网关。Ceph 对象网关支持 S3 兼容的接口，因此我们可以将 `--storage` 设置为 `s3`。

`--bucket` 选项的格式为 `http://<bucket>.<endpoint>`（虚拟托管类型），例如：

```bash
$ juicefs format \
    --storage s3 \
    --bucket http://<bucket>.<endpoint> \
    ... \
    myjfs
```

## Swift

[OpenStack Swift](https://github.com/openstack/swift) 是一种分布式对象存储系统，旨在从一台计算机扩展到数千台服务器。Swift 已针对多租户和高并发进行了优化。Swift 广泛适用于备份、Web 和移动内容的理想选择，可以无限量存储任何非结构化数据。

`--bucket` 选项格式为 `http://<container>.<endpoint>`，`container` 用来设定对象的命名空间。

**当前，JuiceFS 仅支持  [Swift V1 authentication](https://www.swiftstack.com/docs/cookbooks/swift_usage/auth.html)。**

`--access-key` 选项的值是用户名，`--secret-key` 选项的值是密码。例如：

```bash
$ juicefs format \
    --storage swift \
    --bucket http://<container>.<endpoint> \
    --access-key <username> \
    --secret-key <password> \
    ... \
    myjfs
```

## MinIO

[MinIO](https://min.io) 是开源的轻量级对象存储，兼容 Amazon S3 API。

使用 Docker 可以很容易地在本地运行一个 MinIO 对象存储实例。例如，以下命令通过 `--console-address ":9900"` 为控制台设置并映射了 `9900` 端口，还将 MinIO 对象存储的数据路径映射到了当前目录下的 `minio-data` 文件夹中，你可以按需修改这些参数：

```shell
$ sudo docker run -d --name minio \
    -p 9000:9000 \
    -p 9900:9900 \
    -e "MINIO_ROOT_USER=minioadmin" \
    -e "MINIO_ROOT_PASSWORD=minioadmin" \
    -v $PWD/minio-data:/data \
    --restart unless-stopped \
    minio/minio server /data --console-address ":9900"
```

容器创建成功以后使用以下地址访问：

- **MinIO 管理界面**：[http://127.0.0.1:9900](http://127.0.0.1:9900/)
- **MinIO API**：[http://127.0.0.1:9000](http://127.0.0.1:9000/)

对象存储初始的 Access Key 和 Secret Key 均为 `minioadmin`。

使用 MinIO 作为 JuiceFS 的数据存储，`--storage` 选项设置为 `minio`。

```bash
$ juicefs format \
    --storage minio \
    --bucket http://127.0.0.1:9000/<bucket> \
    --access-key minioadmin \
    --secret-key minioadmin \
    ... \
    myjfs
```

:::note 注意
当前，JuiceFS 仅支持路径风格的 MinIO URI 地址，例如：`http://127.0.0.1:9000/myjfs`。
:::

## WebDAV

[WebDAV](https://en.wikipedia.org/wiki/WebDAV) 是 HTTP 的扩展协议，有利于用户间协同编辑和管理存储在万维网服务器的文档。JuiceFS 0.15+ 支持使用 WebDAV 协议的存储系统作为后端数据存储。

你需要将 `--storage` 设置为 `webdav`，并通过 `--bucket` 来指定访问 WebDAV 的地址。如果存储系统启用了用户验证，用户名和密码可以通过 `--access-key` 和 `--secret-key` 来指定，例如：

```bash
$ juicefs format \
    --storage webdav \
    --bucket http://<endpoint>/ \
    --access-key <username> \
    --secret-key <password> \
    ... \
    myjfs
```

## HDFS

Hadoop 的文件系统 [HDFS](https://hadoop.apache.org) 也可以作为对象存储供 JuiceFS 使用。

当使用 HDFS 作为 JuiceFS 数据存储，`--access-key` 的值设置为用户名，默认的超级用户通常是 `hdfs`。例如：

```bash
$ juicefs format \
    --storage hdfs \
    --bucket namenode1:8020 \
    --access-key hdfs \
    ... \
    myjfs
```

如果在创建文件系统时不指定 `--access-key`，JuiceFS 会使用执行 `juicefs mount` 命令的用户身份或通过 Hadoop SDK 访问 HDFS 的用户身份。如果该用户没有 HDFS 的读写权限，则程序会失败挂起，发生 IO 错误。

JuiceFS 会尝试基于 `$HADOOP_CONF_DIR` 或 `$HADOOP_HOME` 为 HDFS 客户端加载配置。如果 `--bucket` 选项留空，将使用在 Hadoop 配置中找到的默认 HDFS。

对于 HA 群集，可以像下面这样一起指定 NameNodes 的地址：`--bucket=namenode1:port,namenode2:port`。

## Redis

Redis 既可以作为 JuiceFS 的元数据存储，也可以作为数据存储，但当使用 Redis 作为数据存储时，建议不要存储大规模数据。

`--bucket` 选项格式为 `redis://<host>:<port>/<db>`。`--access-key` 选项的值是用户名，`--secret-key` 选项的值是密码。例如：

```bash
$ juicefs format \
    --storage redis \
    --bucket redis://<host>:<port>/<db> \
    --access-key <username> \
    --secret-key <password> \
    ... \
    myjfs
```

## TiKV

[TiKV](https://tikv.org) 是一个高度可扩展、低延迟且易于使用的键值数据库。它提供原始和符合 ACID 的事务键值 API。

TiKV 既可以用作 JuiceFS 的元数据存储，也可以用于 JuiceFS 的数据存储。

`--bucket` 选项格式类似 `<host>:<port>,<host>:<port>,<host>:<port>`，其中 `<host>` 是 Placement Driver（PD）的地址。`--access-key` 和 `--secret-key` 选项没有作用，可以省略。例如：

```bash
$ juicefs format \
    --storage tikv \
    --bucket "<host>:<port>,<host>:<port>,<host>:<port>" \
    ... \
    myjfs
```

## 本地磁盘

在创建 JuiceFS 文件系统时，如果没有指定任何存储类型，会默认使用本地磁盘作为数据存储，root 用户默认存储路径为 `/var/jfs`，普通用户默认存储路径为 `~/.juicefs/local`。

例如，以下命令使用本地的 Redis 数据库和本地磁盘创建了一个名为 `myfs` 的文件系统：

```shell
$ juicefs format redis://localhost:6379/1 myjfs
```

本地存储通常仅用于了解和体验 JuiceFS 的基本功能，创建的 JuiceFS 存储无法被网络内的其他客户端挂载，只能单机使用。<|MERGE_RESOLUTION|>--- conflicted
+++ resolved
@@ -120,11 +120,7 @@
     myjfs
 ```
 
-<<<<<<< HEAD
 你也可以将 `--storage` 设置为 `s3` 用来连接 S3 兼容的对象存储，比如：
-=======
-你也可以将`--storage`设置为`s3`用来连接 S3 兼容的对象存储，比如：
->>>>>>> f811116b
 
 ```bash
 # 虚拟托管类型
@@ -145,13 +141,7 @@
 ```
 
 :::tip 提示
-<<<<<<< HEAD
-
 所有 S3 兼容的对象存储服务其 `--bucket` 选项的格式为 `https://<bucket>.<endpoint>` 或者 `https://<endpoint>/<bucket>`，默认的 `region` 为 `us-east-1`，当需要不同的 `region` 的时候，可以通过环境变量 `AWS_REGION` 或者 `AWS_DEFAULT_REGION` 手动设置。
-
-=======
-所有 S3 兼容的对象存储服务其 `--bucket`选项的格式为`https://<bucket>.<endpoint>`或者 `https://<endpoint>/<bucket>`，默认的`region`为`us-east-1`，当需要不同的`region`的时候，可以通过环境变量`AWS_REGION`或者`AWS_DEFAULT_REGION`手动设置。
->>>>>>> f811116b
 :::
 
 ## Google 云存储
@@ -491,11 +481,7 @@
 ```
 
 :::note 注意
-<<<<<<< HEAD
 所有 QingStor 兼容的对象存储服务其 `--bucket` 选项的格式为 `http://<bucket>.<endpoint>`。
-=======
-所有 QingStor 兼容的对象存储服务其 `--bucket`选项的格式为`http://<bucket>.<endpoint>`
->>>>>>> f811116b
 :::
 
 ## 七牛云 Kodo
