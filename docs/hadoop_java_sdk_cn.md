# 在 Hadoop 环境使用 JuiceFS Java SDK

JuiceFS 提供兼容 HDFS 的 Java 客户端来支持 Hadoop 生态中的各种应用。

## 编译

```shell
cd sdk/java
make
```

## 部署 JuiceFS Java SDK

<<<<<<< HEAD
当编译完成后，你可以在 `sdk/java/target` 目录下找到编译好的 JAR 文件。将此文件放到 Hadoop 生态各组件的 classpath 里。

常见路径如下，建议将 JAR 文件放置在一个地方，然后其他地方均通过符号链接的方式放置。

### 发行版

| 名称 | 安装路径 |
| ---- | ---- |
| CDH | `/opt/cloudera/parcels/CDH/lib/hadoop/lib`<br>`/opt/cloudera/parcels/CDH/spark/jars`<br>`/var/lib/impala` |
| HDP | `/usr/hdp/current/hadoop-client/lib`<br>`/usr/hdp/current/hive-client/auxlib`<br>`/usr/hdp/current/spark2-client/jars` |
| Amazon EMR | `/usr/lib/hadoop/lib`<br>`/usr/lib/spark/jars`<br>`/usr/lib/hive/auxlib` |
| 阿里云 EMR | `/opt/apps/ecm/service/hadoop/*/package/hadoop*/share/hadoop/common/lib`<br>`/opt/apps/ecm/service/spark/*/package/spark*/jars`<br>`/opt/apps/ecm/service/presto/*/package/presto*/plugin/hive-hadoop2`<br>`/opt/apps/ecm/service/hive/*/package/apache-hive*/lib`<br>`/opt/apps/ecm/service/impala/*/package/impala*/lib` |
| 腾讯云 EMR | `/usr/local/service/hadoop/share/hadoop/common/lib`<br>`/usr/local/service/presto/plugin/hive-hadoop2`<br>`/usr/local/service/spark/jars`<br>`/usr/local/service/hive/auxlib` |
| UCloud UHadoop | `/home/hadoop/share/hadoop/common/lib`<br>`/home/hadoop/hive/auxlib`<br>`/home/hadoop/spark/jars`<br>`/home/hadoop/presto/plugin/hive-hadoop2` |
| 百度云 EMR | `/opt/bmr/hadoop/share/hadoop/common/lib/`<br>`/opt/bmr/hive/auxlib`<br>`/opt/bmr/spark2/jars` |

### 社区开源组件

| 名称 | 安装路径 |
| ---- | ---- |
| Spark | `${SPARK_HOME}/jars` |
| Presto | `${PRESTO_HOME}/plugin/hive-hadoop2` |
=======
当编译完成后，你可以在 sdk/java/target 目录下找到编译好的 jar 文件。将此文件放到 hadoop 生态各组件的 classpath 里。 常见路径如下：

建议将 jar 文件放置在一个地方，然后其他地方均通过符号链接的方式放置。

发行版：

- CDH:
  ```shell
  /opt/cloudera/parcels/CDH/lib/hadoop/lib
  /opt/cloudera/parcels/CDH/spark/jars
  /var/lib/impala
  ```
- HDP
  ```shell
   /usr/hdp/current/hadoop-client/lib  
   /usr/hdp/current/hive-client/auxlib
   /usr/hdp/current/spark2-client/jars 
   ```
- AmazonEMR
  ```shell
  /usr/lib/hadoop/lib
  /usr/lib/spark/jars
  /usr/lib/hive/auxlib
  ```

- AliyunEMR
  ```shell
  /opt/apps/ecm/service/hadoop/*/package/hadoop*/share/hadoop/common/lib
  /opt/apps/ecm/service/spark/*/package/spark*/jars
  /opt/apps/ecm/service/presto/*/package/presto*/plugin/hive-hadoop2
  /opt/apps/ecm/service/hive/*/package/apache-hive*/lib
  /opt/apps/ecm/service/impala/*/package/impala*/lib
  ```


- TencentEMR
  ```shell
  /usr/local/service/hadoop/share/hadoop/common/lib
  /usr/local/service/presto/plugin/hive-hadoop2
  /usr/local/service/spark/jars
  /usr/local/service/hive/auxlib
  ```


- UHadoop
  ```shell
  /home/hadoop/share/hadoop/common/lib
  /home/hadoop/hive/auxlib
  /home/hadoop/spark/jars
  /home/hadoop/presto/plugin/hive-hadoop2
  ```


- BMR
  ```shell
  /opt/bmr/hadoop/share/hadoop/common/lib/
  /opt/bmr/hive/auxlib
  /opt/bmr/spark2/jars
  ```

社区开源组件：

- Spark

  ```shell
  ${SPARK_HOME}/jars
  ```

- Presto
  ```shell
  ${PRESTO_HOME}/plugin/hive-hadoop2
  ```
>>>>>>> a2c6b526

## 配置参数

### 核心配置

| 配置项                         | 默认值                     | 描述                                                         |
| ------------------------------ | -------------------------- | ------------------------------------------------------------ |
| fs.jfs.impl                    | io.juicefs.JuiceFileSystem | 指定 `jfs://` 这个存储类型所使用的实现。JuiceFS 支持修改 scheme，例如想要使用 cfs 作为 scheme，则将 fs.cfs.impl 的实现修改为此配置即可，当使用 cfs:// 访问数据的时候，仍然是访问的 JuiceFS 的数据。 |
| fs.AbstractFileSystem.jfs.impl | io.juicefs.JuiceFS         |                                                              |
| juicefs.meta                   |                            | redis 地址                                                   |
| juicefs.accesskey              |                            | 对象存储的访问ID（Access Key ID）。如果计算节点已经有访问对象存储的权限，则无需提供。 |
| juicefs.secretkey              |                            | 对象存储的私钥 (Secret Access Key)。如果计算节点已经有访问对象存储的权限，则无需提供。 |

### 缓存配置

| 配置项                     | 默认值 | 描述                                                         |
| -------------------------- | ------ | ------------------------------------------------------------ |
| juicefs.cache-dir          |        | 本地缓存目录，可以指定多个文件夹，用冒号 `:` 分隔，也可以使用通配符（比如 `*` ）。**通常应用没有权限创建这些目录，需要手动创建并给予 0777
权限，便于多个应用共享缓存数据** 。 |
| juicefs.cache-size         | 0      | 磁盘缓存容量，单位 MB。如果配置多个目录，这是所有缓存目录的空间总和。 |
| juicefs.discover-nodes-url |        | 指定发现集群节点列表的方式，每 10 分钟刷新一次。  <br />Yarn: `yarn` <br />Spark Standalone：`http://spark-master:web-ui-port/json/`<br />Spark ThriftServer: `http://thrift-server:4040/api/v1/applications/`<br />Presto：`http://coordinator:discovery-uri-port/v1/service/presto/` |

### 其他配置

| 配置项             | 默认值 | 描述                                                         |
| ------------------ | ------ | ------------------------------------------------------------ |
| juicefs.access-log |        | 访问日志的路径。需要所有应用都有写权限，可以配置为 `/tmp/juicefs.access.log` 。该文件会自动轮转，保留最近 7 个文件。 |
| juicefs.superuser  | hdfs   | 超级用户                                                     |

当使用多个 JuiceFS 文件系统时，上述所有配置项均可对单个文件系统指定，需要将文件系统名字 JFS_NAME 放在配置项的中间，比如：

```xml

<property>
  <name>juicefs.{JFS_NAME}.meta</name>
  <value>redis://host:port/1</value>
</property>
```

### 常用配置

将以下配置参数加入到 Hadoop 配置文件 core-site.xml 中。

```xml
<property>
  <name>fs.jfs.impl</name>
  <value>io.juicefs.JuiceFileSystem</value>
</property>
<property>
  <name>fs.AbstractFileSystem.jfs.impl</name>
  <value>io.juicefs.JuiceFS</value>
</property>
<property>
  <name>juicefs.meta</name>
  <value>redis://host:6379/1</value>
</property>
<property>
  <name>juicefs.cache-dir</name>
  <value>/data*/jfs</value>
</property>
<property>
  <name>juicefs.cache-size</name>
  <value>1024</value>
</property>
<property>
  <name>juicefs.access-log</name>
  <value>/tmp/juicefs.access.log</value>
</property>
```

### 验证

- hadoop

```bash
hadoop fs -ls jfs://{JFS_NAME}/
```

- hive

```sql
create table if not exists person
(
    name
    string,
    age
    int
) location 'jfs://{JFS_NAME}/tmp/person';
```<|MERGE_RESOLUTION|>--- conflicted
+++ resolved
@@ -11,7 +11,6 @@
 
 ## 部署 JuiceFS Java SDK
 
-<<<<<<< HEAD
 当编译完成后，你可以在 `sdk/java/target` 目录下找到编译好的 JAR 文件。将此文件放到 Hadoop 生态各组件的 classpath 里。
 
 常见路径如下，建议将 JAR 文件放置在一个地方，然后其他地方均通过符号链接的方式放置。
@@ -34,80 +33,6 @@
 | ---- | ---- |
 | Spark | `${SPARK_HOME}/jars` |
 | Presto | `${PRESTO_HOME}/plugin/hive-hadoop2` |
-=======
-当编译完成后，你可以在 sdk/java/target 目录下找到编译好的 jar 文件。将此文件放到 hadoop 生态各组件的 classpath 里。 常见路径如下：
-
-建议将 jar 文件放置在一个地方，然后其他地方均通过符号链接的方式放置。
-
-发行版：
-
-- CDH:
-  ```shell
-  /opt/cloudera/parcels/CDH/lib/hadoop/lib
-  /opt/cloudera/parcels/CDH/spark/jars
-  /var/lib/impala
-  ```
-- HDP
-  ```shell
-   /usr/hdp/current/hadoop-client/lib  
-   /usr/hdp/current/hive-client/auxlib
-   /usr/hdp/current/spark2-client/jars 
-   ```
-- AmazonEMR
-  ```shell
-  /usr/lib/hadoop/lib
-  /usr/lib/spark/jars
-  /usr/lib/hive/auxlib
-  ```
-
-- AliyunEMR
-  ```shell
-  /opt/apps/ecm/service/hadoop/*/package/hadoop*/share/hadoop/common/lib
-  /opt/apps/ecm/service/spark/*/package/spark*/jars
-  /opt/apps/ecm/service/presto/*/package/presto*/plugin/hive-hadoop2
-  /opt/apps/ecm/service/hive/*/package/apache-hive*/lib
-  /opt/apps/ecm/service/impala/*/package/impala*/lib
-  ```
-
-
-- TencentEMR
-  ```shell
-  /usr/local/service/hadoop/share/hadoop/common/lib
-  /usr/local/service/presto/plugin/hive-hadoop2
-  /usr/local/service/spark/jars
-  /usr/local/service/hive/auxlib
-  ```
-
-
-- UHadoop
-  ```shell
-  /home/hadoop/share/hadoop/common/lib
-  /home/hadoop/hive/auxlib
-  /home/hadoop/spark/jars
-  /home/hadoop/presto/plugin/hive-hadoop2
-  ```
-
-
-- BMR
-  ```shell
-  /opt/bmr/hadoop/share/hadoop/common/lib/
-  /opt/bmr/hive/auxlib
-  /opt/bmr/spark2/jars
-  ```
-
-社区开源组件：
-
-- Spark
-
-  ```shell
-  ${SPARK_HOME}/jars
-  ```
-
-- Presto
-  ```shell
-  ${PRESTO_HOME}/plugin/hive-hadoop2
-  ```
->>>>>>> a2c6b526
 
 ## 配置参数
 
