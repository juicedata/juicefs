# JuiceFS Metrics

<<<<<<< HEAD
JuiceFS provides a [Prometheus](https://prometheus.io) API for each file system. The default API address
is `http://localhost:9567/metrics`, you could custom the address through `--metrics` option when
execute [`juicefs mount`](command_reference.md#juicefs-mount) command.
=======
JuiceFS provides a [Prometheus](https://prometheus.io) API for each file system. The default API address is `http://localhost:9567/metrics`, you could custom the address through `--metrics` option when execute [`juicefs mount`](command_reference.md#juicefs-mount) or [`juicefs gateway`](command_reference.md#juicefs-gateway) command.
>>>>>>> 8e257f31

JuiceFS also provides a [dashboard template](./grafana_template.json) for [Grafana](https://grafana.com), which can be
imported to show the collected metrics in Prometheus.

## Use consul as registration center

JuiceFS support use consul as registration center for metrics api. you could custom the address through `--consul`
option when execute [`juicefs mount`](command_reference.md#juicefs-mount) command.

When the consul address is configured, the `--metrics` option does not need to be configured. JuiceFS will automatically
configure metrics url according to its own network and port conditions. If `--metrics` is set at the same time, it will
first try to listen on the configured metrics url.

For each instance registered to consul, its serviceName is `juicefs`, and the format of serviceId is `ip-mountpoint`,
for example: `127.0.0.1-/tmp/jfs`.

The meta of each instance contains two aspects: hostname and mountpoint. When mountpoint is `s3gateway`, which means
that the instance is an S3gateway.

Below are descriptions of each metrics.

## Global labels

| Name       | Description      |
| ----       | -----------      |
| `vol_name` | Volume name      |
| `mp`       | Mount point path |

> **Tip**: When Prometheus scrapes a target, it attaches `instance` label automatically to the scraped time series which serve to identify the scraped target, its format is `<host>:<port>`. Refer to [official document](https://prometheus.io/docs/concepts/jobs_instances) for more information.

## File system

### Metrics

| Name                  | Description            | Unit |
| ----                  | -----------            | ---- |
| `juicefs_used_space`  | Total used space       | byte |
| `juicefs_used_inodes` | Total number of inodes |      |

## Operating system

### Metrics

| Name                | Description           | Unit   |
| ----                | -----------           | ----   |
| `juicefs_uptime`    | Total running time    | second |
| `juicefs_cpu_usage` | Accumulated CPU usage | second |
| `juicefs_memory`    | Used memory           | byte   |

## Metadata engine

### Metrics

| Name                                              | Description                                | Unit   |
| ----                                              | -----------                                | ----   |
| `juicefs_transaction_durations_histogram_seconds` | Transactions latency distributions         | second |
| `juicefs_transaction_restart`                     | Number of times a transaction is restarted |        |

## FUSE

### Metrics

| Name                                           | Description                          | Unit   |
| ----                                           | -----------                          | ----   |
| `juicefs_fuse_read_size_bytes`                 | Size distributions of read request   | byte   |
| `juicefs_fuse_written_size_bytes`              | Size distributions of write request  | byte   |
| `juicefs_fuse_ops_durations_histogram_seconds` | Operations latency distributions     | second |
| `juicefs_fuse_open_handlers`                   | Number of open files and directories |        |

## SDK

### Metrics

| Name                                          | Description                         | Unit   |
| ----                                          | -----------                         | ----   |
| `juicefs_sdk_read_size_bytes`                 | Size distributions of read request  | byte   |
| `juicefs_sdk_written_size_bytes`              | Size distributions of write request | byte   |
| `juicefs_sdk_ops_durations_histogram_seconds` | Operations latency distributions    | second |

## Cache

### Metrics

| Name                                    | Description                                 | Unit   |
| ----                                    | -----------                                 | ----   |
| `juicefs_blockcache_blocks`             | Number of cached blocks                     |        |
| `juicefs_blockcache_bytes`              | Size of cached blocks                       | byte   |
| `juicefs_blockcache_hits`               | Count of cached block hits                  |        |
| `juicefs_blockcache_miss`               | Count of cached block miss                  |        |
| `juicefs_blockcache_writes`             | Count of cached block writes                |        |
| `juicefs_blockcache_drops`              | Count of cached block drops                 |        |
| `juicefs_blockcache_evicts`             | Count of cached block evicts                |        |
| `juicefs_blockcache_hit_bytes`          | Size of cached block hits                   | byte   |
| `juicefs_blockcache_miss_bytes`         | Size of cached block miss                   | byte   |
| `juicefs_blockcache_write_bytes`        | Size of cached block writes                 | byte   |
| `juicefs_blockcache_read_hist_seconds`  | Latency distributions of read cached block  | second |
| `juicefs_blockcache_write_hist_seconds` | Latency distributions of write cached block | second |

## Object storage

### Labels

| Name     | Description                                                    |
| ----     | -----------                                                    |
| `method` | Request method to object storage (e.g. GET, PUT, HEAD, DELETE) |

### Metrics

| Name                                                 | Description                                  | Unit   |
| ----                                                 | -----------                                  | ----   |
| `juicefs_object_request_durations_histogram_seconds` | Object storage request latency distributions | second |
| `juicefs_object_request_errors`                      | Count of failed requests to object storage   |        |
| `juicefs_object_request_data_bytes`                  | Size of requests to object storage           | byte   |

## Internal

### Metrics

| Name                                   | Description                          | Unit |
| ----                                   | -----------                          | ---- |
| `juicefs_compact_size_histogram_bytes` | Size distributions of compacted data | byte |<|MERGE_RESOLUTION|>--- conflicted
+++ resolved
@@ -1,12 +1,6 @@
 # JuiceFS Metrics
 
-<<<<<<< HEAD
-JuiceFS provides a [Prometheus](https://prometheus.io) API for each file system. The default API address
-is `http://localhost:9567/metrics`, you could custom the address through `--metrics` option when
-execute [`juicefs mount`](command_reference.md#juicefs-mount) command.
-=======
 JuiceFS provides a [Prometheus](https://prometheus.io) API for each file system. The default API address is `http://localhost:9567/metrics`, you could custom the address through `--metrics` option when execute [`juicefs mount`](command_reference.md#juicefs-mount) or [`juicefs gateway`](command_reference.md#juicefs-gateway) command.
->>>>>>> 8e257f31
 
 JuiceFS also provides a [dashboard template](./grafana_template.json) for [Grafana](https://grafana.com), which can be
 imported to show the collected metrics in Prometheus.
