---
sidebar_label: How to Setup Object Storage
sidebar_position: 4
slug: /how_to_setup_object_storage
---

# How to Setup Object Storage

As you can learn from [JuiceFS Technical Architecture](../introduction/architecture.md), JuiceFS is a distributed file system with data and metadata separation, using object storage as the main data storage and Redis, PostgreSQL, MySQL and other databases as metadata storage.

## Storage options

When creating a JuiceFS file system, setting up the storage generally involves the following options:

- `--storage`: Specify the type of storage to be used by the file system, e.g. `--storage s3`
- `--bucket`: Specify the storage access address, e.g. `--bucket https://myjuicefs.s3.us-east-2.amazonaws.com`
- `--access-key` and `--secret-key`: Specify the authentication information when accessing the storage

For example, the following command uses Amazon S3 object storage to create a file system:

```shell
$ juicefs format --storage s3 \
	--bucket https://myjuicefs.s3.us-east-2.amazonaws.com \
	--access-key abcdefghijklmn \
	--secret-key nmlkjihgfedAcBdEfg \
	redis://192.168.1.6/1 \
	myjfs
```

## Access Key and Secret Key

In general, object storages are authenticated by `Access Key ID` and `Access Key Secret`, which correspond to the `--access-key` and `--secret-key` options (or AK, SK for short) on the JuiceFS file system.

In addition to explicitly specifying the `--access-key` and `--secret-key` options when creating a filesystem, it is more secure to pass key information via the `ACCESS_KEY` and `SECRET_KEY` environment variables, e.g.

```shell
$ export ACCESS_KEY=abcdefghijklmn
$ export SECRET_KEY=nmlkjihgfedAcBdEfg
$ juicefs format --storage s3 \
	--bucket https://myjuicefs.s3.us-east-2.amazonaws.com \
	redis://192.168.1.6/1 \
	myjfs
```

<<<<<<< HEAD
If the object storage service you want is not in the list, please submit a request [issue](https://github.com/juicedata/juicefs/issues).
=======
Public clouds typically allow users to create IAM (Identity and Access Management) roles, such as [AWS IAM role](https://docs.aws.amazon.com/IAM/latest/UserGuide/id_roles.html) or [Alibaba Cloud RAM role](https://www.alibabacloud.com/help/doc-detail/110376.htm), which can be assigned to VM instances. If the cloud server instance already has read and write access to the object storage, there is no need to specify `--access-key` and `--secret-key`.

## Supported Object Storage

If you wish to use a storage type that is not listed, feel free to submit a requirement [issue](https://github.com/juicedata/juicefs/issues).
>>>>>>> f811116b

| Name                                                      | Value      |
| --------------------------------------------------------- | ---------- |
| [Amazon S3](#amazon-s3)                                   | `s3`       |
| [Google Cloud Storage](#google-cloud-storage)             | `gs`       |
| [Azure Blob Storage](#azure-blob-storage)                 | `wasb`     |
| [Backblaze B2](#backblaze-b2)                             | `b2`       |
| [IBM Cloud Object Storage](#ibm-cloud-object-storage)     | `ibmcos`   |
| [Scaleway Object Storage](#scaleway-object-storage)       | `scw`      |
| [DigitalOcean Spaces](#digitalocean-spaces)               | `space`    |
| [Wasabi](#wasabi)                                         | `wasabi`   |
| [Storj DCS](#storj-dcs)                                   | `s3`       |
| [Vultr Object Storage](#vultr-object-storage)             | `s3`       |
| [Alibaba Cloud OSS](#alibaba-cloud-oss)                   | `oss`      |
| [Tencent Cloud COS](#tencent-cloud-cos)                   | `cos`      |
| [Huawei Cloud OBS](#huawei-cloud-obs)                     | `obs`      |
| [Baidu Object Storage](#baidu-object-storage)             | `bos`      |
| [Kingsoft KS3](#kingsoft-ks3)                             | `ks3`      |
| [NetEase Object Storage](#netease-object-storage)         | `nos`      |
| [QingStor](#qingstor)                                     | `qingstor` |
| [Qiniu Object Storage](#qiniu-object-storage)             | `qiniu`    |
| [Sina Cloud Storage](#sina-cloud-storage)                 | `scs`      |
| [CTYun OOS](#ctyun-oos)                                   | `oos`      |
| [ECloud Object Storage](#ecloud-object-storage)           | `eos`      |
| [UCloud US3](#ucloud-us3)                                 | `ufile`    |
| [Ceph RADOS](#ceph-rados)                                 | `ceph`     |
| [Ceph RGW](#ceph-rgw)                                     | `s3`       |
| [Swift](#swift)                                           | `swift`    |
| [MinIO](#minio)                                           | `minio`    |
| [WebDAV](#webdav)                                         | `webdav`   |
| [HDFS](#hdfs)                                             | `hdfs`     |
| [Redis](#redis)                                           | `redis`    |
| [TiKV](#tikv)                                             | `tikv`     |
| [Local disk](#local-disk)                                 | `file`     |

## Amazon S3

S3 supports [two style endpoint URI](https://docs.aws.amazon.com/AmazonS3/latest/dev/VirtualHosting.html): virtual hosted-style and path-style. The difference between them is:

- Virtual hosted-style: `https://<bucket>.s3.<region>.amazonaws.com`
- Path-style: `https://s3.<region>.amazonaws.com/<bucket>`

The `<region>` should be replaced with specific region code, e.g. the region code of US East (N. Virginia) is `us-east-1`. You could find all available regions at [here](https://docs.aws.amazon.com/AWSEC2/latest/UserGuide/using-regions-availability-zones.html#concepts-available-regions).

:::note
For AWS China user, you need add `.cn` to the host, i.e. `amazonaws.com.cn`. And check [this document](https://docs.amazonaws.cn/en_us/aws/latest/userguide/endpoints-arns.html) to know your region code.
:::
<<<<<<< HEAD

:::note
If the S3 bucket has public access (anonymous access is supported), please set `--access-key` to `anonymous`.
:::
=======
>>>>>>> f811116b

Versions prior to JuiceFS v0.12 only supported the virtual hosting type, v0.12 and later versions support both styles. Example.

```bash
# virtual hosted-style
$ juicefs format \
    --storage s3 \
    --bucket https://<bucket>.s3.<region>.amazonaws.com \
    ... \
    myjfs
```

```bash
# path-style
$ juicefs format \
    --storage s3 \
    --bucket https://s3.<region>.amazonaws.com/<bucket> \
    ... \
    myjfs
```

You can also set `--storage` to `s3` to connect to S3-compatible object storage, e.g.

```bash
# virtual hosted-style
$ juicefs format \
    --storage s3 \
    --bucket https://<bucket>.<endpoint> \
    ... \
    myjfs
```

```bash
# path-style
$ juicefs format \
    --storage s3 \
    --bucket https://<endpoint>/<bucket> \
    ... \
    myjfs
```

:::tip
The format of `--bucket` option for all S3 compatible object storage services is `https://<bucket>.<endpoint>` or `https://<endpoint>/<bucket>`. The default `region` is `us-east-1`. When a different `region` is required, it can be set manually via the environment variable `AWS_REGION` or `AWS_DEFAULT_REGION`.
:::
<<<<<<< HEAD
=======

>>>>>>> f811116b

## Google Cloud Storage

Google Cloud uses [IAM](https://cloud.google.com/iam/docs/overview) to manage the access rights of resources, and through the authorization of [service accounts](https://cloud.google.com/iam/docs/creating-managing- service-accounts#iam-service-accounts-create-gcloud) authorization, you can fine-grained control the access rights of cloud servers and object storage.

For cloud servers and object storage that belong to the same service account, as long as the account grants access to the relevant resources, there is no need to provide authentication information when creating a JuiceFS file system, and the cloud platform will automatically complete authentication.

For cases where you want to access the object storage from outside the Google Cloud Platform, for example to create a JuiceFS file system on your local computer using Google Cloud Storage, you need to configure authentication information. Since Google Cloud Storage does not use `Access Key ID` and `Access Key Secret`, but rather the `JSON key file` of the service account to authenticate the identity.

Please refer to "[Authentication as a service account](https://cloud.google.com/docs/authentication/production)" to create `JSON key file` for the service account and download it to the local computer, and define the path to the key file via `GOOGLE_APPLICATION_ CREDENTIALS` environment variable to define the path to the key file, e.g.

```shell
export GOOGLE_APPLICATION_CREDENTIALS="$HOME/service-account-file.json"
```

You can write the command to create environment variables to `~/.bashrc` or `~/.profile` and have the shell set it automatically every time you start.

Once you have configured the environment variables for passing key information, the commands to create a file system locally and on Google Cloud Server are identical. For example.

```bash
$ juicefs format \
    --storage gs \
    --bucket <bucket> \
    ... \
    myjfs
```

As you can see, there is no need to include authentication information in the command, and the client will authenticate the access to the object storage through the JSON key file set in the previous environment variable. Also, since the bucket name is [globally unique](https://cloud.google.com/storage/docs/naming-buckets#considerations), when creating a file system, the `--bucket` option only needs to specify the bucket name.

## Azure Blob Storage

Besides provide authorization information through `--access-key` and `--secret-key` options, you could also create a [connection string](https://docs.microsoft.com/en-us/azure/storage/common/storage-configure-connection-string) and set `AZURE_STORAGE_CONNECTION_STRING` environment variable. For example:

```bash
# Use connection string
$ export AZURE_STORAGE_CONNECTION_STRING="DefaultEndpointsProtocol=https;AccountName=XXX;AccountKey=XXX;EndpointSuffix=core.windows.net"
$ juicefs format \
    --storage wasb \
    --bucket https://<container> \
    ... \
    myjfs
```

:::note
For Azure China user, the value of `EndpointSuffix` is `core.chinacloudapi.cn`.
:::

## Backblaze B2

To use Backblaze B2 as a data storage for JuiceFS, you need to create [application key](https://www.backblaze.com/b2/docs/application_keys.html) first, **Application Key ID** and ** Application Key** corresponds to `Access key` and `Secret key` respectively.

Backblaze B2 supports two access interfaces: the B2 native API and the S3-compatible API.

### B2 native API

The storage type should be set to `b2` and `--bucket` should only set the bucket name. For example:

```bash
$ juicefs format \
    --storage b2 \
    --bucket <bucket> \
    --access-key <application-key-ID> \
    --secret-key <application-key> \
    ... \
    myjfs
```

### S3-compatible API

The storage type should be set to `s3` and `--bucket` should specify the full bucket address. For example:

```bash
$ juicefs format \
    --storage s3 \
    --bucket https://s3.eu-central-003.backblazeb2.com/<bucket> \
    --access-key <application-key-ID> \
    --secret-key <application-key> \
    ... \
    myjfs
```

## IBM Cloud Object Storage

You need first creating [API key](https://cloud.ibm.com/docs/account?topic=account-manapikey) and retrieving [instance ID](https://cloud.ibm.com/docs/key-protect?topic=key-protect-retrieve-instance-ID). The "API key" and "instance ID" are the equivalent of access key and secret key respectively.

IBM Cloud Object Storage provides [multiple endpoints](https://cloud.ibm.com/docs/cloud-object-storage?topic=cloud-object-storage-endpoints) for each region, depends on your network (e.g. public or private network), you should use appropriate endpoint. For example:

```bash
$ juicefs format \
    --storage ibmcos \
    --bucket https://<bucket>.<endpoint> \
    --access-key <API-key> \
    --secret-key <instance-ID> \
    ... \
    myjfs
```

## Scaleway Object Storage

Please follow [this document](https://www.scaleway.com/en/docs/generate-api-keys) to learn how to get access key and secret key.

The `--bucket` option format is `https://<bucket>.s3.<region>.scw.cloud`, replace `<region>` with specific region code, e.g. the region code of "Amsterdam, The Netherlands" is `nl-ams`. You could find all available regions at [here](https://www.scaleway.com/en/docs/object-storage-feature/#-Core-Concepts). For example:

```bash
$ juicefs format \
    --storage scw \
    --bucket https://<bucket>.s3.<region>.scw.cloud \
    ... \
    myjfs
```

## DigitalOcean Spaces

Please follow [this document](https://www.digitalocean.com/community/tutorials/how-to-create-a-digitalocean-space-and-api-key) to learn how to get access key and secret key.

The `--bucket` option format is `https://<space-name>.<region>.digitaloceanspaces.com`, replace `<region>` with specific region code, e.g. `nyc3`. You could find all available regions at [here](https://www.digitalocean.com/docs/spaces/#regional-availability). For example:

```bash
$ juicefs format \
    --storage space \
    --bucket https://<space-name>.<region>.digitaloceanspaces.com \
    ... \
    myjfs
```

## Wasabi

Please follow [this document](https://wasabi-support.zendesk.com/hc/en-us/articles/360019677192-Creating-a-Root-Access-Key-and-Secret-Key) to learn how to get access key and secret key.

The `--bucket` option format is `https://<bucket>.s3.<region>.wasabisys.com`, replace `<region>` with specific region code, e.g. the region code of US East 1 (N. Virginia) is `us-east-1`. You could find all available regions at [here](https://wasabi-support.zendesk.com/hc/en-us/articles/360.15.26031-What-are-the-service-URLs-for-Wasabi-s-different-regions-). For example:

```bash
$ juicefs format \
    --storage wasabi \
    --bucket https://<bucket>.s3.<region>.wasabisys.com \
    ... \
    myjfs
```

:::note
<<<<<<< HEAD
For Tokyo (ap-northeast-1) region user, see [this document](https://wasabi-support.zendesk.com/hc/en-us/articles/360039372392-How-do-I-access-the-Wasabi-Tokyo-ap-northeast-1-storage-region-) to learn how to get appropriate endpoint URI.
=======
For Tokyo (ap-northeast-1) region user, see [this document](https://wasabi-support.zendesk.com/hc/en-us/articles/360039372392-How-do-I-access-the-Wasabi-Tokyo-ap-northeast-1-storage-region-) to learn how to get appropriate endpoint URI.***
>>>>>>> f811116b
:::

## Storj DCS

Please refer to [this document](https://docs.storj.io/api-reference/s3-compatible-gateway) to learn how to create access key and secret key.

Storj DCS is an S3-compatible storage, just use `s3` for `--storage` option. The setting format of the `--bucket` option is `https://gateway.<region>.storjshare.io/<bucket>`, please replace `<region>` with the storage region you actually use. There are currently three avaliable regions: `us1`, `ap1` and `eu1`. For example:

```shell
$ juicefs format \
	--storage s3 \
	--bucket https://gateway.<region>.storjshare.io/<bucket> \
	--access-key <your-access-key> \
	--secret-key <your-sceret-key> \
	... \
    myjfs
```

## Vultr Object Storage

Vultr Object Storage is an S3-compatible storage, use `s3` for `--storage` option. The `--bucket` option is `https://<bucket>.<region>.vultrobjects.com/`. For example:

```shell
$ juicefs format \
	--storage s3 \
	--bucket https://<bucket>.ewr1.vultrobjects.com/ \
	--access-key <your-access-key> \
	--secret-key <your-sceret-key> \
	... \
    myjfs
```

Please find the access and secret keys for object storage [in the customer portal](https://my.vultr.com/objectstorage/).

## Alibaba Cloud OSS

Please follow [this document](https://www.alibabacloud.com/help/doc-detail/125558.htm) to learn how to get access key and secret key. And if you already created [RAM role](https://www.alibabacloud.com/help/doc-detail/110376.htm) and assign it to VM instance, you could omit `--access-key` and `--secret-key` options.

Alibaba Cloud also supports use [Security Token Service (STS)](https://www.alibabacloud.com/help/doc-detail/100624.htm) to authorize temporary access to OSS. If you wanna use STS, you should omit `--access-key` and `--secret-key` options and set `ALICLOUD_ACCESS_KEY_ID`, `ALICLOUD_ACCESS_KEY_SECRET`, `SECURITY_TOKEN` environment variables instead, for example:

```bash
# Use Security Token Service (STS)
$ export ALICLOUD_ACCESS_KEY_ID=XXX
$ export ALICLOUD_ACCESS_KEY_SECRET=XXX
$ export SECURITY_TOKEN=XXX
$ juicefs format \
    --storage oss \
    --bucket https://<bucket>.<endpoint> \
    ... \
    myjfs
```

OSS provides [multiple endpoints](https://www.alibabacloud.com/help/doc-detail/31834.htm) for each region, depends on your network (e.g. public or internal network), you should use appropriate endpoint.

If you are creating a filesystem on AliCloud's server, you can specify the bucket name directly in the `--bucket` option. For example.

```bash
# Running within Alibaba Cloud
$ juicefs format \
    --storage oss \
    --bucket <bucket> \
    ... \
    myjfs
```

## Tencent Cloud COS

The naming rule of bucket in Tencent Cloud is `<bucket>-<APPID>`, so you must append `APPID` to the bucket name. Please follow [this document](https://intl.cloud.tencent.com/document/product/436/13312) to learn how to get `APPID`.

The full format of `--bucket` option is `https://<bucket>-<APPID>.cos.<region>.myqcloud.com`, replace `<region>` with specific region code, e.g. the region code of Shanghai is `ap-shanghai`. You could find all available regions at [here](https://intl.cloud.tencent.com/document/product/436/6224). For example:

```bash
$ juicefs format \
    --storage cos \
    --bucket https://<bucket>-<APPID>.cos.<region>.myqcloud.com \
    ... \
    myjfs
```

If you are creating a file system on Tencent Cloud's server, you can specify the bucket name directly in the `--bucket` option. For example.

```bash
# Running within Tencent Cloud
$ juicefs format \
    --storage cos \
    --bucket <bucket>-<APPID> \
    ... \
    myjfs
```

## Huawei Cloud OBS

Please follow [this document](https://support.huaweicloud.com/usermanual-ca/zh-cn_topic_0046606340.html) to learn how to get access key and secret key.

The `--bucket` option format is `https://<bucket>.obs.<region>.myhuaweicloud.com`, replace `<region>` with specific region code, e.g. the region code of Beijing 1 is `cn-north-1`. You could find all available regions at [here](https://developer.huaweicloud.com/endpoint?OBS). For example:

```bash
$ juicefs format \
    --storage obs \
    --bucket https://<bucket>.obs.<region>.myhuaweicloud.com \
    ... \
    myjfs
```

If you create the file system on Huawei Cloud's server, you can specify the bucket name directly in `--bucket`. For example.

```bash
# Running within Huawei Cloud
$ juicefs format \
    --storage obs \
    --bucket <bucket> \
    ... \
    myjfs
```

## Baidu Object Storage

Please follow [this document](https://cloud.baidu.com/doc/Reference/s/9jwvz2egb) to learn how to get access key and secret key.

The `--bucket` option format is `https://<bucket>.<region>.bcebos.com`, replace `<region>` with specific region code, e.g. the region code of Beijing is `bj`. You could find all available regions at [here](https://cloud.baidu.com/doc/BOS/s/Ck1rk80hn#%E8%AE%BF%E9%97%AE%E5%9F%9F%E5%90%8D%EF%BC%88endpoint%EF%BC%89). For example:

```bash
$ juicefs format \
    --storage bos \
    --bucket https://<bucket>.<region>.bcebos.com \
    ... \
    myjfs
```

If you are creating a file system on Baidu Cloud's server, you can specify the bucket name directly in `--bucket`. For example.

```bash
# Running within Baidu Cloud
$ juicefs format \
    --storage bos \
    --bucket <bucket> \
    ... \
    myjfs
```

## Kingsoft Cloud KS3

Please follow [this document](https://docs.ksyun.com/documents/1386) to learn how to get access key and secret key.

KS3 provides [multiple endpoints](https://docs.ksyun.com/documents/6761) for each region, depends on your network (e.g. public or internal network), you should use appropriate endpoint. For example:

```bash
$ juicefs format \
    --storage ks3 \
    --bucket https://<bucket>.<endpoint> \
    ... \
    myjfs
```

## Mtyun Storage Service

Please follow [this document](https://www.mtyun.com/doc/api/mss/mss/fang-wen-kong-zhi) to learn how to get access key and secret key.

The `--bucket` option format is `https://<bucket>.<endpoint>`, replace `<endpoint>` with specific value, e.g. `mtmss.com`. You could find all available endpoints at [here](https://www.mtyun.com/doc/products/storage/mss/index#%E5%8F%AF%E7%94%A8%E5%8C%BA%E5%9F%9F). For example:

```bash
$ juicefs format \
    --storage mss \
    --bucket https://<bucket>.<endpoint> \
    ... \
    myjfs
```

## NetEase Object Storage

Please follow [this document](https://www.163yun.com/help/documents/55485278220111872) to learn how to get access key and secret key.

NOS provides [multiple endpoints](https://www.163yun.com/help/documents/67078583131230208) for each region, depends on your network (e.g. public or internal network), you should use appropriate endpoint. For example:

```bash
$ juicefs format \
    --storage nos \
    --bucket https://<bucket>.<endpoint> \
    ... \
    myjfs
```

## QingStor

Please follow [this document](https://docsv3.qingcloud.com/storage/object-storage/api/practices/signature/#%E8%8E%B7%E5%8F%96-access-key) to learn how to get access key and secret key.

The `--bucket` option format is `https://<bucket>.<region>.qingstor.com`, replace `<region>` with specific region code, e.g. the region code of Beijing 3-A is `pek3a`. You could find all available regions at [here](https://docs.qingcloud.com/qingstor/#%E5%8C%BA%E5%9F%9F%E5%8F%8A%E8%AE%BF%E9%97%AE%E5%9F%9F%E5%90%8D). For example:

```bash
$ juicefs format \
    --storage qingstor \
    --bucket https://<bucket>.<region>.qingstor.com \
    ... \
    myjfs
```

:::note
The format of `--bucket` option for all QingStor compatible object storage services is `http://<bucket>.<endpoint>`.
:::

## Qiniu

Please follow [this document](https://developer.qiniu.com/af/kb/1479/how-to-access-or-locate-the-access-key-and-secret-key) to learn how to get access key and secret key.

The `--bucket` option format is `https://<bucket>.s3-<region>.qiniucs.com`, replace `<region>` with specific region code, e.g. the region code of China East is `cn-east-1`. You could find all available regions at [here](https://developer.qiniu.com/kodo/4088/s3-access-domainname). For example:

```bash
$ juicefs format \
    --storage qiniu \
    --bucket https://<bucket>.s3-<region>.qiniucs.com \
    ... \
    myjfs
```

## Sina Cloud Storage

Please follow [this document](https://scs.sinacloud.com/doc/scs/guide/quick_start#accesskey) to learn how to get access key and secret key.

The `--bucket` option format is `https://<bucket>.stor.sinaapp.com`. For example:

```bash
$ juicefs format \
    --storage scs \
    --bucket https://<bucket>.stor.sinaapp.com \
    ... \
    myjfs
```

## CTYun OOS

Please follow [this document](https://www.ctyun.cn/help2/10000101/10473683) to learn how to get access key and secret key.

The `--bucket` option format is `https://<bucket>.oss-<region>.ctyunapi.cn`, replace `<region>` with specific region code, e.g. the region code of Chengdu is `sccd`. You could find all available regions at [here](https://www.ctyun.cn/help2/10000101/10474062). For example:

```bash
$ juicefs format \
    --storage oos \
    --bucket https://<bucket>.oss-<region>.ctyunapi.cn \
    ... \
    myjfs
```

## ECloud Object Storage

Please follow [this document](https://ecloud.10086.cn/op-help-center/doc/article/24501) to learn how to get access key and secret key.

ECloud Object Storage provides [multiple endpoints](https://ecloud.10086.cn/op-help-center/doc/article/40956) for each region, depends on your network (e.g. public or internal network), you should use appropriate endpoint. For example:

```bash
$ juicefs format \
    --storage eos \
    --bucket https://<bucket>.<endpoint> \
    ... \
    myjfs
```

## UCloud US3

Please follow [this document](https://docs.ucloud.cn/uai-censor/access/key) to learn how to get access key and secret key.

US3 (formerly UFile) provides [multiple endpoints](https://docs.ucloud.cn/ufile/introduction/region) for each region, depends on your network (e.g. public or internal network), you should use appropriate endpoint. For example:

```bash
$ juicefs format \
    --storage ufile \
    --bucket https://<bucket>.<endpoint> \
    ... \
    myjfs
```

## Ceph RADOS

:::note
The minimum version of Ceph supported by JuiceFS is Luminous (v12.2.*), please make sure your version of Ceph meets the requirements.
:::

The [Ceph Storage Cluster](https://docs.ceph.com/en/latest/rados) has a messaging layer protocol that enables clients to interact with a Ceph Monitor and a Ceph OSD Daemon. The [`librados`](https://docs.ceph.com/en/latest/rados/api/librados-intro) API enables you to interact with the two types of daemons:

- The [Ceph Monitor](https://docs.ceph.com/en/latest/rados/configuration/common/#monitors), which maintains a master copy of the cluster map.
- The [Ceph OSD Daemon (OSD)](https://docs.ceph.com/en/latest/rados/configuration/common/#osds), which stores data as objects on a storage node.

JuiceFS supports the use of native Ceph APIs based on `librados`. You need install `librados` library and build `juicefs` binary separately.

First installing `librados`:

:::note
It is recommended to use `librados` that matches your Ceph version, e.g. if Ceph version is Octopus (v15.2.\*), then `librados` is also recommended to use v15.2.\*. Some Linux distributions (e.g. CentOS 7) may come with a lower version of `librados`, so if you fail to compile JuiceFS try downloading a higher version of the package.
:::

```bash
# Debian based system
$ sudo apt-get install librados-dev

# RPM based system
$ sudo yum install librados2-devel
```

Then compile JuiceFS for Ceph (ensure you have Go 1.16+ and GCC 5.4+):

```bash
$ make juicefs.ceph
```

The `--bucket` option format is `ceph://<pool-name>`. A [pool](https://docs.ceph.com/en/latest/rados/operations/pools) is logical partition for storing objects. You may need first creating a pool. The value of `--access-key` option is Ceph cluster name, the default cluster name is `ceph`. The value of `--secret-key` option is [Ceph client user name](https://docs.ceph.com/en/latest/rados/operations/user-management), the default user name is `client.admin`.

For connect to Ceph Monitor, `librados` will read Ceph configuration file by search default locations and the first found is used. The locations are:

- `CEPH_CONF` environment variable
- `/etc/ceph/ceph.conf`
- `~/.ceph/config`
- `ceph.conf` in the current working directory

The example command is:

```bash
$ juicefs.ceph format \
    --storage ceph \
    --bucket ceph://<pool-name> \
    --access-key <cluster-name> \
    --secret-key <user-name> \
    ... \
    myjfs
```

## Ceph RGW

[Ceph Object Gateway](https://ceph.io/ceph-storage/object-storage) is an object storage interface built on top of `librados` to provide applications with a RESTful gateway to Ceph Storage Clusters. Ceph Object Gateway supports S3-compatible interface, so we could set `--storage` to `s3` directly.

The `--bucket` option format is `http://<bucket>.<endpoint>` (virtual hosted-style). For example:

```bash
$ juicefs format \
    --storage s3 \
    --bucket http://<bucket>.<endpoint> \
    ... \
    myjfs
```

## Swift

[OpenStack Swift](https://github.com/openstack/swift) is a distributed object storage system designed to scale from a single machine to thousands of servers. Swift is optimized for multi-tenancy and high concurrency. Swift is ideal for backups, web and mobile content, and any other unstructured data that can grow without bound.

The `--bucket` option format is `http://<container>.<endpoint>`. A container defines a namespace for objects.

**Currently, JuiceFS only supports [Swift V1 authentication](https://www.swiftstack.com/docs/cookbooks/swift_usage/auth.html).**

The value of `--access-key` option is username. The value of `--secret-key` option is password. For example:

```bash
$ juicefs format \
    --storage swift \
    --bucket http://<container>.<endpoint> \
    --access-key <username> \
    --secret-key <password> \
    ... \
    myjfs
```

## MinIO

[MinIO](https://min.io) is an open source lightweight object storage, compatible with Amazon S3 API.

It is easy to run a MinIO object store instance locally using Docker. For example, the following command sets and maps port `9900` for the console with `-console-address ":9900"` and also maps the data path for the MinIO object store to the `minio-data` folder in the current directory, which you can modify as needed.

```shell
$ sudo docker run -d --name minio \
    -p 9000:9000 \
    -p 9900:9900 \
    -e "MINIO_ROOT_USER=minioadmin" \
    -e "MINIO_ROOT_PASSWORD=minioadmin" \
    -v $PWD/minio-data:/data \
    --restart unless-stopped \
    minio/minio server /data --console-address ":9900"
```

It is accessed using the following address:

- **MinIO UI**：[http://127.0.0.1:9900](http://127.0.0.1:9900/)
- **MinIO API**：[http://127.0.0.1:9000](http://127.0.0.1:9000/)

The initial Access Key and Secret Key of the object store are both `minioadmin`.

Use MinIO as data storage for JuiceFS, with the `--storage` option set to `minio`.

```bash
$ juicefs format \
    --storage minio \
    --bucket http://127.0.0.1:9000/<bucket> \
    --access-key minioadmin \
    --secret-key minioadmin \
    ... \
    myjfs
```

:::note
Currently, JuiceFS only supports path-style MinIO URI addresses, e.g., `http://127.0.0.1:9000/myjfs`.
:::

## WebDAV

[WebDAV](https://en.wikipedia.org/wiki/WebDAV) is an extension of the Hypertext Transfer Protocol (HTTP)
that facilitates collaborative editing and management of documents stored on the WWW server among users.
Starting from JuiceFS v0.15+, for a storage that speaks WebDAV, JuiceFS can use it as the data store.

You need set `--storage` to `webdav`, and `--bucket` to the endpoint of WebDAV. If basic authorization is enable, username and password should be provided as `--access-key` and `--secret-key`, for example:

```bash
$ juicefs format \
    --storage webdav \
    --bucket http://<endpoint>/ \
    --access-key <username> \
    --secret-key <password> \
    ... \
    myjfs
```

## HDFS

[HDFS](https://hadoop.apache.org) is the file system for Hadoop, which can be used as the object store for JuiceFS.

When HDFS is used, `--access-key` can be used to specify the `username`, and `hdfs` is usually the default superuser. For example:

```bash
$ juicefs format \
    --storage hdfs \
    --bucket namenode1:8020 \
    --access-key hdfs \
    ... \
    myjfs
```

When the `--access-key` is not specified during formatting, JuiceFS will use the current user of `juicefs mount` or Hadoop SDK to access HDFS. It will hang and fail with IO error eventually, if the current user don't have enough permission to read/write the blocks in HDFS.

JuiceFS will try to load configurations for HDFS client based on `$HADOOP_CONF_DIR` or `$HADOOP_HOME`. If an empty value is provided to `--bucket`, the default HDFS found in Hadoop configurations will be used.

For HA cluster, the addresses of NameNodes can be specified together like this: `--bucket=namenode1:port,namenode2:port`.

## Redis

[Redis](https://redis.io) can be used as both a metadata storage for JuiceFS and as a data storage, but when using Redis as a data storage, it is recommended not to store large scale data.

The `--bucket` option format is `redis://<host>:<port>/<db>`. The value of `--access-key` option is username. The value of `--secret-key` option is password. For example:

```bash
$ juicefs format \
    --storage redis \
    --bucket redis://<host>:<port>/<db> \
    --access-key <username> \
    --secret-key <password> \
    ... \
    myjfs
```

## TiKV

[TiKV](https://tikv.org) is a highly scalable, low latency, and easy to use key-value database. It provides both raw and ACID-compliant transactional key-value API.

TiKV can be used as both metadata storage and data storage for JuiceFS.

The `--bucket` option format is like `<host>:<port>,<host>:<port>,<host>:<port>`, the `<host>` is the address of Placement Driver (PD). The `--access-key` and `--secret-key` options have no effect and can be omitted. For example:

```bash
$ juicefs format \
    --storage tikv \
    --bucket "<host>:<port>,<host>:<port>,<host>:<port>" \
    ... \
    myjfs
```

## Local disk

When creating JuiceFS storage, if no storage type is specified, the local disk will be used to store data by default. The default storage path for root user is `/var/jfs`, and `~/.juicefs/local` is for ordinary users.

For example, using the local Redis database and local disk to create a JuiceFS storage named `test`:

```shell
$ juicefs format redis://localhost:6379/1 test
```

<<<<<<< HEAD
Local storage is only used to understand and experience the basic functions of JuiceFS. The created JuiceFS storage cannot be mounted by other clients in the network and can only be used on a stand-alone machine.

If you need to evaluate JuiceFS, it is recommended to use object storage services.

:::note
JuiceFS storage created using local storage cannot be mounted by other hosts on the network. This is because the data sharing function of JuiceFS relies on the object storage and metadata service that can be accessed by all clients. If the storage service and metadata service used when creating JuiceFS storage cannot be accessed by other clients in the network, other clients cannot mount and use the JuiceFS storage.
:::
=======
Local storage is usually only used to understand and experience the basic features of JuiceFS. The created JuiceFS storage cannot be mounted by other clients within the network and can only be used on a single machine.
>>>>>>> f811116b
<|MERGE_RESOLUTION|>--- conflicted
+++ resolved
@@ -42,15 +42,11 @@
 	myjfs
 ```
 
-<<<<<<< HEAD
-If the object storage service you want is not in the list, please submit a request [issue](https://github.com/juicedata/juicefs/issues).
-=======
 Public clouds typically allow users to create IAM (Identity and Access Management) roles, such as [AWS IAM role](https://docs.aws.amazon.com/IAM/latest/UserGuide/id_roles.html) or [Alibaba Cloud RAM role](https://www.alibabacloud.com/help/doc-detail/110376.htm), which can be assigned to VM instances. If the cloud server instance already has read and write access to the object storage, there is no need to specify `--access-key` and `--secret-key`.
 
 ## Supported Object Storage
 
 If you wish to use a storage type that is not listed, feel free to submit a requirement [issue](https://github.com/juicedata/juicefs/issues).
->>>>>>> f811116b
 
 | Name                                                      | Value      |
 | --------------------------------------------------------- | ---------- |
@@ -98,13 +94,10 @@
 :::note
 For AWS China user, you need add `.cn` to the host, i.e. `amazonaws.com.cn`. And check [this document](https://docs.amazonaws.cn/en_us/aws/latest/userguide/endpoints-arns.html) to know your region code.
 :::
-<<<<<<< HEAD
 
 :::note
 If the S3 bucket has public access (anonymous access is supported), please set `--access-key` to `anonymous`.
 :::
-=======
->>>>>>> f811116b
 
 Versions prior to JuiceFS v0.12 only supported the virtual hosting type, v0.12 and later versions support both styles. Example.
 
@@ -149,10 +142,6 @@
 :::tip
 The format of `--bucket` option for all S3 compatible object storage services is `https://<bucket>.<endpoint>` or `https://<endpoint>/<bucket>`. The default `region` is `us-east-1`. When a different `region` is required, it can be set manually via the environment variable `AWS_REGION` or `AWS_DEFAULT_REGION`.
 :::
-<<<<<<< HEAD
-=======
-
->>>>>>> f811116b
 
 ## Google Cloud Storage
 
@@ -293,11 +282,7 @@
 ```
 
 :::note
-<<<<<<< HEAD
-For Tokyo (ap-northeast-1) region user, see [this document](https://wasabi-support.zendesk.com/hc/en-us/articles/360039372392-How-do-I-access-the-Wasabi-Tokyo-ap-northeast-1-storage-region-) to learn how to get appropriate endpoint URI.
-=======
 For Tokyo (ap-northeast-1) region user, see [this document](https://wasabi-support.zendesk.com/hc/en-us/articles/360039372392-How-do-I-access-the-Wasabi-Tokyo-ap-northeast-1-storage-region-) to learn how to get appropriate endpoint URI.***
->>>>>>> f811116b
 :::
 
 ## Storj DCS
@@ -777,14 +762,4 @@
 $ juicefs format redis://localhost:6379/1 test
 ```
 
-<<<<<<< HEAD
-Local storage is only used to understand and experience the basic functions of JuiceFS. The created JuiceFS storage cannot be mounted by other clients in the network and can only be used on a stand-alone machine.
-
-If you need to evaluate JuiceFS, it is recommended to use object storage services.
-
-:::note
-JuiceFS storage created using local storage cannot be mounted by other hosts on the network. This is because the data sharing function of JuiceFS relies on the object storage and metadata service that can be accessed by all clients. If the storage service and metadata service used when creating JuiceFS storage cannot be accessed by other clients in the network, other clients cannot mount and use the JuiceFS storage.
-:::
-=======
-Local storage is usually only used to understand and experience the basic features of JuiceFS. The created JuiceFS storage cannot be mounted by other clients within the network and can only be used on a single machine.
->>>>>>> f811116b
+Local storage is usually only used to understand and experience the basic features of JuiceFS. The created JuiceFS storage cannot be mounted by other clients within the network and can only be used on a single machine.