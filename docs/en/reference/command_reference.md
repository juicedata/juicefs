---
title: Command Reference
sidebar_position: 1
slug: /command_reference
description: This article provides descriptions, usage and examples of all commands and options included in JuiceFS.
---

import Tabs from '@theme/Tabs';
import TabItem from '@theme/TabItem';

## Overview

If you run `juicefs` by itself, it will print all available commands. In addition, you can add `-h/--help` flag after each command to get more information of it, e.g., `juicefs format -h`.

```bash
NAME:
   juicefs - A POSIX file system built on Redis and object storage.

USAGE:
   juicefs [global options] command [command options] [arguments...]

VERSION:
   1.1.0-beta1+2023-06-08.5ef17ba0

COMMANDS:
   ADMIN:
     format   Format a volume
     config   Change configuration of a volume
     quota    Manage directory quotas
     destroy  Destroy an existing volume
     gc       Garbage collector of objects in data storage
     fsck     Check consistency of a volume
     restore  restore files from trash
     dump     Dump metadata into a JSON file
     load     Load metadata from a previously dumped JSON file
     version  Show version
   INSPECTOR:
     status   Show status of a volume
     stats    Show real time performance statistics of JuiceFS
     profile  Show profiling of operations completed in JuiceFS
     info     Show internal information of a path or inode
     debug    Collect and display system static and runtime information
     summary  Show tree summary of a directory
   SERVICE:
     mount    Mount a volume
     umount   Unmount a volume
     gateway  Start an S3-compatible gateway
     webdav   Start a WebDAV server
   TOOL:
     bench     Run benchmarks on a path
     objbench  Run benchmarks on an object storage
     warmup    Build cache for target directories/files
     rmr       Remove directories recursively
     sync      Sync between two storages
     clone     clone a file or directory without copying the underlying data

GLOBAL OPTIONS:
   --verbose, --debug, -v  enable debug log (default: false)
   --quiet, -q             show warning and errors only (default: false)
   --trace                 enable trace log (default: false)
   --no-agent              disable pprof (:6060) agent (default: false)
   --pyroscope value       pyroscope address
   --no-color              disable colors (default: false)
   --help, -h              show help (default: false)
   --version, -V           print version only (default: false)

COPYRIGHT:
   Apache License 2.0
```

:::note
If the command option is of boolean type, such as `--debug`, there is no need to set any value, just add `--debug` to the command to enable the function; this function is disabled if `--debug` is not added.
:::

## Auto Completion

To enable commands completion, simply source the script provided within [`hack/autocomplete`](https://github.com/juicedata/juicefs/tree/main/hack/autocomplete) directory. For example:

<Tabs groupId="juicefs-cli-autocomplete">
  <TabItem value="bash" label="Bash">

```shell
source hack/autocomplete/bash_autocomplete
```

  </TabItem>
  <TabItem value="zsh" label="Zsh">

```shell
source hack/autocomplete/zsh_autocomplete
```

  </TabItem>
</Tabs>

Please note the auto-completion is only enabled for the current session. If you want to apply it for all new sessions, add the `source` command to `.bashrc` or `.zshrc`:

<Tabs groupId="juicefs-cli-autocomplete">
  <TabItem value="bash" label="Bash">

```shell
echo "source path/to/bash_autocomplete" >> ~/.bashrc
```

  </TabItem>
  <TabItem value="zsh" label="Zsh">

```shell
echo "source path/to/zsh_autocomplete" >> ~/.zshrc
```

  </TabItem>
</Tabs>

Alternatively, if you are using bash on a Linux system, you may just copy the script to `/etc/bash_completion.d` and rename it to `juicefs`:

```shell
sudo cp hack/autocomplete/bash_autocomplete /etc/bash_completion.d/juicefs
source /etc/bash_completion.d/juicefs
```

## Commands

### ADMIN

#### `juicefs format` {#format}

Create a file system, if a volume already exists with the same `META-URL`, this command will skip the creation step. To adjust volume settings afterwards, use [`juicefs config`](#config).

##### Synopsis

```
juicefs format [command options] META-URL NAME
```

- **META-URL**: Database URL for metadata storage, see "[JuiceFS supported metadata engines](../guide/how_to_set_up_metadata_engine.md)" for details.
- **NAME**: the name of the file system

##### Options

###### General

`--force`<br />
overwrite existing format (default: false)

`--no-update`<br />
don't update existing volume (default: false)

###### Data Storage

`--storage value`<br />
Object storage type (e.g. `s3`, `gcs`, `oss`, `cos`) (default: `"file"`, please refer to [documentation](../guide/how_to_set_up_object_storage.md#supported-object-storage) for all supported object storage types)

`--bucket value`<br />
A bucket URL to store data (default: `"$HOME/.juicefs/local"` or `"/var/jfs"`)

`--access-key value`<br />
Access Key for object storage (can also be set via the environment variable `ACCESS_KEY`)

`--secret-key value`<br />
Secret Key for object storage (can also be set via the environment variable `SECRET_KEY`)

`--session-token value`<br />
session token for object storage

`--storage-class value`<br />
the default storage class

###### Data Format

`--block-size value`<br />
size of block in KiB (default: 4096). 4M is usually a better default value because many object storage services use 4M as their internal block size, thus using the same block size in JuiceFS usually yields better performance

`--compress value`<br />
compression algorithm, choose from `lz4`, `zstd`, `none` (default: "none"). Enabling compression will inevitably affect performance, choose wisely

`--encrypt-rsa-key value`<br />
A path to RSA private key (PEM)

`--encrypt-algo value`<br />
encrypt algorithm (aes256gcm-rsa, chacha20-rsa) (default: "aes256gcm-rsa")

`--hash-prefix`<br />
add a hash prefix to name of objects (default: false)

`--shards value`<br />
store the blocks into N buckets by hash of key (default: 0), when N is greater than 0, `bucket` should to be in the form of `%d`, e.g. `--bucket "juicefs-%d"`

###### Management

`--capacity value`<br />
storage space limit in GiB, set to 0 disable limit (default: 0). Capacity will include trash files, if trash is enabled

`--inodes value`<br />
the limit for number of inodes (0 means unlimited) (default: 0)

`--trash-days value`<br />
number of days after which removed files will be permanently deleted (default: 1)

##### Examples

```bash
# Create a simple test volume (data will be stored in a local directory)
$ juicefs format sqlite3://myjfs.db myjfs

# Create a volume with Redis and S3
$ juicefs format redis://localhost myjfs --storage s3 --bucket https://mybucket.s3.us-east-2.amazonaws.com

# Create a volume with password protected MySQL
$ juicefs format mysql://jfs:mypassword@(127.0.0.1:3306)/juicefs myjfs
# A safer alternative
$ META_PASSWORD=mypassword juicefs format mysql://jfs:@(127.0.0.1:3306)/juicefs myjfs

# Create a volume with "quota" enabled
$ juicefs format sqlite3://myjfs.db myjfs --inode 1000000 --capacity 102400

# Create a volume with "trash" disabled
$ juicefs format sqlite3://myjfs.db myjfs --trash-days 0
```

#### `juicefs config` {#config}

Change config of a volume. Note that after updating some settings, the client may not take effect immediately, and it needs to wait for a certain period of time. The specific waiting time can be controlled by the [`--heartbeat`](#mount) option.

##### Synopsis

```
juicefs config [command options] META-URL
```

##### Options

###### General

`--yes, -y`<br />
automatically answer 'yes' to all prompts and run non-interactively (default: false)

`--force`<br />
skip sanity check and force update the configurations (default: false)

###### Data Storage

`--storage value`<br />
Object storage type (e.g. `s3`, `gcs`, `oss`, `cos`) (default: `"file"`, please refer to [documentation](../guide/how_to_set_up_object_storage.md#supported-object-storage) for all supported object storage types)

`--bucket value`<br />
a bucket URL to store data

`--access-key value`<br />
access key for object storage

`--secret-key value`<br />
secret key for object storage

`--session-token value`<br />
session token for object storage

`--storage-class value`<br />
the default storage class

`--upload-limit value`<br />
bandwidth limit for upload in Mbps (default: 0)

`--download-limit value`<br />
bandwidth limit for download in Mbps (default: 0)

###### Management

`--capacity value`<br />
limit for space in GiB

`--inodes value`<br />
limit for number of inodes

`--trash-days value`<br />
number of days after which removed files will be permanently deleted

`--encrypt-secret`<br />
encrypt the secret key if it was previously stored in plain format (default: false)

`--min-client-version value`<br />
minimum client version allowed to connect

`--max-client-version value`<br />
maximum client version allowed to connect

`--dir-stats`<br />
enable dir stats, which is necessary for fast summary and dir quota (default: false)

#### Examples

```bash
# Show the current configurations
$ juicefs config redis://localhost

# Change volume "quota"
$ juicefs config redis://localhost --inode 10000000 --capacity 1048576

# Change maximum days before files in trash are deleted
$ juicefs config redis://localhost --trash-days 7

# Limit client version that is allowed to connect
$ juicefs config redis://localhost --min-client-version 1.0.0 --max-client-version 1.1.0
```

#### `juicefs quota`{#quota}

Manage directory quotas

##### Synopsis

```shell
juicefs quota command [command options] META-URL
```

- `META-URL`: Database URL for metadata storage, see "[JuiceFS supported metadata engines](../guide/how_to_set_up_metadata_engine.md)" for details.

##### Subcommands

`set`<br />
Set quota to a directory

`get`<br />
Get quota of a directory

`delete, del`<br />
Delete quota of a directory

`list, ls`<br />
List all directory quotas

`check`<br />
Check quota consistency of a directory

##### Options

`--path value`<br />
full path of the directory within the volume

`--capacity value`<br />
hard quota of the directory limiting its usage of space in GiB (default: 0)

`--inodes value`<br />
hard quota of the directory limiting its number of inodes (default: 0)

`--repair`<br />
repair inconsistent quota (default: false)

`--strict`<br />
calculate total usage of directory in strict mode (NOTE: may be slow for huge directory) (default: false)

##### Examples

```shell
juicefs quota set redis://localhost --path /dir1 --capacity 1 --inodes 100
juicefs quota get redis://localhost --path /dir1
juicefs quota list redis://localhost
juicefs quota delete redis://localhost --path /dir1
```

#### `juicefs destroy`{#destroy}

Destroy an existing volume, will delete relevant data in metadata engine and object storage. See [How to destroy a file system](../administration/destroy.md).

##### Synopsis

```
juicefs destroy [command options] META-URL UUID
```

##### Options

`--yes, -y`<br />
automatically answer 'yes' to all prompts and run non-interactively (default: false)

`--force`<br />
skip sanity check and force destroy the volume (default: false)

##### Examples

```bash
juicefs destroy redis://localhost e94d66a8-2339-4abd-b8d8-6812df737892
```

#### `juicefs gc` {#gc}

Deal with leaked objects, and garbage fragments produced by file overwrites. See [Status Check & Maintenance](../administration/status_check_and_maintenance.md#gc).

##### Synopsis

```
juicefs gc [command options] META-URL
```

##### Options

`--delete`<br />
delete leaked objects (default: false)

`--compact`<br />
compact all chunks with more than 1 slices (default: false).

`--threads value`<br />
number of threads to delete leaked objects (default: 10)

##### Examples

```bash
# Check only, no writable change
$ juicefs gc redis://localhost

# Trigger compaction of all slices
$ juicefs gc redis://localhost --compact

# Delete leaked objects
$ juicefs gc redis://localhost --delete
```

#### `juicefs fsck` {#fsck}

Check consistency of file system.

##### Synopsis

```
juicefs fsck [command options] META-URL
```

##### Options

`--path value`<br />
absolute path within JuiceFS to check

`--repair`<br />
repair specified path if it's broken (default: false)

`--recursive, -r`<br />
recursively check or repair (default: false)

`--sync-dir-stat`<br />
sync stat of all directories, even if they are existed and not broken (NOTE: it may take a long time for huge trees) (default: false)

##### Examples

```bash
juicefs fsck redis://localhost
```

#### `juicefs restore` {#restore}

Rebuild the tree structure for trash files, and put them back to original directories.

##### Synopsis

```shell
juicefs restore [command options] META HOUR ...
```

##### Options

`--put-back value`<br />
move the recovered files into original directory (default: false)

`--threads value`<br />
number of threads (default: 10)

##### Examples

```shell
juicefs restore redis://localhost/1 2023-05-10-01
```

#### `juicefs dump` {#dump}

Dump metadata into a JSON file. Refer to ["Metadata backup"](../administration/metadata_dump_load.md#backup) for more information.

##### Synopsis

```
juicefs dump [command options] META-URL [FILE]
```

- META-URL: Database URL for metadata storage, see ["Metadata Engines Supported by JuiceFS"](../guide/how_to_set_up_metadata_engine.md) for details.
- FILE: Export file path, if not specified, it will be exported to standard output. If the filename ends with `.gz`, it will be automatically compressed.

```shell
juicefs dump [command options] META-URL [FILE]

# Export metadata to meta-dump.json
juicefs dump redis://localhost meta-dump.json

# Export metadata for only one subdirectory of the file system
juicefs dump redis://localhost sub-meta-dump.json --subdir /dir/in/jfs
```

##### Options

`--subdir value`<br />
Only export metadata for the specified subdirectory.

`--keep-secret-key`<br />
Export object storage authentication information, the default is `false`. Since it is exported in plain text, pay attention to data security when using it. If the export file does not contain object storage authentication information, you need to use [`juicefs config`](#config) to reconfigure object storage authentication information after the subsequent import is completed.

#### `juicefs load` {#load}

Load metadata from a previously dumped JSON file. Read ["Metadata recovery and migration"](../administration/metadata_dump_load.md#recovery-and-migration) to learn more.

##### Synopsis

```
juicefs load [command options] META-URL [FILE]
```

- META-URL: Database URL for metadata storage, see ["Metadata Engines Supported by JuiceFS"](../guide/how_to_set_up_metadata_engine.md) for details.
- FILE: Import file path, if not specified, it will be imported from standard input. If the filename ends with `.gz`, it will be automatically decompressed.

```shell
juicefs load [command options] META-URL [FILE]

# Import the metadata backup file meta-dump.json to the database
juicefs load redis://127.0.0.1:6379/1 meta-dump.json
```

##### Options

`--encrypt-rsa-key value`<br />
The path to the RSA private key file used for encryption.

`--encrypt-alg value`<br />
Encryption algorithm, the default is `aes256gcm-rsa`.

### INSPECTOR

#### `juicefs status` {#status}

Show status of JuiceFS.

##### Synopsis

```
juicefs status [command options] META-URL
```

##### Options

`--session value, -s value`<br />
show detailed information (sustained inodes, locks) of the specified session (SID) (default: 0)

`--more, -m`<br />
show more statistic information, may take a long time (default: false)

##### Examples

```bash
juicefs status redis://localhost
```

#### `juicefs stats` {#stats}

Show runtime statistics.

##### Synopsis

```
juicefs stats [command options] MOUNTPOINT
```

##### Options

`--schema value`<br />
schema string that controls the output sections (u: `usage`, f: `fuse`, m: `meta`, c: `blockcache`, o: `object`, g: `go`) (default: "ufmco")

`--interval value`<br />
interval in seconds between each update (default: 1)

`--verbosity value`<br />
verbosity level, 0 or 1 is enough for most cases (default: 0)

##### Examples

```bash
$ juicefs stats /mnt/jfs

# More metrics
$ juicefs stats /mnt/jfs -l 1
```

#### `juicefs profile` {#profile}

Analyze [access log](../administration/fault_diagnosis_and_analysis.md#access-log).

##### Synopsis

```
juicefs profile [command options] MOUNTPOINT/LOGFILE
```

##### Options

`--uid value, -u value`<br />
only track specified UIDs (separated by comma ,)

`--gid value, -g value`<br />
only track specified GIDs(separated by comma ,)

`--pid value, -p value`<br />
only track specified PIDs(separated by comma ,)

`--interval value`<br />
flush interval in seconds; set it to 0 when replaying a log file to get an immediate result (default: 2)

##### Examples

```bash
# Monitor real time operations
$ juicefs profile /mnt/jfs

# Replay an access log
$ cat /mnt/jfs/.accesslog > /tmp/jfs.alog
# Press Ctrl-C to stop the "cat" command after some time
$ juicefs profile /tmp/jfs.alog

# Analyze an access log and print the total statistics immediately
$ juicefs profile /tmp/jfs.alog --interval 0
```

#### `juicefs info` {#info}

Show internal information for given paths or inodes.

##### Synopsis

```
juicefs info [command options] PATH or INODE
```

##### Options

`--inode, -i`<br />
use inode instead of path (current dir should be inside JuiceFS) (default: false)

`--recursive, -r`<br />
get summary of directories recursively (NOTE: it may take a long time for huge trees) (default: false)

`--strict`<br />
get accurate summary of directories (NOTE: it may take a long time for huge trees) (default: false)

`--raw`<br />
show internal raw information (default: false)

##### Examples

```bash
# Check a path
$ juicefs info /mnt/jfs/foo

# Check an inode
$ cd /mnt/jfs
$ juicefs info -i 100
```

#### `juicefs debug` {#debug}

It collects and displays information from multiple dimensions such as the operating environment and system logs to help better locate errors

##### Synopsis

```
juicefs debug [command options] MOUNTPOINT
```

##### Options

`--out-dir value`<br />
The output directory of the results, automatically created if the directory does not exist (default: ./debug/)

`--stats-sec value`<br />
The number of seconds to sample .stats file (default: 5)

`--limit value`<br />
The number of log entries collected, from newest to oldest, if not specified, all entries will be collected

`--trace-sec value`<br />
The number of seconds to sample trace metrics (default: 5)

`--profile-sec value`<br />
The number of seconds to sample profile metrics (default: 30)

##### Examples

```bash
# Collect and display information about the mount point /mnt/jfs
$ juicefs debug /mnt/jfs

# Specify the output directory as /var/log
$ juicefs debug --out-dir=/var/log /mnt/jfs

# Get the last up to 1000 log entries
$ juicefs debug --out-dir=/var/log --limit=1000 /mnt/jfs
```

#### `juicefs summary` {#summary}

It is used to show tree summary of target directory.

##### Synopsis

```shell
juicefs summary [command options] PATH
```

#### Options

`--depth value, -d value`<br />
depth of tree to show (zero means only show root) (default: 2)

`--entries value, -e value`<br />
show top N entries (sort by size) (default: 10)

`--strict`<br />
show accurate summary, including directories and files (may be slow) (default: false)

`--csv`<br />
print summary in csv format (default: false)

##### Examples

```shell
# Show with path
$ juicefs summary /mnt/jfs/foo

# Show max depth of 5
$ juicefs summary --depth 5 /mnt/jfs/foo

# Show top 20 entries
$ juicefs summary --entries 20 /mnt/jfs/foo

# Show accurate result
$ juicefs summary --strict /mnt/jfs/foo
```

### SERVICE

#### `juicefs mount` {#mount}

Mount a volume. The volume must be formatted in advance.

You can use any user to execute the mount command, but please ensure that the user has write permission to the cache directory (`--cache-dir`), please read ["Cache directory"](../guide/cache_management.md#cache-dir) documentation for more information.

##### Synopsis

```
juicefs mount [command options] META-URL MOUNTPOINT
```

- `META-URL`: Database URL for metadata storage, see "[JuiceFS supported metadata engines](../guide/how_to_set_up_metadata_engine.md)" for details.
- `MOUNTPOINT`: file system mount point, e.g. `/mnt/jfs`, `Z:`.

##### Options

###### General

`-d, --background`<br />
run in background (default: false)

`--no-syslog`<br />
disable syslog (default: false)

`--log value`<br />
path of log file when running in background (default: `$HOME/.juicefs/juicefs.log` or `/var/log/juicefs.log`)

`--force`<br />
skip sanity check and force update the configurations (default: false)

`--update-fstab`<br />
add / update entry in `/etc/fstab`, will create a symlink from `/sbin/mount.juicefs` to JuiceFS executable if not existing (default: false)

###### FUSE

`--enable-xattr`<br />
enable extended attributes (xattr) (default: false)

`--enable-ioctl`<br />
enable ioctl (support GETFLAGS/SETFLAGS only) (default: false)

`--root-squash value`<br />
mapping local root user (UID = 0) to another one specified as UID:GID

`--prefix-internal`<br />
add '.jfs' prefix to all internal files (default: false)

`-o value`<br />
other FUSE options, see [FUSE Mount Options](../reference/fuse_mount_options.md)

###### Meta

`--subdir value`<br />
mount a sub-directory as root (default: "")

`--backup-meta value`<br />
interval (in seconds) to automatically backup metadata in the object storage (0 means disable backup) (default: "3600")

`--heartbeat value`<br />
interval (in seconds) to send heartbeat; it's recommended that all clients use the same heartbeat value (default: "12")

`--read-only`<br />
allow lookup/read operations only (default: false)

`--no-bgjob`<br />
Disable background jobs, default to false, which means clients by default carry out background jobs, including:

* Clean up expired files in Trash (look for `cleanupDeletedFiles`, `cleanupTrash` in [`pkg/meta/base.go`](https://github.com/juicedata/juicefs/blob/main/pkg/meta/base.go))
* Delete slices that's not referenced (look for `cleanupSlices` in [`pkg/meta/base.go`](https://github.com/juicedata/juicefs/blob/main/pkg/meta/base.go))
* Clean up stale client sessions (look for `CleanStaleSessions` in [`pkg/meta/base.go`](https://github.com/juicedata/juicefs/blob/main/pkg/meta/base.go))

Note that compaction isn't affected by this option, it happens automatically with file reads and writes, client will check if compaction is in need, and run in background (take Redis for example, look for `compactChunk` in [`pkg/meta/base.go`](https://github.com/juicedata/juicefs/blob/main/pkg/meta/redis.go)).

`--atime-mode value`<br />
Control atime (last time the file was accessed) behavior, support the following modes:

* `noatime` (default), set when the file is created or when `SetAttr` is explicitly called. Accessing and modifying the file will not affect atime, tracking atime comes at a performance cost, so this is the default behavior
* `relatime` update inode access times relative to mtime (last time when the file data was modified) or ctime (last time when file metadata was changed). Only update atime if atime was earlier than the current mtime or ctime, or the file's atime is more than 1 day old
* `strictatime`, always update atime on access

`--skip-dir-nlink value`<br />
number of retries after which the update of directory nlink will be skipped (used for tkv only, 0 means never) (default: 20)

###### Meta Cache

`--attr-cache value`<br />
attributes cache timeout in seconds (default: 1), read [Kernel Metadata Cache](../guide/cache_management.md#kernel-metadata-cache)

`--entry-cache value`<br />
file entry cache timeout in seconds (default: 1), read [Kernel Metadata Cache](../guide/cache_management.md#kernel-metadata-cache)

`--dir-entry-cache value`<br />
dir entry cache timeout in seconds (default: 1), read [Kernel Metadata Cache](../guide/cache_management.md#kernel-metadata-cache)

`--open-cache value`<br />
open file cache timeout in seconds (0 means disable this feature) (default: 0)

`--open-cache-limit value`<br />
max number of open files to cache (soft limit, 0 means unlimited) (default: 10000)

###### Data Storage

`--storage value`<br />
Object storage type (e.g. `s3`, `gcs`, `oss`, `cos`) (default: `"file"`, please refer to [documentation](../guide/how_to_set_up_object_storage.md#supported-object-storage) for all supported object storage types)

`--bucket value`<br />
customized endpoint to access object store

`--storage-class value`<br />
the storage class for data written by current client

`--get-timeout value`<br />
the max number of seconds to download an object (default: 60)

`--put-timeout value`<br />
the max number of seconds to upload an object (default: 60)

`--io-retries value`<br />
number of retries after network failure (default: 10)

`--max-uploads value`<br />
number of connections to upload (default: 20)

`--max-deletes value`<br />
number of threads to delete objects (default: 10)

`--upload-limit value`<br />
bandwidth limit for upload in Mbps (default: 0)

`--download-limit value`<br />
bandwidth limit for download in Mbps (default: 0)

###### Data Cache

`--buffer-size value`<br />
total read/write buffering in MiB (default: 300)

`--prefetch value`<br />
prefetch N blocks in parallel (default: 1)

`--writeback`<br />
upload objects in background (default: false), see [Client write data cache](../guide/cache_management.md#writeback)

`--upload-delay value`<br />
if writeback mode is enabled, delayed duration for uploading objects ("s", "m", "h") (default: 0s)

`--cache-dir value`<br />
directory paths of local cache, use `:` (Linux, macOS) or `;` (Windows) to separate multiple paths (default: `"$HOME/.juicefs/cache"` or `"/var/jfsCache"`), see [Client read data cache](../guide/cache_management.md#client-read-cache)

`--cache-mode value`<br />
file permissions for cached blocks (default: "0600")

`--cache-size value`<br />
size of cached object for read in MiB (default: 102400), see [Client read data cache](../guide/cache_management.md#client-read-cache)

`--free-space-ratio value`<br />
min free space ratio (default: 0.1), if [Client write data cache](../guide/cache_management.md#writeback) is enabled, this option also controls write cache size, see [Client read data cache](../guide/cache_management.md#client-read-cache)

`--cache-partial-only`<br />
cache random/small read only (default: false), see [Client read data cache](../guide/cache_management.md#client-read-cache)

`--verify-cache-checksum value`<br />
Checksum level for cache data. After enabled, checksum will be calculated on divided parts of the cache blocks and stored on disks, which are used for verification during reads. The following strategies are supported:<br/><ul><li>`none`: Disable checksum verification, if local cache data is tampered, bad data will be read;</li><li>`full` (default): Perform verification when reading the full block, use this for sequential read scenarios;</li><li>`shrink`: Perform verification on parts that's fully included within the read range, use this for random read scenarios;</li><li>`extend`: Perform verification on parts that fully include the read range, this causes read amplifications and is only used for random read scenarios demanding absolute data integrity.</li></ul>

`--cache-eviction value`<br />
cache eviction policy (none or 2-random) (default: "2-random")

`--cache-scan-interval value`<br />
interval (in seconds) to scan cache-dir to rebuild in-memory index (default: "3600")

###### Metrics

`--metrics value`<br />
address to export metrics (default: "127.0.0.1:9567")

`--consul value`<br />
Consul address to register (default: "127.0.0.1:8500")

`--no-usage-report`<br />
do not send usage report (default: false)

#### Examples

```bash
# Mount in foreground
$ juicefs mount redis://localhost /mnt/jfs

# Mount in background with password protected Redis
$ juicefs mount redis://:mypassword@localhost /mnt/jfs -d
# A safer alternative
$ META_PASSWORD=mypassword juicefs mount redis://localhost /mnt/jfs -d

# Mount with a sub-directory as root
$ juicefs mount redis://localhost /mnt/jfs --subdir /dir/in/jfs

# Enable "writeback" mode, which improves performance at the risk of losing objects
$ juicefs mount redis://localhost /mnt/jfs -d --writeback

# Enable "read-only" mode
$ juicefs mount redis://localhost /mnt/jfs -d --read-only

# Disable metadata backup
$ juicefs mount redis://localhost /mnt/jfs --backup-meta 0
```

#### `juicefs umount`{#umount}

Unmount a volume.

##### Synopsis

```
juicefs umount [command options] MOUNTPOINT
```

##### Options

`-f, --force`<br />
force unmount a busy mount point (default: false)

`--flush`<br />
wait for all staging chunks to be flushed (default: false)

##### Examples

```bash
juicefs umount /mnt/jfs
```

<<<<<<< HEAD
### `juicefs sync` {#sync}
=======
#### `juicefs gateway`{#gateway}
>>>>>>> 2aa09a7d

Start an S3-compatible gateway.

##### Synopsis

```
juicefs gateway [command options] META-URL ADDRESS
```

- **META-URL**: Database URL for metadata storage, see ["JuiceFS supported metadata engines"](../guide/how_to_set_up_metadata_engine.md) for details.
- **ADDRESS**: S3 gateway address and listening port, for example: `localhost:9000`

##### Options

###### General

`--access-log value`<br />
path for JuiceFS access log

`--no-banner`<br />
disable MinIO startup information (default: false)

`--multi-buckets`<br />
use top level of directories as buckets (default: false)

`--keep-etag`<br />
save the ETag for uploaded objects (default: false)

`--umask value`<br />
umask for new file and directory in octal (default: "022")

###### Meta

`--subdir value`<br />
mount a sub-directory as root (default: "")
`--backup-meta value`<br />
interval (in seconds) to automatically backup metadata in the object storage (0 means disable backup) (default: "3600")

`--heartbeat value`<br />
interval (in seconds) to send heartbeat; it's recommended that all clients use the same heartbeat value (default: "12")

`--read-only`<br />
allow lookup/read operations only (default: false)

`--no-bgjob`<br />
disable background jobs (clean-up, backup, etc.) (default: false)

`--atime-mode value`<br />
Control atime (last time the file was accessed) behavior, support the following modes:

* `noatime` (default), set when the file is created or when `SetAttr` is explicitly called. Accessing and modifying the file will not affect atime, tracking atime comes at a performance cost, so this is the default behavior
* `relatime` update inode access times relative to mtime (last time when the file data was modified) or ctime (last time when file metadata was changed). Only update atime if atime was earlier than the current mtime or ctime, or the file's atime is more than 1 day old
* `strictatime`, always update atime on access

`--skip-dir-nlink value`<br />
number of retries after which the update of directory nlink will be skipped (used for tkv only, 0 means never) (default: 20)

###### Meta Cache

`--attr-cache value`<br />
attributes cache timeout in seconds (default: 1), read [Kernel Metadata Cache](../guide/cache_management.md#kernel-metadata-cache)

`--entry-cache value`<br />
file entry cache timeout in seconds (default: 1), read [Kernel Metadata Cache](../guide/cache_management.md#kernel-metadata-cache)

`--dir-entry-cache value`<br />
dir entry cache timeout in seconds (default: 1), read [Kernel Metadata Cache](../guide/cache_management.md#kernel-metadata-cache)

`--open-cache value`<br />
open file cache timeout in seconds (0 means disable this feature) (default: 0)

`--open-cache-limit value`<br />
max number of open files to cache (soft limit, 0 means unlimited) (default: 10000)

###### Data Storage

`--storage value`<br />
Object storage type (e.g. `s3`, `gcs`, `oss`, `cos`) (default: `"file"`, please refer to [documentation](../guide/how_to_set_up_object_storage.md#supported-object-storage) for all supported object storage types)

`--bucket value`<br />
customized endpoint to access object store

`--storage-class value`<br />
the storage class for data written by current client

`--get-timeout value`<br />
the max number of seconds to download an object (default: 60)

`--put-timeout value`<br />
the max number of seconds to upload an object (default: 60)

`--io-retries value`<br />
number of retries after network failure (default: 10)

`--max-uploads value`<br />
number of connections to upload (default: 20)

`--max-deletes value`<br />
number of threads to delete objects (default: 10)

`--upload-limit value`<br />
bandwidth limit for upload in Mbps (default: 0)

`--download-limit value`<br />
bandwidth limit for download in Mbps (default: 0)

###### Data Cache

`--buffer-size value`<br />
total read/write buffering in MiB (default: 300)

`--prefetch value`<br />
prefetch N blocks in parallel (default: 1)

`--writeback`<br />
upload objects in background (default: false), see [Client write data cache](../guide/cache_management.md#writeback)

`--upload-delay value`<br />
if writeback mode is enabled, delayed duration for uploading objects ("s", "m", "h") (default: 0s)

`--cache-dir value`<br />
directory paths of local cache, use `:` (Linux, macOS) or `;` (Windows) to separate multiple paths (default: `"$HOME/.juicefs/cache"` or `"/var/jfsCache"`), see [Client read data cache](../guide/cache_management.md#client-read-cache)

`--cache-mode value`<br />
file permissions for cached blocks (default: "0600")

`--cache-size value`<br />
size of cached object for read in MiB (default: 102400), see [Client read data cache](../guide/cache_management.md#client-read-cache)

`--free-space-ratio value`<br />
min free space ratio (default: 0.1), if [Client write data cache](../guide/cache_management.md#writeback) is enabled, this option also controls write cache size, see [Client read data cache](../guide/cache_management.md#client-read-cache)

`--cache-partial-only`<br />
cache random/small read only (default: false), see [Client read data cache](../guide/cache_management.md#client-read-cache)

`--verify-cache-checksum value`<br />
Checksum level for cache data. After enabled, checksum will be calculated on divided parts of the cache blocks and stored on disks, which are used for verification during reads. The following strategies are supported:<br/><ul><li>`none`: Disable checksum verification, if local cache data is tampered, bad data will be read;</li><li>`full` (default): Perform verification when reading the full block, use this for sequential read scenarios;</li><li>`shrink`: Perform verification on parts that's fully included within the read range, use this for random read scenarios;</li><li>`extend`: Perform verification on parts that fully include the read range, this causes read amplifications and is only used for random read scenarios demanding absolute data integrity.</li></ul>

`--cache-eviction value`<br />
cache eviction policy (none or 2-random) (default: "2-random")

`--cache-scan-interval value`<br />
interval (in seconds) to scan cache-dir to rebuild in-memory index (default: "3600")

###### Metrics

`--metrics value`<br />
address to export metrics (default: "127.0.0.1:9567")

`--consul value`<br />
Consul address to register (default: "127.0.0.1:8500")

`--no-usage-report`<br />
do not send usage report (default: false)

##### Examples

```bash
export MINIO_ROOT_USER=admin
export MINIO_ROOT_PASSWORD=12345678
juicefs gateway redis://localhost localhost:9000
```

#### `juicefs webdav` {#webdav}

Start a WebDAV server.

##### Synopsis

```
juicefs webdav [command options] META-URL ADDRESS
```

- **META-URL**: Database URL for metadata storage, see "[JuiceFS supported metadata engines](../guide/how_to_set_up_metadata_engine.md)" for details.
- **ADDRESS**: WebDAV address and listening port, for example: `localhost:9007`

##### Options

###### General

`--cert-file value`<br />
certificate file for HTTPS

`--key-file value`<br />
key file for HTTPS

`--gzip`<br />
compress served files via gzip (default: false)

`--disallowList`<br />
disallow list a directory (default: false)

`--access-log value`<br />
path for JuiceFS access log

###### Meta

`--subdir value`<br />
mount a sub-directory as root (default: "")
`--backup-meta value`<br />
interval (in seconds) to automatically backup metadata in the object storage (0 means disable backup) (default: "3600")

`--heartbeat value`<br />
interval (in seconds) to send heartbeat; it's recommended that all clients use the same heartbeat value (default: "12")

`--read-only`<br />
allow lookup/read operations only (default: false)

`--no-bgjob`<br />
disable background jobs (clean-up, backup, etc.) (default: false)

`--atime-mode value`<br />
Control atime (last time the file was accessed) behavior, support the following modes:

* `noatime` (default), set when the file is created or when `SetAttr` is explicitly called. Accessing and modifying the file will not affect atime, tracking atime comes at a performance cost, so this is the default behavior
* `relatime` update inode access times relative to mtime (last time when the file data was modified) or ctime (last time when file metadata was changed). Only update atime if atime was earlier than the current mtime or ctime, or the file's atime is more than 1 day old
* `strictatime`, always update atime on access

`--skip-dir-nlink value`<br />
number of retries after which the update of directory nlink will be skipped (used for tkv only, 0 means never) (default: 20)

###### Meta Cache

`--attr-cache value`<br />
attributes cache timeout in seconds (default: 1), read [Kernel Metadata Cache](../guide/cache_management.md#kernel-metadata-cache)

`--entry-cache value`<br />
file entry cache timeout in seconds (default: 1), read [Kernel Metadata Cache](../guide/cache_management.md#kernel-metadata-cache)

`--dir-entry-cache value`<br />
dir entry cache timeout in seconds (default: 1), read [Kernel Metadata Cache](../guide/cache_management.md#kernel-metadata-cache)

`--open-cache value`<br />
open file cache timeout in seconds (0 means disable this feature) (default: 0)

`--open-cache-limit value`<br />
max number of open files to cache (soft limit, 0 means unlimited) (default: 10000)

###### Data Storage

`--storage value`<br />
Object storage type (e.g. `s3`, `gcs`, `oss`, `cos`) (default: `"file"`, please refer to [documentation](../guide/how_to_set_up_object_storage.md#supported-object-storage) for all supported object storage types)

`--bucket value`<br />
customized endpoint to access object store

`--storage-class value`<br />
the storage class for data written by current client

`--get-timeout value`<br />
the max number of seconds to download an object (default: 60)

`--put-timeout value`<br />
the max number of seconds to upload an object (default: 60)

`--io-retries value`<br />
number of retries after network failure (default: 10)

`--max-uploads value`<br />
number of connections to upload (default: 20)

`--max-deletes value`<br />
number of threads to delete objects (default: 10)

`--upload-limit value`<br />
bandwidth limit for upload in Mbps (default: 0)

`--download-limit value`<br />
bandwidth limit for download in Mbps (default: 0)

###### Data Cache

`--buffer-size value`<br />
total read/write buffering in MiB (default: 300)

`--prefetch value`<br />
prefetch N blocks in parallel (default: 1)

`--writeback`<br />
upload objects in background (default: false), see [Client write data cache](../guide/cache_management.md#writeback)

`--upload-delay value`<br />
if writeback mode is enabled, delayed duration for uploading objects ("s", "m", "h") (default: 0s)

`--cache-dir value`<br />
directory paths of local cache, use `:` (Linux, macOS) or `;` (Windows) to separate multiple paths (default: `"$HOME/.juicefs/cache"` or `"/var/jfsCache"`), see [Client read data cache](../guide/cache_management.md#client-read-cache)

`--cache-mode value`<br />
file permissions for cached blocks (default: "0600")

`--cache-size value`<br />
size of cached object for read in MiB (default: 102400), see [Client read data cache](../guide/cache_management.md#client-read-cache)

`--free-space-ratio value`<br />
min free space ratio (default: 0.1), if [Client write data cache](../guide/cache_management.md#writeback) is enabled, this option also controls write cache size, see [Client read data cache](../guide/cache_management.md#client-read-cache)

`--cache-partial-only`<br />
cache random/small read only (default: false), see [Client read data cache](../guide/cache_management.md#client-read-cache)

`--verify-cache-checksum value`<br />
Checksum level for cache data. After enabled, checksum will be calculated on divided parts of the cache blocks and stored on disks, which are used for verification during reads. The following strategies are supported:<br/><ul><li>`none`: Disable checksum verification, if local cache data is tampered, bad data will be read;</li><li>`full` (default): Perform verification when reading the full block, use this for sequential read scenarios;</li><li>`shrink`: Perform verification on parts that's fully included within the read range, use this for random read scenarios;</li><li>`extend`: Perform verification on parts that fully include the read range, this causes read amplifications and is only used for random read scenarios demanding absolute data integrity.</li></ul>

`--cache-eviction value`<br />
cache eviction policy (none or 2-random) (default: "2-random")

`--cache-scan-interval value`<br />
interval (in seconds) to scan cache-dir to rebuild in-memory index (default: "3600")

###### Metrics

`--metrics value`<br />
address to export metrics (default: "127.0.0.1:9567")

`--consul value`<br />
Consul address to register (default: "127.0.0.1:8500")

`--no-usage-report`<br />
do not send usage report (default: false)

##### Examples

```bash
juicefs webdav redis://localhost localhost:9007
```

### tools

#### `juicefs bench` {#bench}

Run benchmark, including read/write/stat for big and small files.

##### Synopsis

```
juicefs bench [command options] PATH
```

For a detailed introduction to the `bench` subcommand, please refer to the [documentation](../benchmark/performance_evaluation_guide.md#juicefs-bench).

##### Options

`--block-size value`<br />
block size in MiB (default: 1)

`--big-file-size value`<br />
size of big file in MiB (default: 1024)

`--small-file-size value`<br />
size of small file in MiB (default: 0.1)

`--small-file-count value`<br />
number of small files (default: 100)

`--threads value, -p value`<br />
number of concurrent threads (default: 1)

#### Examples

```bash
# Run benchmarks with 4 threads
$ juicefs bench /mnt/jfs -p 4

# Run benchmarks of only small files
$ juicefs bench /mnt/jfs --big-file-size 0
```

#### `juicefs objbench` {#objbench}

Run basic benchmarks on the target object storage to test if it works as expected.

##### Synopsis

```shell
juicefs objbench [command options] BUCKET
```

For a detailed introduction to the `objbench` subcommand, please refer to the [documentation](../benchmark/performance_evaluation_guide.md#juicefs-objbench).

##### Options

`--storage value`<br />
Object storage type (e.g. `s3`, `gcs`, `oss`, `cos`) (default: `"file"`, please refer to [documentation](../guide/how_to_set_up_object_storage.md#supported-object-storage) for all supported object storage types)

`--access-key value`<br />
Access Key for object storage (can also be set via the environment variable `ACCESS_KEY`)

`--secret-key value`<br />
Secret Key for object storage (can also be set via the environment variable `SECRET_KEY`)

`--block-size value`<br />
size of each IO block in KiB (default: 4096)

`--big-object-size value`<br />
size of each big object in MiB (default: 1024)

`--small-object-size value`<br />
size of each small object in KiB (default: 128)

`--small-objects value`<br />
number of small objects (default: 100)

`--skip-functional-tests`<br />
skip functional tests (default: false)

`--threads value, -p value`<br />
number of concurrent threads (default: 4)

##### Examples

```bash
# Run benchmarks on S3
$ ACCESS_KEY=myAccessKey SECRET_KEY=mySecretKey juicefs objbench --storage s3  https://mybucket.s3.us-east-2.amazonaws.com -p 6
```

#### `juicefs warmup` {#warmup}

Download data to local cache in advance, to achieve better performance on application's first read. You can specify a mount point path to recursively warm-up all files under this path. You can also specify a file through the `--file` option to only warm-up the files contained in it.

If the files needing warming up resides in many different directories, you should specify their names in a text file, and pass to the `warmup` command using the `--file` option, allowing `juicefs warmup` to download concurrently, which is significantly faster than calling `juicefs warmup` multiple times, each with a single file.

##### Synopsis

```
juicefs warmup [command options] [PATH ...]
```

##### Options

`--file value, -f value`<br />
file containing a list of paths (each line is a file path)

`--threads value, -p value`<br />
number of concurrent workers, default to 50. Reduce this number in low bandwidth environment to avoid download timeouts

`--background, -b`<br />
run in background (default: false)

##### Examples

```bash
# Warm all files in datadir
$ juicefs warmup /mnt/jfs/datadir

# Warm only three files in datadir
$ cat /tmp/filelist
/mnt/jfs/datadir/f1
/mnt/jfs/datadir/f2
/mnt/jfs/datadir/f3
$ juicefs warmup -f /tmp/filelist
```

#### `juicefs rmr`{#rmr}

Remove all the files and subdirectories, similar to rm -rf, except this command deals with metadata directly (bypassing POSIX API), thus is much faster.

If trash is enabled, deleted files are moved into trash. read more at [Trash](../security/trash.md).

##### Synopsis

```
juicefs rmr PATH ...
```

##### Examples

```bash
juicefs rmr /mnt/jfs/foo
```

#### `juicefs sync`{#sync}

Sync between two storage.

##### Synopsis

```
juicefs sync [command options] SRC DST
```

- **SRC**: source path
- **DST**: destination path

The format of both source and destination paths is `[NAME://][ACCESS_KEY:SECRET_KEY[:TOKEN]@]BUCKET[.ENDPOINT][/PREFIX]`, in which:

- `NAME`: JuiceFS supported data storage types (e.g. `s3`, `oss`) (please refer to [this document](../guide/how_to_set_up_object_storage.md#supported-object-storage)).
- `ACCESS_KEY` and `SECRET_KEY`: The credential required to access the data storage (please refer to [this document](../guide/how_to_set_up_object_storage.md#access-key-and-secret-key)).
- `TOKEN` token used to access the object storage, as some object storage supports the use of temporary token to obtain permission for a limited time
- `BUCKET[.ENDPOINT]`: The access address of the data storage service. The format may be different for different storage types, and please refer to [the document](../guide/how_to_set_up_object_storage.md#supported-object-storage).
- `[/PREFIX]`: Optional, a prefix for the source and destination paths that can be used to limit synchronization of data only in certain paths.

For a detailed introduction to the `sync` subcommand, please refer to the [documentation](../guide/sync.md).

##### Options

###### Selection

`--start KEY, -s KEY`<br />
the first KEY to sync

`--end KEY, -e KEY`<br />
the last KEY to sync

`--exclude PATTERN`<br />
exclude Key matching PATTERN

`--include PATTERN`<br />
don't exclude Key matching PATTERN, need to be used with `--exclude` option

`--limit value`<br />
limit the number of objects that will be processed (default: -1)

`--update, -u`<br />
update existing file if the source is newer (default: false)

`--force-update, -f`<br />
always update existing file (default: false)

`--existing, --ignore-non-existing`<br />
skip creating new files on destination (default: false)

`--ignore-existing`<br />
skip updating files that already exist on destination (default: false)

###### Action

`--dirs`<br />
Sync directories or holders (default: false)

`--perms`<br />
preserve permissions (default: false)

`--links, -l`<br />
copy symlinks as symlinks (default: false)

`--delete-src, --deleteSrc`<br />
delete objects from source after synced (default: false)

`--delete-dst, --deleteDst`<br />
delete extraneous objects from destination (default: false)

`--check-all`<br />
verify integrity of all files in source and destination (default: false)

`--check-new`<br />
verify integrity of newly copied files (default: false)

`--dry`<br />
don't copy file (default: false)

###### Storage

`--threads value, -p value`<br />
number of concurrent threads (default: 10)

`--list-threads value`<br />
number of threads to list objects (default: 1)

`--list-depth value`<br />
list the top N level of directories in parallel (default: 1)

`--no-https`<br />
do not use HTTPS (default: false)

`--storage-class value`<br />
the storage class for destination

`--bwlimit value`<br />
limit bandwidth in Mbps (0 means unlimited) (default: 0)

###### Cluster

`--manager value`<br />
manager address

`--worker value`<br />
hosts (separated by comma) to launch worker

##### Examples

```bash
# Sync object from OSS to S3
$ juicefs sync oss://mybucket.oss-cn-shanghai.aliyuncs.com s3://mybucket.s3.us-east-2.amazonaws.com

# Sync objects from S3 to JuiceFS
$ juicefs mount -d redis://localhost /mnt/jfs
$ juicefs sync s3://mybucket.s3.us-east-2.amazonaws.com/ /mnt/jfs/

# SRC: a1/b1,a2/b2,aaa/b1   DST: empty   sync result: aaa/b1
$ juicefs sync --exclude='a?/b*' s3://mybucket.s3.us-east-2.amazonaws.com/ /mnt/jfs/

# SRC: a1/b1,a2/b2,aaa/b1   DST: empty   sync result: a1/b1,aaa/b1
$ juicefs sync --include='a1/b1' --exclude='a[1-9]/b*' s3://mybucket.s3.us-east-2.amazonaws.com/ /mnt/jfs/

# SRC: a1/b1,a2/b2,aaa/b1,b1,b2  DST: empty   sync result: a1/b1,b2
$ juicefs sync --include='a1/b1' --exclude='a*' --include='b2' --exclude='b?' s3://mybucket.s3.us-east-2.amazonaws.com/ /mnt/jfs/
```

#### `juicefs clone`{#clone}

clone a file or directory without copying the underlying data

##### Synopsis

```shell
juicefs clone [command options] SRC DST
```

##### Options

`--preserve, -p`<br />
preserve the UID, GID, and mode of the file (default: false)

##### Examples

```shell
# Clone a file
$ juicefs clone /mnt/jfs/file1 /mnt/jfs/file2

# Clone a directory
$ juicefs clone /mnt/jfs/dir1 /mnt/jfs/dir2

# Clone with preserving the UID, GID, and mode of the file
$ juicefs clone -p /mnt/jfs/file1 /mnt/jfs/file2
```<|MERGE_RESOLUTION|>--- conflicted
+++ resolved
@@ -971,11 +971,7 @@
 juicefs umount /mnt/jfs
 ```
 
-<<<<<<< HEAD
-### `juicefs sync` {#sync}
-=======
 #### `juicefs gateway`{#gateway}
->>>>>>> 2aa09a7d
 
 Start an S3-compatible gateway.
 
