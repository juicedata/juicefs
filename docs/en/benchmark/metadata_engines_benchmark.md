--- conflicted
+++ resolved
@@ -3,34 +3,27 @@
 sidebar_position: 6
 slug: /metadata_engines_benchmark
 ---
+
 # Metadata Engines Benchmark
 
 Conclusion first:
 
-- For pure metadata operations, MySQL costs about 2 ~ 4x times of Redis; TiKV has similar performance to MySQL, and in most cases it costs a bit less; etcd costs about 1.5x times of TiKV.
-- For small I/O (~100 KiB) workloads, total time costs with MySQL are about 1 ~ 3x of those with Redis; TiKV and etcd performs similarly to MySQL.
+- For pure metadata operations, MySQL costs about 2~4x times of Redis; TiKV has similar performance to MySQL, and in most cases it costs a bit less; etcd costs about 1.5x times of TiKV.
+- For small I/O (~100 KiB) workloads, total time costs with MySQL are about 1~3x of those with Redis; TiKV and etcd performs similarly to MySQL.
 - For large I/O (~4 MiB) workloads, total time costs with different metadata engines show no significant difference (object storage becomes the bottleneck).
 
-<<<<<<< HEAD
 :::note
-1. By changing `appendfsync` from `always` to `everysec`, Redis gains performance boost but loses a bit of data reliability; more information can be found [here](https://redis.io/topics/persistence)
-2. Both Redis and MySQL store only one replica locally, while TiKV stores three replicas in three different hosts using Raft protocol
+1. By changing `appendfsync` from `always` to `everysec`, Redis gains performance boost but loses a bit of data reliability. More information can be found [here](https://redis.io/docs/manual/persistence).
+2. Both Redis and MySQL store only one replica locally, while TiKV stores three replicas on three different hosts using Raft protocol.
 :::
-=======
->**Note**:
->
->1. By changing `appendfsync` from `always` to `everysec`, Redis gains performance boost but loses a bit of data reliability. More information can be found [here](https://redis.io/topics/persistence).
->2. Both Redis and MySQL store only one replica locally, while TiKV stores three replicas on three different hosts using Raft protocol.
 
->>>>>>> 35a6a175
-
-Details are provided below. Please note all the tests are run with the same object storage (to save data), clients and metadata hosts; only metadata engines differ.
+Details are provided below. Please note all the tests are run with the same object storage (to save data), clients and metadata hosts, only metadata engines differ.
 
 ## Environment
 
 ### JuiceFS Version
 
-juicefs version 1.0.0-dev+2022-04-07.50fc234e
+1.0.0-dev+2022-04-07.50fc234e
 
 ### Object Storage
 
@@ -41,21 +34,21 @@
 - Amazon c5.xlarge: 4 vCPUs, 8 GiB Memory, Up to 10 Gigabit Network
 - Ubuntu 18.04.4 LTS
 
-### Meta Hosts
+### Metadata Hosts
 
 - Amazon c5d.xlarge: 4 vCPUs, 8 GiB Memory, Up to 10 Gigabit Network, 100 GB SSD (local storage for metadata engines)
 - Ubuntu 20.04.1 LTS
 - SSD is formated as ext4 and mounted on `/data`
 
-### Meta Engines
+### Metadata Engines
 
 #### Redis
 
 - Version: [6.2.6](https://download.redis.io/releases/redis-6.2.6.tar.gz)
 - Configuration:
-  - appendonly: yes
-  - appendfsync: always or everysec
-  - dir: `/data/redis`
+  - `appendonly`: `yes`
+  - `appendfsync`: `always` or `everysec`
+  - `dir`: `/data/redis`
 
 #### MySQL
 
@@ -66,13 +59,14 @@
 
 - Version: 5.4.0
 - Configuration:
-  - deploy_dir: `/data/tikv-deploy`
-  - data_dir: `/data/tikv-data`
+  - `deploy_dir`: `/data/tikv-deploy`
+  - `data_dir`: `/data/tikv-data`
 
 #### etcd
 
 - Version: 3.5.2
-- data-dir: `/data/etcd`
+- Configuration:
+  - `data-dir`: `/data/etcd`
 
 ## Tools
 
@@ -80,14 +74,14 @@
 
 ### Golang Benchmark
 
-Simple benchmarks within the source code:  `pkg/meta/benchmarks_test.go`.
+Simple benchmarks within the source code: [`pkg/meta/benchmarks_test.go`](https://github.com/juicedata/juicefs/blob/main/pkg/meta/benchmarks_test.go)
 
 ### JuiceFS Bench
 
 JuiceFS provides a basic benchmark command:
 
 ```bash
-$ ./juicefs bench /mnt/jfs -p 4
+./juicefs bench /mnt/jfs -p 4
 ```
 
 ### mdtest
@@ -118,7 +112,7 @@
 - Version: fio-3.1
 
 ```bash
-$ fio --name=big-write --directory=/mnt/jfs --rw=write --refill_buffers --bs=4M --size=4G --numjobs=4 --end_fsync=1 --group_reporting
+fio --name=big-write --directory=/mnt/jfs --rw=write --refill_buffers --bs=4M --size=4G --numjobs=4 --end_fsync=1 --group_reporting
 ```
 
 ## Results
@@ -193,12 +187,6 @@
 
 ### fio
 
-<<<<<<< HEAD
-|                 | Redis-Always | Redis-Everysec | MySQL     | TiKV      |
-| --------------- | ------------ | -------------- | --------- | --------- |
-| Write bandwidth | 350 MiB/s    | 360 MiB/s      | 360 MiB/s | 358 MiB/s |
-=======
 |                 | Redis-Always | Redis-Everysec | MySQL     | TiKV      | etcd      |
 |-----------------|--------------|----------------|-----------|-----------|-----------|
-| Write bandwidth | 555 MiB/s    | 532 MiB/s      | 553 MiB/s | 537 MiB/s | 555 MiB/s |
->>>>>>> 35a6a175
+| Write bandwidth | 555 MiB/s    | 532 MiB/s      | 553 MiB/s | 537 MiB/s | 555 MiB/s |