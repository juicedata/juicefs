--- conflicted
+++ resolved
@@ -6,12 +6,8 @@
 
 JuiceFS Client exposes performance data using metrics API, configure your Prometheus instance to scrape data, and then visualize using Grafana.
 
-<<<<<<< HEAD
 - **Prometheus Server**: Scrapes and stores the time series data of various metrics. Refer to its [official documentation](https://prometheus.io/docs/introduction/first_steps).
 - **Grafana**: Loads and visualizes the time series data from Prometheus. Refer to its [official documentation](https://grafana.com/docs/grafana/latest/installation).
-=======
-## Getting started {#getting-started}
->>>>>>> 471d8366
 
 ### Add scrape config
 
@@ -74,11 +70,7 @@
 
 ![](../images/grafana_dashboard.png)
 
-<<<<<<< HEAD
 ## Collecting metrics data for other types of clients {#collect-metrics}
-=======
-## Collecting monitoring metrics {#collecting-metrics}
->>>>>>> 471d8366
 
 For different types of JuiceFS Client, metrics data is handled slightly differently.
 
@@ -230,25 +222,6 @@
 
 The meta of each instance contains two aspects: `hostname` and `mountpoint`. When `mountpoint` is `s3gateway`, it means that the instance is an S3 gateway.
 
-<<<<<<< HEAD
 ## Monitoring metrics reference
-=======
-## Visualize monitoring metrics {#visualize-metrics}
-
-### Grafana dashboard template
-
-JuiceFS provides some dashboard templates for Grafana, which can be imported to show the collected metrics in Prometheus. The dashboard templates currently available are:
-
-| Name                                                                                                            | Description                                                                                             |
-| ----                                                                                                            | -----------                                                                                             |
-| [`grafana_template.json`](https://github.com/juicedata/juicefs/blob/main/docs/en/grafana_template.json)         | For show metrics collected from mount point, S3 gateway (non-Kubernetes deployment) and Hadoop Java SDK |
-| [`grafana_template_k8s.json`](https://github.com/juicedata/juicefs/blob/main/docs/en/grafana_template_k8s.json) | For show metrics collected from Kubernetes CSI Driver and S3 gateway (Kubernetes deployment)            |
-
-A sample Grafana dashboard looks like this:
-
-![JuiceFS Grafana dashboard](../images/grafana_dashboard.png)
-
-## Monitoring metrics reference {#metrics-reference}
->>>>>>> 471d8366
 
 Refer to [JuiceFS Metrics](../reference/p8s_metrics.md).