---
title: How to Set Up Metadata Engine
sidebar_position: 1
slug: /databases_for_metadata
description: JuiceFS supports Redis, TiKV, PostgreSQL, MySQL and other databases as metadata engines, and this article describes how to set up and use them.
---

import Tabs from '@theme/Tabs';
import TabItem from '@theme/TabItem';

:::tip
`META_PASSWORD` is supported from JuiceFS v1.0. You should [upgrade](../administration/upgrade.md) if you're still using older versions.
:::

<<<<<<< HEAD
As mentioned in [JuiceFS Technical Architecture](../introduction/architecture.md) and [How JuiceFS Store Files](../introduction/architecture.md#how-juicefs-store-files), JuiceFS is designed to store data and metadata separately. Generally, data is stored in the cloud storage based on object storage, and metadata corresponding to the data is stored in an independent database. The database that supports storing metadata is referred to "Metadata Storage Engine".

## Metadata Storage Engine

Metadata is crucially important to a file system as it contains all the detailed information of each file, such as name, size, permissions and location. Especially, for the file system where data and metadata are stored separately, the read and write performance of metadata directly determines the file system performance, and the engine that stores metadata is the most fundamental determinant of performance and reliability.

The metadata storage of JuiceFS uses a multi-engine design. In order to create an ultra-high-performance cloud-native file system, JuiceFS first supports [Redis](https://redis.io), an in-memory Key-Value database, which makes JuiceFS ten times more powerful than [Amazon EFS](https://aws.amazon.com/efs) and [S3FS](https://github.com/s3fs-fuse/s3fs-fuse) performance. Test results can be seen [here](../benchmark/benchmark.md).

However, based on the feedback from community users, we have noticed that a high-performance file system is not urgently required in many application scenarios. Sometimes users just want to find a convenient tool to migrate data on the cloud with high reliability, or to mount the object storage locally to use on a small scale. Therefore, JuiceFS has successively opened up support for more databases such as MySQL/MariaDB and SQLite. The comparison of performance can be found [here](../benchmark/metadata_engines_benchmark.md)).

:::caution
While using the JuiceFS file system - no matter which database you choose to store metadata, please **ensure the safety of the metadata**! Once the metadata is damaged or lost, the corresponding data will accordingly be damaged or lost, and the entire file system can even be damaged in the worse cases. For production environments, you should always choose a database with high availability, and at the same time, it is recommended to ["backup metadata"](../administration/metadata_dump_load.md) periodically.
:::
=======
JuiceFS is a decoupled structure that separates data and metadata. Metadata can be stored in any supported database (called Metadata Engine). Many databases are supported and they all comes with different performance and intended scenarios, refer to [our docs](../benchmark/metadata_engines_benchmark.md) for comparison.
>>>>>>> c14b7f09

### The storage usage of metadata {#storage-usage}

The storage space required for metadata is related to the length of the file name, the type and length of the file, and extended attributes. It is difficult to accurately estimate the metadata storage space requirements of a file system. For simplicity, we can approximate based on the storage space required for a single small file without extended attributes.

- **Key-Value Database** (e.g. Redis, TiKV): 300 bytes/file
- **Relational Database** (e.g. SQLite, MySQL, PostgreSQL): 600 bytes/file

When the average file is larger (over 64MB), or the file is frequently modified and has a lot of fragments, or there are many extended attributes, or the average file name is long (over 50 bytes), more storage space is needed.

When you need to migrate between two types of metadata engines, you can use this method to estimate the required storage space. For example, if you want to migrate the metadata engine from a relational database (MySQL) to a key-value database (Redis), and the current usage of MySQL is 30GB, then the target Redis needs to prepare at least 15GB or more of memory. The reverse is also true.

## Redis

JuiceFS requires Redis version 4.0 and above. Redis Cluster is also supported, but in order to avoid transactions across different Redis instances, JuiceFS puts all metadata for one file system on a single Redis instance.

To ensure metadata security, JuiceFS requires [`maxmemory-policy noeviction`](https://redis.io/docs/reference/eviction/), otherwise it will try to set it to `noeviction` when starting JuiceFS, and will print a warning log if it fails. Refer to [Redis Best practices](../administration/metadata/redis_best_practices.md) for more.

### Create a file system

When using Redis as the metadata storage engine, the following format is usually used to access the database:

<Tabs>
  <TabItem value="tcp" label="TCP">

```
redis[s]://[<username>:<password>@]<host>[:<port>]/<db>
```

  </TabItem>
  <TabItem value="unix-socket" label="Unix socket">

```
unix://[<username>:<password>@]<socket-file-path>?db=<db>
```

  </TabItem>
</Tabs>

Where `[]` enclosed are optional and the rest are mandatory.

- If the [TLS](https://redis.io/docs/manual/security/encryption) feature of Redis is enabled, the protocol header needs to use `rediss://`, otherwise use `redis://`.
- `<username>` is introduced after Redis 6.0 and can be ignored if there is no username, but the `:` colon in front of the password needs to be kept, e.g. `redis://:<password>@<host>:6379/1`.
- The default port number on which Redis listens is `6379`, which can be left blank if the default port number is not changed, e.g. `redis://:<password>@<host>/1`.
- Redis supports multiple [logical databases](https://redis.io/commands/select), please replace `<db>` with the actual database number used.
- If you need to connect to Redis Sentinel, the format will be slightly different, refer to [Redis Best Practices](../administration/metadata/redis_best_practices.md#high-availability) for details.
- If username / password contains special characters, use single quote to avoid unexpected shell interpretations, or use the `REDIS_PASSWORD` environment.

For example, the following command will create a JuiceFS file system named `pics`, using the database No. `1` in Redis to store metadata:

```shell
juicefs format \
    --storage s3 \
    ... \
    "redis://:mypassword@192.168.1.6:6379/1" \
    pics
```

For security purposes, it is recommended to pass the password using the environment variable `META_PASSWORD` or `REDIS_PASSWORD`, e.g.

```shell
export META_PASSWORD=mypassword
```

Then there is no need to set a password in the metadata URL.

```shell
juicefs format \
    --storage s3 \
    ... \
    "redis://192.168.1.6:6379/1" \
    pics
```

### Mount a file system

If you need to share the same file system across multiple nodes, ensure that all nodes has access to the Metadata Engine.

```shell
juicefs mount -d "redis://:mypassword@192.168.1.6:6379/1" /mnt/jfs
```

Passing passwords with the `META_PASSWORD` or `REDIS_PASSWORD` environment variables is also supported.

```shell
export META_PASSWORD=mypassword
juicefs mount -d "redis://192.168.1.6:6379/1" /mnt/jfs
```

## KeyDB

[KeyDB](https://keydb.dev) is an open source fork of Redis, developed to stay aligned with the Redis community. KeyDB implements multi-threading support, better memory utilization, and greater throughput on top of Redis, and also supports [Active Replication](https://github.com/JohnSully/KeyDB/wiki/Active-Replication), i.e., the Active Active feature.

:::note
Same as Redis, the Active Replication is asynchronous, which may cause consistency issues. So use with caution!
:::

When being used as metadata storage engine for Juice, KeyDB is used exactly in the same way as Redis. So please refer to the [Redis](#redis) section for usage.

## PostgreSQL

[PostgreSQL](https://www.postgresql.org) is a powerful open source relational database with a perfect ecosystem and rich application scenarios, and it also works as the metadata engine of JuiceFS.

Many cloud computing platforms offer hosted PostgreSQL database services, or you can deploy one yourself by following the [Usage Wizard](https://www.postgresqltutorial.com/postgresql-getting-started).

Other PostgreSQL-compatible databases (such as CockroachDB) can also be used as metadata engine.

### Create a file system

When using PostgreSQL as the metadata storage engine, you need to create a database manually before creating the file system by following the format below:

<Tabs>
  <TabItem value="tcp" label="TCP">

```
postgres://[username][:<password>]@<host>[:5432]/<database-name>[?parameters]
```

  </TabItem>
  <TabItem value="unix-socket" label="Unix socket">

```
postgres://[username][:<password>]@/<database-name>?host=<socket-directories-path>[&parameters]
```

  </TabItem>
</Tabs>

Where `[]` enclosed are optional and the rest are mandatory.

For example:

```shell
juicefs format \
    --storage s3 \
    ... \
    "postgres://user:mypassword@192.168.1.6:5432/juicefs" \
    pics
```

A more secure approach would be to pass the database password through the environment variable `META_PASSWORD`:

```shell
export META_PASSWORD="mypassword"
juicefs format \
    --storage s3 \
    ... \
    "postgres://user@192.168.1.6:5432/juicefs" \
    pics
```

:::note

1. JuiceFS uses public [schema](https://www.postgresql.org/docs/current/ddl-schemas.html) by default, if you want to use a `non-public schema`,  you need to specify `search_path` in the connection string parameter. e.g `postgres://user:mypassword@192.168.1.6:5432/juicefs?search_path=pguser1`
2. If the `public schema` is not the first hit in the `search_path` configured on the PostgreSQL server, the `search_path` parameter must be explicitly set in the connection string.
3. The `search_path` connection parameter can be set to multiple schemas natively, but currently JuiceFS only supports setting one. `postgres://user:mypassword@192.168.1.6:5432/juicefs?search_path=pguser1,public` will be considered illegal.
:::

### Mount a file system

```shell
juicefs mount -d "postgres://user:mypassword@192.168.1.6:5432/juicefs" /mnt/jfs
```

Passing password with the `META_PASSWORD` environment variable is also supported when mounting a file system.

```shell
export META_PASSWORD="mypassword"
juicefs mount -d "postgres://user@192.168.1.6:5432/juicefs" /mnt/jfs
```

### Troubleshooting

The JuiceFS client connects to PostgreSQL via SSL encryption by default. If you encountered an error saying `pq: SSL is not enabled on the server`, you need to enable SSL encryption for PostgreSQL according to your own business scenario, or you can disable it by adding a parameter to the metadata URL Validation.

```shell
juicefs format \
    --storage s3 \
    ... \
    "postgres://user@192.168.1.6:5432/juicefs?sslmode=disable" \
    pics
```

Additional parameters can be appended to the metadata URL. More details can be seen [here](https://pkg.go.dev/github.com/lib/pq#hdr-Connection_String_Parameters).

## MySQL

[MySQL](https://www.mysql.com) is one of the most popular open source relational databases, and is often preferred for web applications.

### Create a file system

When using MySQL as the metadata storage engine, you need to create a database manually before create the file system. The command with the following format is usually used to access the database:

<Tabs>
  <TabItem value="tcp" label="TCP">

```
mysql://<username>[:<password>]@(<host>:3306)/<database-name>
```

  </TabItem>
  <TabItem value="unix-socket" label="Unix socket">

```
mysql://<username>[:<password>]@unix(<socket-file-path>)/<database-name>
```

  </TabItem>
</Tabs>

:::note
Don't leave out the `()` brackets on either side of the URL.
:::

For example:

```shell
juicefs format \
    --storage s3 \
    ... \
    "mysql://user:mypassword@(192.168.1.6:3306)/juicefs" \
    pics
```

A more secure approach would be to pass the database password through the environment variable `META_PASSWORD`:

```shell
export META_PASSWORD="mypassword"
juicefs format \
    --storage s3 \
    ... \
    "mysql://user@(192.168.1.6:3306)/juicefs" \
    pics
```

To connect to a TLS enabled MySQL server, pass the `tls=true` parameter (or `tls=skip-verify` if using a self-signed certificate):

```shell
juicefs format \
    --storage s3 \
    ... \
    "mysql://user:mypassword@(192.168.1.6:3306)/juicefs?tls=true" \
    pics
```

### Mount a file system

```shell
juicefs mount -d "mysql://user:mypassword@(192.168.1.6:3306)/juicefs" /mnt/jfs
```

Passing password with the `META_PASSWORD` environment variable is also supported when mounting a file system.

```shell
export META_PASSWORD="mypassword"
juicefs mount -d "mysql://user@(192.168.1.6:3306)/juicefs" /mnt/jfs
```

To connect to a TLS enabled MySQL server, pass the `tls=true` parameter (or `tls=skip-verify` if using a self-signed certificate):

```shell
juicefs mount -d "mysql://user:mypassword@(192.168.1.6:3306)/juicefs?tls=true" /mnt/jfs
```

For more examples of MySQL database address format, please refer to [Go-MySQL-Driver](https://github.com/Go-SQL-Driver/MySQL/#examples).

## MariaDB

[MariaDB](https://mariadb.org) is an open source branch of MySQL, maintained by the original developers of MySQL.

Because MariaDB is highly compatible with MySQL, there is no difference in usage, the parameters and settings are exactly the same.

For example:

```shell
juicefs format \
    --storage s3 \
    ... \
    "mysql://user:mypassword@(192.168.1.6:3306)/juicefs" \
    pics
```

```shell
juicefs mount -d "mysql://user:mypassword@(192.168.1.6:3306)/juicefs" /mnt/jfs
```

Passing passwords through environment variables is also the same:

```shell
export META_PASSWORD="mypassword"
juicefs format \
    --storage s3 \
    ... \
    "mysql://user@(192.168.1.6:3306)/juicefs" \
    pics
```

```shell
juicefs mount -d "mysql://user@(192.168.1.6:3306)/juicefs" /mnt/jfs
```

To connect to a TLS enabled MariaDB server, pass the `tls=true` parameter (or `tls=skip-verify` if using a self-signed certificate):

```shell
export META_PASSWORD="mypassword"
juicefs format \
    --storage s3 \
    ... \
    "mysql://user@(192.168.1.6:3306)/juicefs?tls=true" \
    pics
```

```shell
juicefs mount -d "mysql://user@(192.168.1.6:3306)/juicefs?tls=true" /mnt/jfs
```

For more examples of MariaDB database address format, please refer to [Go-MySQL-Driver](https://github.com/Go-SQL-Driver/MySQL/#examples).

## SQLite

[SQLite](https://sqlite.org) is a widely used small, fast, single-file, reliable and full-featured SQL database engine.

The SQLite database has only one file, which is very flexible to create and use. When using SQLite as the JuiceFS metadata storage engine, there is no need to create a database file in advance, and you can directly create a file system:

```shell
juicefs format \
    --storage s3 \
    ... \
    "sqlite3://my-jfs.db" \
    pics
```

Executing the above command will automatically create a database file named `my-jfs.db` in the current directory. **Please keep this file properly**!

Mount the file system:

```shell
juicefs mount -d "sqlite3://my-jfs.db" /mnt/jfs/
```

Please note the location of the database file, if it is not in the current directory, you need to specify the absolute path to the database file, e.g.

```shell
juicefs mount -d "sqlite3:///home/herald/my-jfs.db" /mnt/jfs/
```

One can also add driver supported [PRAGMA Statements](https://www.sqlite.org/pragma.html) to the connection string like:

```shell
"sqlite3://my-jfs.db?cache=shared&_busy_timeout=5000"
```

For more examples of SQLite database address format, please refer to [Go-SQLite3 Driver](https://github.com/mattn/go-sqlite3#connection-string).

:::note
Since SQLite is a single-file database, usually only the host where the database is located can access it. Therefore, SQLite database is more suitable for standalone use. For multiple servers sharing the same file system, it is recommended to use databases such as Redis or MySQL.
:::

## BadgerDB

[BadgerDB](https://github.com/dgraph-io/badger) is an embedded, persistent, and standalone Key-Value database developed in pure Go. The database files are stored locally in the specified directory.

When using BadgerDB as the JuiceFS metadata storage engine, use `badger://` to specify the database path.

### Create a file system

You only need to create a file system for use, and there is no need to create a BadgerDB database in advance.

```shell
juicefs format badger://$HOME/badger-data myjfs
```

This command creates `badger-data` as a database directory in the `home` directory of the current user, which is used as metadata storage for JuiceFS.

### Mount a file system

The database path needs to be specified when mounting the file system.

```shell
juicefs mount -d badger://$HOME/badger-data /mnt/jfs
```

:::note
Since BadgerDB is a standalone database, it can only be used locally and does not support multi-host shared mounts. In addition, only one process is allowed to access BadgerDB at the same time, and `gc` and `fsck` operations cannot be performed when the file system is mounted.
:::

## TiKV

[TiKV](https://tikv.org) is a distributed transactional Key-Value database. It is originally developed by PingCAP as the storage layer for their flagship product TiDB. Now TiKV is an independent open source project, and is also a granduated project of CNCF.

By using the official tool TiUP, you can easily build a local playground for testing (refer [here](https://tikv.org/docs/latest/concepts/tikv-in-5-minutes) for details). Production environment generally requires at least three hosts to store three data replicas (refer to the [official document](https://tikv.org/docs/latest/deploy/install/install) for all deployment steps).

:::note
It's recommended to use dedicated TiKV 5.0+ cluster as the metadata engine for JuiceFS.
:::

### Create a file system

When using TiKV as the metadata storage engine, parameters needs to be specified as the following format:

```shell
tikv://<pd_addr>[,<pd_addr>...]/<prefix>
```

The `prefix` is a user-defined string, which can be used to distinguish multiple file systems or applications when they share the same TiKV cluster. For example:

```shell
juicefs format \
    --storage s3 \
    ... \
    "tikv://192.168.1.6:2379,192.168.1.7:2379,192.168.1.8:2379/jfs" \
    pics
```

### Set up TLS

If you need to enable TLS, you can set the TLS configuration item by adding the query parameter after the metadata URL. Currently supported configuration items:

| Name        | Value                                                                                                                                                      |
|-------------|------------------------------------------------------------------------------------------------------------------------------------------------------------|
| `ca`        | CA root certificate, used to connect TiKV/PD with TLS                                                                                                      |
| `cert`      | certificate file path, used to connect TiKV/PD with TLS                                                                                                    |
| `key`       | private key file path, used to connect TiKV/PD with TLS                                                                                                    |
| `verify-cn` | verify component caller's identity, [reference link](https://docs.pingcap.com/tidb/stable/enable-tls-between-components#verify-component-callers-identity) |

For example:

```shell
juicefs format \
    --storage s3 \
    ... \
    "tikv://192.168.1.6:2379,192.168.1.7:2379,192.168.1.8:2379/jfs?ca=/path/to/ca.pem&cert=/path/to/tikv-server.pem&key=/path/to/tikv-server-key.pem&verify-cn=CN1,CN2" \
    pics
```

### Mount a file system

```shell
juicefs mount -d "tikv://192.168.1.6:2379,192.168.1.7:2379,192.168.1.8:2379/jfs" /mnt/jfs
```

## etcd

[etcd](https://etcd.io) is a small-scale key-value database with high availability and reliability, which can be used as metadata storage for JuiceFS.

### Create a file system

When using etcd as the metadata engine, the `Meta-URL` parameter needs to be specified in the following format:

```
etcd://[user:password@]<addr>[,<addr>...]/<prefix>
```

Where `user` and `password` are required when etcd enables user authentication. The `prefix` is a user-defined string. When multiple file systems or applications share an etcd cluster, setting the prefix can avoid confusion and conflict. An example is as follows:

```shell
juicefs format etcd://user:password@192.168.1.6:2379,192.168.1.7:2379,192.168.1.8:2379/jfs pics
```

### Set up TLS

If you need to enable TLS, set the TLS configuration item by adding the query parameter after the metadata URL, use absolute path for certificate files to avoid file not found error.

| Name                   | Value                 |
|------------------------|-----------------------|
| `cacert`               | CA root certificate   |
| `cert`                 | certificate file path |
| `key`                  | private key file path |
| `server-name`          | name of server        |
| `insecure-skip-verify` | 1                     |

For example:

```shell
juicefs format \
    --storage s3 \
    ... \
    "etcd://192.168.1.6:2379,192.168.1.7:2379,192.168.1.8:2379/jfs?cert=/path/to/ca.pem&cacert=/path/to/etcd-server.pem&key=/path/to/etcd-key.pem&server-name=etcd" \
    pics
```

### Mount a file system

```shell
juicefs mount -d "etcd://192.168.1.6:2379,192.168.1.7:2379,192.168.1.8:2379/jfs" /mnt/jfs
```

:::note
When mounting to the background, the path to the certificate needs to use an absolute path.
:::

## FoundationDB

[FoundationDB](https://www.foundationdb.org) is a distributed database that can hold large-scale structured data on multiple clustered servers. The database system focuses on high performance, high scalability, and good fault tolerance.

### Create a file system

When using FoundationDB as the metadata engine, the `Meta-URL` parameter needs to be specified in the following format:

```uri
fdb://[config file address]?prefix=<prefix>
```

The `<cluster_file_path>` is the FoundationDB configuration file path, which is used to connect to the FoundationDB server. The `<prefix>` is a user-defined string, which can be used to distinguish multiple file systems or applications when they share the same FoundationDB cluster. For example:

```shell
juicefs format \
    --storage s3 \
    ... \
    "fdb:///etc/foundationdb/fdb.cluster?prefix=jfs" \
    pics
```

### Set up TLS

If you need to enable TLS, the general steps are as follows. For details, please refer to [official documentation](https://apple.github.io/foundationdb/tls.html).

#### Use OpenSSL to generate a CA certificate

```shell
openssl req -x509 -nodes -days 365 -newkey rsa:2048 -keyout private.key -out cert.crt
cat cert.crt private.key > fdb.pem
```

#### Configure TLS

| Command-line Option    | Client Option      | Environment Variable       | Purpose                                                                    |
|------------------------|--------------------|----------------------------|----------------------------------------------------------------------------|
| `tls_certificate_file` | `TLS_cert_path`    | `FDB_TLS_CERTIFICATE_FILE` | Path to the file from which the local certificates can be loaded           |
| `tls_key_file`         | `TLS_key_path`     | `FDB_TLS_KEY_FILE`         | Path to the file from which to load the private key                        |
| `tls_verify_peers`     | `tls_verify_peers` | `FDB_TLS_VERIFY_PEERS`     | The byte-string for the verification of peer certificates and sessions     |
| `tls_password`         | `tls_password`     | `FDB_TLS_PASSWORD`         | The byte-string representing the passcode for unencrypting the private key |
| `tls_ca_file`          | `TLS_ca_path`      | `FDB_TLS_CA_FILE`          | Path to the file containing the CA certificates to trust                   |

#### Configure the server

The TLS parameters can be configured in `foundationdb.conf` or environment variables, as shown in the following configuration files (emphasis on the `[foundationdb.4500]` configuration).

```ini title="foundationdb.conf"
[fdbmonitor]
user = foundationdb
group = foundationdb

[general]
restart-delay = 60
## by default, restart-backoff = restart-delay-reset-interval = restart-delay
# initial-restart-delay = 0
# restart-backoff = 60
# restart-delay-reset-interval = 60
cluster-file = /etc/foundationdb/fdb.cluster
# delete-envvars =
# kill-on-configuration-change = true
## Default parameters for individual fdbserver processes

[fdbserver]
command = /usr/sbin/fdbserver
#public-address = auto:$ID
#listen-address = public
datadir = /var/lib/foundationdb/data/$ID
logdir = /var/log/foundationdb
# logsize = 10MiB
# maxlogssize = 100MiB
# machine-id =
# datacenter-id =
# class =
# memory = 8GiB
# storage-memory = 1GiB
# cache-memory = 2GiB
# metrics-cluster =
# metrics-prefix =

[fdbserver.4500]
Public - address = 127.0.0.1:4500: TLS
listen-address = public
tls_certificate_file = /etc/foundationdb/fdb.pem
tls_ca_file = /etc/foundationdb/cert.crt
tls_key_file = /etc/foundationdb/private.key
tls_verify_peers= Check.Valid=0

[backup_agent]
command = /usr/lib/foundationdb/backup_agent/backup_agent
logdir = /var/log/foundationdb

[backup_agent.1]
```

In addition, you need to add the suffix `:tls` after the address in `fdb.cluster`, `fdb.cluster` is as follows:

```uri title="fdb.cluster"
U6pT9Jhl:ClZfjAWM@127.0.0.1:4500:tls
```

#### Configure the client

You need to configure TLS parameters and `fdb.cluster` on the client machine, `fdbcli` is the same.

Connected by `fdbcli`:

```shell
fdbcli --tls_certificate_file=/etc/foundationdb/fdb.pem \
       --tls_ca_file=/etc/foundationdb/cert.crt \
       --tls_key_file=/etc/foundationdb/private.key \
       --tls_verify_peers=Check.Valid=0
```

Connected by API (`fdbcli` also applies):

```shell
export FDB_TLS_CERTIFICATE_FILE=/etc/foundationdb/fdb.pem \
export FDB_TLS_CA_FILE=/etc/foundationdb/cert.crt \
export FDB_TLS_KEY_FILE=/etc/foundationdb/private.key \
export FDB_TLS_VERIFY_PEERS=Check.Valid=0
```

### Mount a file system

```shell
juicefs mount -d \
    "fdb:///etc/foundationdb/fdb.cluster?prefix=jfs" \
    /mnt/jfs
```<|MERGE_RESOLUTION|>--- conflicted
+++ resolved
@@ -12,25 +12,9 @@
 `META_PASSWORD` is supported from JuiceFS v1.0. You should [upgrade](../administration/upgrade.md) if you're still using older versions.
 :::
 
-<<<<<<< HEAD
-As mentioned in [JuiceFS Technical Architecture](../introduction/architecture.md) and [How JuiceFS Store Files](../introduction/architecture.md#how-juicefs-store-files), JuiceFS is designed to store data and metadata separately. Generally, data is stored in the cloud storage based on object storage, and metadata corresponding to the data is stored in an independent database. The database that supports storing metadata is referred to "Metadata Storage Engine".
-
-## Metadata Storage Engine
-
-Metadata is crucially important to a file system as it contains all the detailed information of each file, such as name, size, permissions and location. Especially, for the file system where data and metadata are stored separately, the read and write performance of metadata directly determines the file system performance, and the engine that stores metadata is the most fundamental determinant of performance and reliability.
-
-The metadata storage of JuiceFS uses a multi-engine design. In order to create an ultra-high-performance cloud-native file system, JuiceFS first supports [Redis](https://redis.io), an in-memory Key-Value database, which makes JuiceFS ten times more powerful than [Amazon EFS](https://aws.amazon.com/efs) and [S3FS](https://github.com/s3fs-fuse/s3fs-fuse) performance. Test results can be seen [here](../benchmark/benchmark.md).
-
-However, based on the feedback from community users, we have noticed that a high-performance file system is not urgently required in many application scenarios. Sometimes users just want to find a convenient tool to migrate data on the cloud with high reliability, or to mount the object storage locally to use on a small scale. Therefore, JuiceFS has successively opened up support for more databases such as MySQL/MariaDB and SQLite. The comparison of performance can be found [here](../benchmark/metadata_engines_benchmark.md)).
-
-:::caution
-While using the JuiceFS file system - no matter which database you choose to store metadata, please **ensure the safety of the metadata**! Once the metadata is damaged or lost, the corresponding data will accordingly be damaged or lost, and the entire file system can even be damaged in the worse cases. For production environments, you should always choose a database with high availability, and at the same time, it is recommended to ["backup metadata"](../administration/metadata_dump_load.md) periodically.
-:::
-=======
 JuiceFS is a decoupled structure that separates data and metadata. Metadata can be stored in any supported database (called Metadata Engine). Many databases are supported and they all comes with different performance and intended scenarios, refer to [our docs](../benchmark/metadata_engines_benchmark.md) for comparison.
->>>>>>> c14b7f09
-
-### The storage usage of metadata {#storage-usage}
+
+## The storage usage of metadata {#storage-usage}
 
 The storage space required for metadata is related to the length of the file name, the type and length of the file, and extended attributes. It is difficult to accurately estimate the metadata storage space requirements of a file system. For simplicity, we can approximate based on the storage space required for a single small file without extended attributes.
 
