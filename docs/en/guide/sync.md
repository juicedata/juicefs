---
<<<<<<< HEAD
title: Data Synchronization
=======
sidebar_label: Synchronization
sidebar_position: 7
>>>>>>> 2aa09a7d
---

[`juicefs sync`](../reference/command_reference.md#sync) is a powerful data migration tool, which can copy data across all supported storages including object storage, JuiceFS itself, and local file systems, you can freely copy data between any of these systems. In addition, it supports remote directories through SSH, HDFS, WebDAV, etc. while providing advanced features such as  incremental synchronization, and pattern matching (like rsync), and distributed syncing.

For data migrations that involve JuiceFS, it's recommended use the `jfs://` protocol, rather than mount JuiceFS and access its local directory, which bypasses the FUSE mount point and access JuiceFS directly. Under large scale scenarios, bypassing FUSE can save precious resources and increase performance.

## Basic Usage

### Command Syntax

```shell
juicefs sync [command options] SRC DST
```

Synchronize data from `SRC` to `DST`, capable for both directories and files.

Arguments:

- `SRC` is the source data address or path;
- `DST` is the destination address or path;
- `[command options]` are synchronization options. See [command reference](../reference/command_reference.md#sync) for more details.

Address format:

```
[NAME://][ACCESS_KEY:SECRET_KEY[:TOKEN]@]BUCKET[.ENDPOINT][/PREFIX]

# MinIO only supports path style
minio://[ACCESS_KEY:SECRET_KEY[:TOKEN]@]ENDPOINT/BUCKET[/PREFIX]
```

Explanation:

- `NAME` is the storage type like `s3` or `oss`. See [available storage services](../guide/how_to_set_up_object_storage.md#supported-object-storage) for more details;
- `ACCESS_KEY` and `SECRET_KEY` are the credentials for accessing object storage APIs; If special characters are included, it needs to be escaped and replaced manually. For example, `/` needs to be replaced with its escape character `%2F`.
- `TOKEN` token used to access the object storage, as some object storage supports the use of temporary token to obtain permission for a limited time
- `BUCKET[.ENDPOINT]` is the address of the object storage;
- `PREFIX` is the common prefix of the directories to synchronize, optional.

Here is an example of the object storage address of Amazon S3.

```
s3://ABCDEFG:HIJKLMN@myjfs.s3.us-west-1.amazonaws.com
```

In particular, `SRC` and `DST` ending with a trailing `/` are treated as directories, e.g. `movie/`. Those don't end with a trailing `/` are treated as _prefixes_, and will be used for pattern matching. For example, assuming we have `test` and `text` directories in the current directory, the following command can synchronize them into the destination `~/mnt/`.

```shell
juicefs sync ./te ~/mnt/te
```

In this way, the subcommand `sync` takes `te` as a prefix to find all the matching directories, i.e. `test` and `text`. `~/mnt/te` is also a prefix, and all directories and files synchronized to this destination will be renamed by replacing the original prefix `te` with the new prefix `te`. The changes in the names of directories and files before and after synchronization cannot be seen in the above example. However, if we take another prefix, for example, `ab`,

```shell
juicefs sync ./te ~/mnt/ab
```

the `test` directory synchronized to the destination directory will be renamed as `abst`, and `text` will be `abxt`.

### Required Storages {#required-storages}

Assume that we have the following storages.

1. **Object Storage A**
   - Bucket name: aaa
   - Endpoint: `https://aaa.s3.us-west-1.amazonaws.com`

2. **Object Storage B**
   - Bucket name: bbb
   - Endpoint: `https://bbb.oss-cn-hangzhou.aliyuncs.com`

3. **JuiceFS File System**
   - Metadata Storage: `redis://10.10.0.8:6379/1`
   - Object Storage: `https://ccc-125000.cos.ap-beijing.myqcloud.com`

All of the storages share the same **secret key**:

- **ACCESS_KEY**: `ABCDEFG`
- **SECRET_KEY**: `HIJKLMN`

### Synchronize between Object Storage and JuiceFS

The following command synchronizes `movies` directory on [Object Storage A](#required-storages) to [JuiceFS File System](#required-storages).

```shell
# mount JuiceFS
juicefs mount -d redis://10.10.0.8:6379/1 /mnt/jfs
# synchronize
juicefs sync s3://ABCDEFG:HIJKLMN@aaa.s3.us-west-1.amazonaws.com/movies/ /mnt/jfs/movies/
```

For JuiceFS 1.1+, we can sync with JuiceFS without mounting it:

```shell
myfs=redis://10.10.0.8:6379/1 juicefs sync s3://ABCDEFG:HIJKLMN@aaa.s3.us-west-1.amazonaws.com/movies/ jfs://myfs/movies/
```

The following command synchronizes `images` directory from [JuiceFS File System](#required-storages) to [Object Storage A](#required-storages).

```shell
# mount JuiceFS
juicefs mount -d redis://10.10.0.8:6379/1 /mnt/jfs
# synchronization
juicefs sync /mnt/jfs/images/ s3://ABCDEFG:HIJKLMN@aaa.s3.us-west-1.amazonaws.com/images/
```

### Synchronize between Object Storages

The following command synchronizes all of the data on [Object Storage A](#required-storages) to [Object Storage B](#required-storages).

```shell
juicefs sync s3://ABCDEFG:HIJKLMN@aaa.s3.us-west-1.amazonaws.com oss://ABCDEFG:HIJKLMN@bbb.oss-cn-hangzhou.aliyuncs.com
```

## Advanced Usage

### Incremental and Full Synchronization

The subcommand `sync` works incrementally by default, which compares the differences between the source and target paths, and then synchronizes only the differences. You can add option `--update` or `-u` to keep updated the `mtime` of the synchronized directories and files.

For full synchronization, i.e. synchronizing all the time no matter whether the destination files exist or not, you can add option `--force-update` or `-f`. For example, the following command fully synchronizes `movies` directory from [Object Storage A](#required-storages) to [JuiceFS File System](#required-storages).

```shell
# mount JuiceFS
juicefs mount -d redis://10.10.0.8:6379/1 /mnt/jfs
# full synchronization
juicefs sync --force-update s3://ABCDEFG:HIJKLMN@aaa.s3.us-west-1.amazonaws.com/movies/ /mnt/jfs/movies/
```

### Pattern Matching

The pattern matching function of the subcommand `sync` is similar to that of `rsync`, which allows you to exclude or include certain classes of files by rules and synchronize any set of files by combining multiple rules. Now we have the following rules available.

- Patterns ending with `/` only matches directories; otherwise, they match files, links or devices.
- Patterns containing `*`, `?` or `[` match as wildcards, otherwise, they match as regular strings;
- `*` matches any non-empty path components (it stops at `/`).
- `?` matches any single character except `/`;
- `[` matches a set of characters, for example `[a-z]` or `[[:alpha:]]`;
- Backslashes can be used to escape characters in wildcard patterns, while they match literally when no wildcards are present.
- It is always matched recursively using patterns as prefixes.

#### Exclude Directories/Files

Option `--exclude` can be used to exclude patterns. The following example shows a full synchronization from [JuiceFS File System](#required-storages) to [Object Storage A](#required-storages), excluding hidden directories and files:

:::note Remark
Linux regards a directory or a file with a name starts with `.` as hidden.
:::

```shell
# mount JuiceFS
juicefs mount -d redis://10.10.0.8:6379/1 /mnt/jfs
# full synchronization, excluding hidden directories and files
juicefs sync --exclude '.*' /mnt/jfs/ s3://ABCDEFG:HIJKLMN@aaa.s3.us-west-1.amazonaws.com/
```

You can use this option several times with different parameters in the command to exclude multiple patterns. For example, using the following command can exclude all hidden files, `pic/` directory and `4.png` file in synchronization:

```shell
juicefs sync --exclude '.*' --exclude 'pic/' --exclude '4.png' /mnt/jfs/ s3://ABCDEFG:HIJKLMN@aaa.s3.us-west-1.amazonaws.com
```

#### Include Directories/Files

Option `--include` can be used to include patterns you don't want to exclude. For example, only `pic/` and `4.png` are synchronized and all the others are excluded after executing the following command:

```shell
juicefs sync --include 'pic/' --include '4.png' --exclude '*' /mnt/jfs/ s3://ABCDEFG:HIJKLMN@aaa.s3.us-west-1.amazonaws.com
```

:::info NOTICE
The earlier options have higher priorities than the latter ones. Thus, the `--include` options should come before `--exclude`. Otherwise, all the `--include` options such as `--include 'pic/' --include '4.png'` which appear later than `--exclude '*'` will be ignored.
:::

### Directory Structure and File Permissions

The subcommand `sync` only synchronizes file objects and directories containing file objects, and skips empty directories by default. To synchronize empty directories, you can use `--dirs` option.

In addition, when synchronizing between file systems such as local, SFTP and HDFS, option `--perms` can be used to synchronize file permissions from the source to the destination.

### Copy Symbolic Links

You can use `--links` option to disable symbolic link resolving when synchronizing **local directories**. That is, synchronizing only the symbolic links themselves rather than the directories or files they are pointing to. The new symbolic links created by the synchronization refer to the same paths as the original symbolic links without any conversions, no matter whether their references are reachable before or after the synchronization.

Some details need to be noticed

1. The `mtime` of a symbolic link will not be synchronized;
2. `--check-new` and `--perms` will be ignored when synchronizing symbolic links.

## Concurrent data synchronization {#concurrent-sync}

`juicefs sync` by default starts 10 threads to run syncing jobs, you can set the `--threads` option to increase or decrease the number of threads as needed. But also note that due to various factors, blindly increasing `--threads` may not always work, and you should also consider:

* `SRC` and `DST` storage systems may have already reached their bandwidth limits, if this is indeed the bottleneck, further increasing concurrency will not improve the situation;
* Performing `juicefs sync` on a single host may be limited by host resources, e.g. CPU or network throttle, if this is the case, consider using [distributed synchronization](#distributed-sync) (introduced below);
* If the synchronized data is mainly small files, and the `list` API of `SRC` storage system has excellent performance, then the default single-threaded `list` of `juicefs sync` may become a bottleneck. You can consider enabling [concurrent `list`](#concurrent-list) (introduced below).

### Concurrent `list` {#concurrent-list}

From the output of `juicefs sync`, pay attention to the `Pending objects` count, if this value stays zero, consumption is faster than production and you should increase `--list-threads` to enable concurrent `list`, and then use `--list-depth` to control `list` depth.

For example, if you're dealing with a object storage bucket used by JuiceFS, directory structure will be `/<vol-name>/chunks/xxx/xxx/...`, using `--list-depth=2` will perform concurrent listing on `/<vol-name>/chunks` which usually renders the best performance.

### Distributed synchronization {#distributed-sync}

Synchronizing between two object storages is essentially pulling data from one and pushing it to the other. The efficiency of the synchronization will depend on the bandwidth between the client and the cloud.

![](../images/juicefs-sync-single.png)

When copying large scale data, node bandwidth can easily bottleneck the synchronization process. For this scenario, `juicefs sync` provides a multi-machine concurrent solution, as shown in the figure below.

![](../images/juicefs-sync-worker.png)

Manager node executes `sync` command as the master, and defines multiple worker nodes by setting option `--worker` (manager node itself also serve as a worker node). JuiceFS will split the workload distribute to Workers for distributed synchronization. This increases the amount of data that can be processed per unit time, and the total bandwidth is also multiplied.

When using distributed syncing, you should configure SSH logins so that the manager can access all worker nodes without password, if SSH port isn't the default 22, you'll also have to include that in the manager's `~/.ssh/config`. Manager will distribute the JuiceFS Client to all worker nodes, so they should all use the same architecture to avoid running into compatibility problems.

For example, synchronize data from [Object Storage A](#required-storages) to [Object Storage B](#required-storages) concurrently with multiple machines.

```shell
juicefs sync --worker bob@192.168.1.20,tom@192.168.8.10 s3://ABCDEFG:HIJKLMN@aaa.s3.us-west-1.amazonaws.com oss://ABCDEFG:HIJKLMN@bbb.oss-cn-hangzhou.aliyuncs.com
```

The synchronization workload between the two object storages is shared by the current machine and the two Workers `bob@192.168.1.20` and `tom@192.168.8.10`.

## Application Scenarios

### Geo-disaster Recovery Backup

Geo-disaster recovery backup backs up files, and thus the files stored in JuiceFS should be synchronized to other object storages. For example, synchronize files in [JuiceFS File System](#required-storages) to [Object Storage A](#required-storages):

```shell
# mount JuiceFS
juicefs mount -d redis://10.10.0.8:6379/1 /mnt/jfs
# synchronization
juicefs sync /mnt/jfs/ s3://ABCDEFG:HIJKLMN@aaa.s3.us-west-1.amazonaws.com/
```

After sync, you can see all the files in [Object Storage A](#required-storages).

### Build a JuiceFS Data Copy

Unlike the file-oriented disaster recovery backup, the purpose of creating a copy of JuiceFS data is to establish a mirror with exactly the same content and structure as the JuiceFS data storage. When the object storage in use fails, you can switch to the data copy by modifying the configurations. Note that only the file data of the JuiceFS file system is replicated, and the metadata stored in the metadata engine still needs to be backed up.

This requires manipulating the underlying object storage directly to synchronize it with the target object storage. For example, to take the [Object Storage B](#required-storages) as the data copy of the [JuiceFS File System](#required-storages):

```shell
juicefs sync cos://ABCDEFG:HIJKLMN@ccc-125000.cos.ap-beijing.myqcloud.com oss://ABCDEFG:HIJKLMN@bbb.oss-cn-hangzhou.aliyuncs.com
```

After sync, the file content and hierarchy in the [Object Storage B](#required-storages) are exactly the same as the [underlying object storage of JuiceFS](#required-storages).<|MERGE_RESOLUTION|>--- conflicted
+++ resolved
@@ -1,10 +1,6 @@
 ---
-<<<<<<< HEAD
 title: Data Synchronization
-=======
-sidebar_label: Synchronization
 sidebar_position: 7
->>>>>>> 2aa09a7d
 ---
 
 [`juicefs sync`](../reference/command_reference.md#sync) is a powerful data migration tool, which can copy data across all supported storages including object storage, JuiceFS itself, and local file systems, you can freely copy data between any of these systems. In addition, it supports remote directories through SSH, HDFS, WebDAV, etc. while providing advanced features such as  incremental synchronization, and pattern matching (like rsync), and distributed syncing.
