---
title: Use JuiceFS on Hadoop Ecosystem
sidebar_position: 5
slug: /hadoop_java_sdk
---

import Tabs from '@theme/Tabs';
import TabItem from '@theme/TabItem';

JuiceFS provides [Hadoop-compatible FileSystem](https://hadoop.apache.org/docs/current/hadoop-project-dist/hadoop-common/filesystem/introduction.html) by Hadoop Java SDK. Various applications in the Hadoop ecosystem can smoothly use JuiceFS to store data without changing the code.

## Requirements

### 1. Hadoop and related components

JuiceFS Hadoop Java SDK is compatible with Hadoop 2.x and Hadoop 3.x. As well as variety of components in Hadoop ecosystem.

### 2. User permissions

JuiceFS uses local "User/UID" and "Group/GID" mappings by default, and when used in a distributed environment, to avoid permission issues, please refer to [documentation](../administration/sync_accounts_between_multiple_hosts.md) synchronizes the "User/UID" and "Group/GID" that needs to be used to all Hadoop nodes. It is also possible to define a global user and group file to make all nodes in the cluster share the permission configuration. Please see [here](#other-configurations) for related configurations.

### 3. File system

You should first create at least one JuiceFS file system to provide storage for components related to the Hadoop ecosystem through the JuiceFS Java SDK. When deploying the Java SDK, specify the metadata engine address of the created file system in the configuration file.

To create a file system, please refer to [JuiceFS Quick Start Guide](../getting-started/README.md).

:::note
If you want to use JuiceFS in a distributed environment, when creating a file system, please plan the object storage and database to be used reasonably to ensure that they can be accessed by each node in the cluster.
:::

### 4. Memory

Depending on the read and write load of computing tasks (such as Spark executor), JuiceFS Hadoop Java SDK may require an additional 4 * [`juicefs.memory-size`](#io-configurations) off-heap memory to speed up read and write performance. By default, it is recommended to configure at least 1.2GB of off-heap memory for compute tasks.

## Install and compile the client

### Install the pre-compiled client

Please refer to the ["Installation"](../getting-started/installation.md#install-the-pre-compiled-client) document to learn how to download the precompiled JuiceFS Hadoop Java SDK.

### Compile the client manually

:::note
No matter which system environment the client is compiled for, the compiled JAR file has the same name and can only be deployed in the matching system environment. For example, when compiled in Linux, it can only be used in the Linux environment. In addition, since the compiled package depends on glibc, it is recommended to compile with a lower version system to ensure better compatibility.
:::

Compilation depends on the following tools:

<<<<<<< HEAD
- [Go](https://golang.org) 1.17+
=======
- [Go](https://golang.org/) 1.18+
>>>>>>> 5909126a
- JDK 8+
- [Maven](https://maven.apache.org) 3.3+
- Git
- make
- GCC 5.4+

#### Linux and macOS

Clone the repository:

```shell
git clone https://github.com/juicedata/juicefs.git
```

Enter the directory and compile:

:::note
If Ceph RADOS is used to store data, you need to install `librados-dev` first and [build `libjfs.so`](https://github.com/juicedata/juicefs/blob/main/sdk/java/libjfs/Makefile#L38-L39) with `-tags ceph`.
:::

```shell
cd juicefs/sdk/java
```

```shell
make
```

After the compilation, you can find the compiled `JAR` file in the `sdk/java/target` directory, including two versions:

- Contains third-party dependent packages: `juicefs-hadoop-X.Y.Z.jar`
- Does not include third-party dependent packages: `original-juicefs-hadoop-X.Y.Z.jar`

It is recommended to use a version that includes third-party dependencies.

#### Windows

The client used in the Windows environment needs to be obtained through cross-compilation on Linux or macOS. The compilation depends on [mingw-w64](https://www.mingw-w64.org), which needs to be installed first.

The steps are the same as compiling on Linux or macOS. For example, on the Ubuntu system, install the `mingw-w64` package first to solve the dependency problem:

```shell
sudo apt install mingw-w64
```

Clone and enter the JuiceFS source code directory, execute the following code to compile:

```shell
cd juicefs/sdk/java
```

```shell
make win
```

## Deploy the client

To enable each component of the Hadoop ecosystem to correctly identify JuiceFS, the following configurations are required:

1. Place the compiled JAR file and `$JAVA_HOME/lib/tools.jar` into the `classpath` of the component. The installation paths of common big data platforms and components are shown in the table below.
2. Put JuiceFS configurations into the configuration file of each Hadoop ecosystem component (usually `core-site.xml`), see [Client Configurations](#client-configurations) for details.

It is recommended to place the JAR file in a fixed location, and the other locations are called it through symbolic links.

### Big Data Platforms

| Name              | Installing Paths                                                                                                                                                                                                                                                                                                                               |
|-------------------|------------------------------------------------------------------------------------------------------------------------------------------------------------------------------------------------------------------------------------------------------------------------------------------------------------------------------------------------|
| CDH               | `/opt/cloudera/parcels/CDH/lib/hadoop/lib`<br></br>`/opt/cloudera/parcels/CDH/spark/jars`<br></br>`/var/lib/impala`                                                                                                                                                                                                                            |
| HDP               | `/usr/hdp/current/hadoop-client/lib`<br></br>`/usr/hdp/current/hive-client/auxlib`<br></br>`/usr/hdp/current/spark2-client/jars`                                                                                                                                                                                                               |
| Amazon EMR        | `/usr/lib/hadoop/lib`<br></br>`/usr/lib/spark/jars`<br></br>`/usr/lib/hive/auxlib`                                                                                                                                                                                                                                                             |
| Alibaba Cloud EMR | `/opt/apps/ecm/service/hadoop/*/package/hadoop*/share/hadoop/common/lib`<br></br>`/opt/apps/ecm/service/spark/*/package/spark*/jars`<br></br>`/opt/apps/ecm/service/presto/*/package/presto*/plugin/hive-hadoop2`<br></br>`/opt/apps/ecm/service/hive/*/package/apache-hive*/lib`<br></br>`/opt/apps/ecm/service/impala/*/package/impala*/lib` |
| Tencent Cloud EMR | `/usr/local/service/hadoop/share/hadoop/common/lib`<br></br>`/usr/local/service/presto/plugin/hive-hadoop2`<br></br>`/usr/local/service/spark/jars`<br></br>`/usr/local/service/hive/auxlib`                                                                                                                                                   |
| UCloud UHadoop    | `/home/hadoop/share/hadoop/common/lib`<br></br>`/home/hadoop/hive/auxlib`<br></br>`/home/hadoop/spark/jars`<br></br>`/home/hadoop/presto/plugin/hive-hadoop2`                                                                                                                                                                                  |
| Baidu Cloud EMR   | `/opt/bmr/hadoop/share/hadoop/common/lib`<br></br>`/opt/bmr/hive/auxlib`<br></br>`/opt/bmr/spark2/jars`                                                                                                                                                                                                                                        |

### Community Components

| Name   | Installing Paths                     |
|--------|--------------------------------------|
| Spark  | `${SPARK_HOME}/jars`                 |
| Presto | `${PRESTO_HOME}/plugin/hive-hadoop2` |
| Flink  | `${FLINK_HOME}/lib`                  |

### Client Configurations

Please refer to the following table to set the relevant parameters of the JuiceFS file system and write it into the configuration file, which is generally `core-site.xml`.

#### Core Configurations

| Configuration                    | Default Value                | Description                                                                                                                                                                                                                                                                                  |
|----------------------------------|------------------------------|----------------------------------------------------------------------------------------------------------------------------------------------------------------------------------------------------------------------------------------------------------------------------------------------|
| `fs.jfs.impl`                    | `io.juicefs.JuiceFileSystem` | Specify the storage implementation to be used. By default, `jfs://` scheme is used. If you want to use different scheme (e.g. `cfs://`), just modify it to `fs.cfs.impl`. No matter what sheme you use, it is always access the data in JuiceFS.                                             |
| `fs.AbstractFileSystem.jfs.impl` | `io.juicefs.JuiceFS`         | Specify the storage implementation to be used. By default, `jfs://` scheme is used. If you want to use different scheme (e.g. `cfs://`), just modify it to `fs.AbstractFileSystem.cfs.impl`. No matter what sheme you use, it is always access the data in JuiceFS.                          |
| `juicefs.meta`                   |                              | Specify the metadata engine address of the pre-created JuiceFS file system. You can configure multiple file systems for the client at the same time through the format of `juicefs.{vol_name}.meta`. Refer to ["Multiple file systems configuration"](#multiple-file-systems-configuration). |

#### Cache Configurations

| Configuration                | Default Value | Description                                                                                                                                                                                                                                                                                           |
|------------------------------|---------------|-------------------------------------------------------------------------------------------------------------------------------------------------------------------------------------------------------------------------------------------------------------------------------------------------------|
| `juicefs.cache-dir`          |               | Directory paths of local cache. Use colon to separate multiple paths. Also support wildcard in path. **It's recommended create these directories manually and set `0777` permission so that different applications could share the cache data.**                                                      |
| `juicefs.cache-size`         | 0             | Maximum size of local cache in MiB. The default value is 0, which means that caching is disabled. It's the total size when set multiple cache directories.                                                                                                                                            |
| `juicefs.cache-full-block`   | `true`        | Whether cache every read blocks, `false` means only cache random/small read blocks.                                                                                                                                                                                                                   |
| `juicefs.free-space`         | 0.1           | Min free space ratio of cache directory                                                                                                                                                                                                                                                               |
| `juicefs.open-cache`         | 0             | Open files cache timeout in seconds (0 means disable this feature)                                                                                                                                                                                                                                    |
| `juicefs.attr-cache`         | 0             | Expire of attributes cache in seconds                                                                                                                                                                                                                                                                 |
| `juicefs.entry-cache`        | 0             | Expire of file entry cache in seconds                                                                                                                                                                                                                                                                 |
| `juicefs.dir-entry-cache`    | 0             | Expire of directory entry cache in seconds                                                                                                                                                                                                                                                            |
| `juicefs.discover-nodes-url` |               | The URL to discover cluster nodes, refresh every 10 minutes.<br /><br />YARN: `yarn`<br />Spark Standalone: `http://spark-master:web-ui-port/json/`<br />Spark ThriftServer: `http://thrift-server:4040/api/v1/applications/`<br />Presto: `http://coordinator:discovery-uri-port/v1/service/presto/` |

#### I/O Configurations

| Configuration            | Default Value | Description                                     |
|--------------------------|---------------|-------------------------------------------------|
| `juicefs.max-uploads`    | 20            | The max number of connections to upload         |
| `juicefs.max-deletes`    | 10            | The max number of connections to delete         |
| `juicefs.get-timeout`    | 5             | The max number of seconds to download an object |
| `juicefs.put-timeout`    | 60            | The max number of seconds to upload an object   |
| `juicefs.memory-size`    | 300           | Total read/write buffering in MiB               |
| `juicefs.prefetch`       | 1             | Prefetch N blocks in parallel                   |
| `juicefs.upload-limit`   | 0             | Bandwidth limit for upload in Mbps              |
| `juicefs.download-limit` | 0             | Bandwidth limit for download in Mbps            |
| `juicefs.io-retries`     | 10            | Number of retries after network failure         |
| `juicefs.writeback`      | `false`       | Upload objects in background                    |

#### Other Configurations

| Configuration             | Default Value | Description                                                                                                                                                                 |
|---------------------------|---------------|-----------------------------------------------------------------------------------------------------------------------------------------------------------------------------|
| `juicefs.bucket`          |               | Specify a different endpoint for object storage                                                                                                                             |
| `juicefs.debug`           | `false`       | Whether enable debug log                                                                                                                                                    |
| `juicefs.access-log`      |               | Access log path. Ensure Hadoop application has write permission, e.g. `/tmp/juicefs.access.log`. The log file will rotate  automatically to keep at most 7 files.           |
| `juicefs.superuser`       | `hdfs`        | The super user                                                                                                                                                              |
| `juicefs.users`           | `null`        | The path of username and UID list file, e.g. `jfs://name/etc/users`. The file format is `<username>:<UID>`, one user per line.                                              |
| `juicefs.groups`          | `null`        | The path of group name, GID and group members list file, e.g. `jfs://name/etc/groups`. The file format is `<group-name>:<GID>:<username1>,<username2>`, one group per line. |
| `juicefs.umask`           | `null`        | The umask used when creating files and directories (e.g. `0022`), default value is `fs.permissions.umask-mode`.                                                             |
| `juicefs.push-gateway`    |               | [Prometheus Pushgateway](https://github.com/prometheus/pushgateway) address, format is `<host>:<port>`.                                                                     |
| `juicefs.push-auth`       |               | [Prometheus basic auth](https://prometheus.io/docs/guides/basic-auth) information, format is `<username>:<password>`.                                                       |
| `juicefs.push-graphite`   |               | [Graphite](https://graphiteapp.org) address, format is `<host>:<port>`.                                                                                                     |
| `juicefs.push-interval`   | 10            | Metric push interval (in seconds)                                                                                                                                           |
| `juicefs.fast-resolve`    | `true`        | Whether enable faster metadata lookup using Redis Lua script                                                                                                                |
| `juicefs.no-usage-report` | `false`       | Whether disable usage reporting. JuiceFS only collects anonymous usage data (e.g. version number), no user or any sensitive data will be collected.                         |
| `juicefs.no-bgjob`        | `false`       | Disable background jobs (clean-up, backup, etc.)                                                                                                                            |
| `juicefs.backup-meta`     | 3600          | Interval (in seconds) to automatically backup metadata in the object storage (0 means disable backup)                                                                       |
| `juicefs.heartbeat`       | 12            | Heartbeat interval (in seconds) between client and metadata engine. It's recommended that all clients use the same value.                                                   |

#### Multiple file systems configuration

When multiple JuiceFS file systems need to be used at the same time, all the above configuration items can be specified for a specific file system. You only need to put the file system name in the middle of the configuration item, such as `jfs1` and `jfs2` in the following example:

```xml
<property>
  <name>juicefs.jfs1.meta</name>
  <value>redis://jfs1.host:port/1</value>
</property>
<property>
  <name>juicefs.jfs2.meta</name>
  <value>redis://jfs2.host:port/1</value>
</property>
```

#### Configuration Example

The following is a commonly used configuration example. Please replace the `{HOST}`, `{PORT}` and `{DB}` variables in the `juicefs.meta` configuration with actual values.

```xml
<property>
  <name>fs.jfs.impl</name>
  <value>io.juicefs.JuiceFileSystem</value>
</property>
<property>
  <name>fs.AbstractFileSystem.jfs.impl</name>
  <value>io.juicefs.JuiceFS</value>
</property>
<property>
  <name>juicefs.meta</name>
  <value>redis://{HOST}:{PORT}/{DB}</value>
</property>
<property>
  <name>juicefs.cache-dir</name>
  <value>/data*/jfs</value>
</property>
<property>
  <name>juicefs.cache-size</name>
  <value>1024</value>
</property>
<property>
  <name>juicefs.access-log</name>
  <value>/tmp/juicefs.access.log</value>
</property>
```

## Configuration in Hadoop

Please refer to the aforementioned configuration tables and add configuration parameters to the Hadoop configuration file `core-site.xml`.

### CDH6

If you are using CDH 6, in addition to modifying `core-site`, you also need to modify `mapreduce.application.classpath` through the YARN service interface, adding:

```shell
$HADOOP_COMMON_HOME/lib/juicefs-hadoop.jar
```

### HDP

In addition to modifying `core-site`, you also need to modify the configuration `mapreduce.application.classpath` through the MapReduce2 service interface and add it at the end (variables do not need to be replaced):

```shell
/usr/hdp/${hdp.version}/hadoop/lib/juicefs-hadoop.jar
```

### Flink

Add configuration parameters to `conf/flink-conf.yaml`. If you only use JuiceFS in Flink, you don't need to configure JuiceFS in the Hadoop environment, you only need to configure the Flink client.

### Hudi

:::note
Hudi supports JuiceFS since v0.10.0, please make sure you are using the correct version.
:::

Please refer to ["Hudi Official Documentation"](https://hudi.apache.org/docs/jfs_hoodie) to learn how to configure JuiceFS.

### Kafka Connect

It is possible to use Kafka Connect and HDFS Sink Connector（[HDFS 2](https://docs.confluent.io/kafka-connect-hdfs/current/overview.html) and [HDFS 3](https://docs.confluent.io/kafka-connect-hdfs3-sink/current/overview.html)）to store data on JuiceFS.

First you need to add JuiceFS SDK to `classpath` in Kafka Connect, e.g., `/usr/share/java/confluentinc-kafka-connect-hdfs/lib`.

While creating a Connect Sink task, configuration needs to be set up as follows:

- Specify `hadoop.conf.dir` as the directory that contains the configuration file `core-site.xml`. If it is not running in Hadoop environment, you can create a seperate directory such as `/usr/local/juicefs/hadoop`, and then add the JuiceFS related configurations to `core-site.xml`.
- Specify `store.url` as a path starting with `jfs://`.

For example:

```ini
# Other configuration items are omitted.
hadoop.conf.dir=/path/to/hadoop-conf
store.url=jfs://path/to/store
```

### HBase

JuiceFS can be used by HBase for HFile, but is not fast (low latency) enough for Write Ahead Log (WAL), because it take much longer time to persist data into object storage than memory of DataNode.

It is recommended to deploy a small HDFS cluster to store WAL and HFile files to be stored on JuiceFS.

#### Create a new HBase cluster

Modify `hbase-site.xml`:

```xml title="hbase-site.xml"
<property>
  <name>hbase.rootdir</name>
  <value>jfs://{vol_name}/hbase</value>
</property>
<property>
  <name>hbase.wal.dir</name>
  <value>hdfs://{ns}/hbase-wal</value>
</property>
```

#### Modify existing HBase cluster

In addition to modifying the above configurations, since the HBase cluster has already stored some data in ZooKeeper, in order to avoid conflicts, there are two solutions:

1. Delete the old cluster

   Delete the znode (default `/hbase`) configured by `zookeeper.znode.parent` via the ZooKeeper client.

   :::note
   This operation will delete all data on this HBase cluster.
   :::

2. Use a new znode

   Keep the znode of the original HBase cluster so that it can be recovered later. Then configure a new value for `zookeeper.znode.parent`:

   ```xml title="hbase-site.xml"
   <property>
     <name>zookeeper.znode.parent</name>
     <value>/hbase-jfs</value>
   </property>
   ```

### Restart Services

When the following components need to access JuiceFS, they should be restarted.

:::note
Before restart, you need to confirm JuiceFS related configuration has been written to the configuration file of each component, usually you can find them in `core-site.xml` on the machine where the service of the component was deployed.
:::

| Components | Services                   |
| ---------- | -------------------------- |
| Hive       | HiveServer<br />Metastore  |
| Spark      | ThriftServer               |
| Presto     | Coordinator<br />Worker    |
| Impala     | Catalog Server<br />Daemon |
| HBase      | Master<br />RegionServer   |

HDFS, Hue, ZooKeeper and other services don't need to be restarted.

When `Class io.juicefs.JuiceFileSystem not found` or `No FilesSystem for scheme: jfs` exceptions was occurred after restart, reference [FAQ](#faq).

### Trash

JuiceFS Hadoop Java SDK also has the same trash function as HDFS, which needs to be enabled by setting `fs.trash.interval` and `fs.trash.checkpoint.interval`, please refer to [HDFS documentation](https://hadoop.apache.org/docs/stable/hadoop-project-dist/hadoop-hdfs/HdfsDesign.html#File_Deletes_and_Undeletes) for more information.

## Environmental Verification

After the deployment of the JuiceFS Java SDK, the following methods can be used to verify the success of the deployment.

### Hadoop CLI

```bash
hadoop fs -ls jfs://{JFS_NAME}/
```

:::info
The `JFS_NAME` is the volume name when you format JuiceFS file system.
:::

### Hive

```sql
CREATE TABLE IF NOT EXISTS person
(
  name STRING,
  age INT
) LOCATION 'jfs://{JFS_NAME}/tmp/person';
```

### Java/Scala project

1. Add Maven or Gradle dependencies:

   <Tabs>
     <TabItem value="maven" label="Maven">

   ```xml
   <dependency>
       <groupId>org.apache.hadoop</groupId>
       <artifactId>hadoop-common</artifactId>
       <version>{HADOOP_VERSION}</version>
       <scope>provided</scope>
   </dependency>
   <dependency>
       <groupId>io.juicefs</groupId>
       <artifactId>juicefs-hadoop</artifactId>
       <version>{JUICEFS_HADOOP_VERSION}</version>
       <scope>provided</scope>
   </dependency>
   ```

     </TabItem>
     <TabItem value="gradle" label="Gradle">

   ```groovy
   dependencies {
     implementation 'org.apache.hadoop:hadoop-common:${hadoopVersion}'
     implementation 'io.juicefs:juicefs-hadoop:${juicefsHadoopVersion}'
   }
   ```

     </TabItem>
   </Tabs>

2. Use the following sample code to verify:

   <Tabs>
     <TabItem value="java" label="Java">

   ```java
   package demo;

   import org.apache.hadoop.conf.Configuration;
   import org.apache.hadoop.fs.FileStatus;
   import org.apache.hadoop.fs.FileSystem;
   import org.apache.hadoop.fs.Path;

   public class JuiceFSDemo {
       public static void main(String[] args) throws Exception {
           Configuration conf = new Configuration();
           conf.set("fs.jfs.impl", "io.juicefs.JuiceFileSystem");
           conf.set("juicefs.meta", "redis://127.0.0.1:6379/0");  // JuiceFS metadata engine URL
           Path p = new Path("jfs://{JFS_NAME}/");  // Please replace "{JFS_NAME}" with the correct value
           FileSystem jfs = p.getFileSystem(conf);
           FileStatus[] fileStatuses = jfs.listStatus(p);
           // Traverse JuiceFS file system and print file paths
           for (FileStatus status : fileStatuses) {
               System.out.println(status.getPath());
           }
       }
   }
   ```

     </TabItem>
   </Tabs>

## Monitoring metrics collection

Please see the ["Monitoring"](../administration/monitoring.md) documentation to learn how to collect and display JuiceFS monitoring metrics.

## Benchmark

Here are a series of methods to use the built-in stress testing tool of the JuiceFS client to test the performance of the client environment that has been successfully deployed.

### 1. Local Benchmark

#### Metadata

- **create**

  ```shell
  hadoop jar juicefs-hadoop.jar nnbench create -files 10000 -baseDir jfs://{JFS_NAME}/tmp/benchmarks/NNBench -local
  ```

  This command will create 10000 empty files

- **open**

  ```shell
  hadoop jar juicefs-hadoop.jar nnbench open -files 10000 -baseDir jfs://{JFS_NAME}/tmp/benchmarks/NNBench -local
  ```

  This command will open 10000 files without reading data

- **rename**

  ```shell
  hadoop jar juicefs-hadoop.jar nnbench rename -files 10000 -baseDir jfs://{JFS_NAME}/tmp/benchmarks/NNBench -local
  ```

- **delete**

  ```shell
  hadoop jar juicefs-hadoop.jar nnbench delete -files 10000 -baseDir jfs://{JFS_NAME}/tmp/benchmarks/NNBench -local
  ```

- **For reference**

  | Operation | TPS  | Latency (ms) |
  | --------- | ---- | ------------ |
  | create    | 644  | 1.55         |
  | open      | 3467 | 0.29         |
  | rename    | 483  | 2.07         |
  | delete    | 506  | 1.97         |

#### I/O Performance

- **sequential write**

  ```shell
  hadoop jar juicefs-hadoop.jar dfsio -write -size 20000 -baseDir jfs://{JFS_NAME}/tmp/benchmarks/DFSIO -local
  ```

- **sequential read**

  ```shell
  hadoop jar juicefs-hadoop.jar dfsio -read -size 20000 -baseDir jfs://{JFS_NAME}/tmp/benchmarks/DFSIO -local
  ```

  When run the cmd for the second time, the result may be much better than the first run. It's because the data was cached in memory, just clean the local disk cache.

- **For reference**

  | Operation | Throughput (MB/s) |
  | --------- | ----------------- |
  | write     | 647               |
  | read      | 111               |

If the network bandwidth of the machine is relatively low, it can generally reach the network bandwidth bottleneck.

### 2. Distributed Benchmark

The following command will start the MapReduce distributed task to test the metadata and IO performance. During the test, it is necessary to ensure that the cluster has sufficient resources to start the required map tasks.

Computing resources used in this test:

- **Server**: 4 cores and 32 GB memory, burst bandwidth 5Gbit/s x 3
- **Database**: Alibaba Cloud Redis 5.0 Community 4G Master-Slave Edition

#### Metadata

- **create**

  ```shell
  hadoop jar juicefs-hadoop.jar nnbench create -maps 10 -threads 10 -files 1000 -baseDir jfs://{JFS_NAME}/tmp/benchmarks/NNBench
  ```

  10 map task, each has 10 threads, each thread create 1000 empty file. 100000 files in total

- **open**

  ```shell
  hadoop jar juicefs-hadoop.jar nnbench open -maps 10 -threads 10 -files 1000 -baseDir jfs://{JFS_NAME}/tmp/benchmarks/NNBench
  ```

  10 map task, each has 10 threads, each thread open 1000 file. 100000 files in total

- **rename**

  ```shell
  hadoop jar juicefs-hadoop.jar nnbench rename -maps 10 -threads 10 -files 1000 -baseDir jfs://{JFS_NAME}/tmp/benchmarks/NNBench
  ```

  10 map task, each has 10 threads, each thread rename 1000 file. 100000 files in total

- **delete**

  ```shell
  hadoop jar juicefs-hadoop.jar nnbench delete -maps 10 -threads 10 -files 1000 -baseDir jfs://{JFS_NAME}/tmp/benchmarks/NNBench
  ```

  10 map task, each has 10 threads, each thread delete 1000 file. 100000 files in total

- **For reference**

  - 10 threads

    | Operation | IOPS | Latency (ms) |
    | --------- | ---- | ------------ |
    | create    | 4178 | 2.2          |
    | open      | 9407 | 0.8          |
    | rename    | 3197 | 2.9          |
    | delete    | 3060 | 3.0          |

  - 100 threads

    | Operation | IOPS  | Latency (ms) |
    | --------- | ----  | ------------ |
    | create    | 11773 | 7.9          |
    | open      | 34083 | 2.4          |
    | rename    | 8995  | 10.8         |
    | delete    | 7191  | 13.6         |

#### I/O Performance

- **sequential write**

  ```shell
  hadoop jar juicefs-hadoop.jar dfsio -write -maps 10 -size 10000 -baseDir jfs://{JFS_NAME}/tmp/benchmarks/DFSIO
  ```

  10 map task, each task write 10000MB random data sequentially

- **sequential read**

  ```shell
  hadoop jar juicefs-hadoop.jar dfsio -read -maps 10 -size 10000 -baseDir jfs://{JFS_NAME}/tmp/benchmarks/DFSIO
  ```

  10 map task, each task read 10000MB random data sequentially

- **For reference**

  | Operation | Average throughput (MB/s) | Total Throughput (MB/s) |
  | --------- | ------------------------- | ----------------------- |
  | write     | 198                       | 1835                    |
  | read      | 124                       | 1234                    |

### 3. TPC-DS

The test dataset is 100GB in size, and both Parquet and ORC file formats are tested.

This test only tests the first 10 queries.

Spark Thrift JDBC/ODBC Server is used to start the Spark resident process and then submit the task via Beeline connection.

#### Test Hardware

| Node Category | Instance Type               | CPU | Memory | Disk                                                      | Number |
| ------------- | -------------               | --- | ------ | ----                                                      | ------ |
| Master        | Alibaba Cloud ecs.r6.xlarge | 4   | 32GiB  | System Disk: 100GiB                                       | 1      |
| Core          | Alibaba Cloud ecs.r6.xlarge | 4   | 32GiB  | System Disk: 100GiB<br />Data Disk: 500GiB Ultra Disk x 2 | 3      |

#### Software Configuration

##### Spark Thrift JDBC/ODBC Server

```shell
${SPARK_HOME}/sbin/start-thriftserver.sh \
  --master yarn \
  --driver-memory 8g \
  --executor-memory 10g \
  --executor-cores 3 \
  --num-executors 3 \
  --conf spark.locality.wait=100 \
  --conf spark.sql.crossJoin.enabled=true \
  --hiveconf hive.server2.thrift.port=10001
```

##### JuiceFS Cache Configurations

The 2 data disks of Core node are mounted in the `/data01` and `/data02` directories, and `core-site.xml` is configured as follows:

```xml
<property>
  <name>juicefs.cache-size</name>
  <value>200000</value>
</property>
<property>
  <name>juicefs.cache-dir</name>
  <value>/data*/jfscache</value>
</property>
<property>
  <name>juicefs.cache-full-block</name>
  <value>false</value>
</property>
<property>
  <name>juicefs.discover-nodes-url</name>
  <value>yarn</value>
</property>
<property>
  <name>juicefs.attr-cache</name>
  <value>3</value>
</property>
<property>
  <name>juicefs.entry-cache</name>
  <value>3</value>
</property>
<property>
  <name>juicefs.dir-entry-cache</name>
  <value>3</value>
</property>
```

#### Test

The task submission command is as follows:

```shell
${SPARK_HOME}/bin/beeline -u jdbc:hive2://localhost:10001/${DATABASE} \
  -n hadoop \
  -f query{i}.sql
```

#### Results

JuiceFS can use local disk as a cache to accelerate data access, the following data is the result (in seconds) after 4 runs using Redis and TiKV as the metadata engine of JuiceFS respectively.

##### ORC

| Queries | JuiceFS (Redis) | JuiceFS (TiKV) | HDFS |
| ------- | --------------- | -------------- | ---- |
| q1      | 20              | 20             | 20   |
| q2      | 28              | 33             | 26   |
| q3      | 24              | 27             | 28   |
| q4      | 300             | 309            | 290  |
| q5      | 116             | 117            | 91   |
| q6      | 37              | 42             | 41   |
| q7      | 24              | 28             | 23   |
| q8      | 13              | 15             | 16   |
| q9      | 87              | 112            | 89   |
| q10     | 23              | 24             | 22   |

![orc](../images/spark_ql_orc.png)

##### Parquet

| Queries | JuiceFS (Redis) | JuiceFS (TiKV) | HDFS |
| ------- | --------------- | -------------- | ---- |
| q1      | 33              | 35             | 39   |
| q2      | 28              | 32             | 31   |
| q3      | 23              | 25             | 24   |
| q4      | 273             | 284            | 266  |
| q5      | 96              | 107            | 94   |
| q6      | 36              | 35             | 42   |
| q7      | 28              | 30             | 24   |
| q8      | 11              | 12             | 14   |
| q9      | 85              | 97             | 77   |
| q10     | 24              | 28             | 38   |

![parquet](../images/spark_sql_parquet.png)

## FAQ

### 1. `Class io.juicefs.JuiceFileSystem not found` exception

It means JAR file was not loaded, you can verify it by `lsof -p {pid} | grep juicefs`.

You should check whether the JAR file was located properly, or other users have the read permission.

Some Hadoop distribution also need to modify `mapred-site.xml` and put the JAR file location path to the end of the parameter `mapreduce.application.classpath`.

### 2. `No FilesSystem for scheme: jfs` exception

It means JuiceFS Hadoop Java SDK was not configured properly, you need to check whether there is JuiceFS related configuration in the `core-site.xml` of the component configuration.

### 3. What are the similarities and differences between user permission management in JuiceFS and HDFS?

JuiceFS also uses the "User/Group" method to manage file permissions, using local users and groups by default. In order to ensure the unified permissions of different nodes during distributed computing, you can configure global "User/UID" and "Group/GID" mappings through `juicefs.users` and `juicefs.groups` configurations.

### 4. After the data is deleted, it is directly stored in the `.trash` directory of JuiceFS. Although the files are all there, it is difficult to restore the data through the `mv` command as easily as HDFS. Is there any way to achieve a similar effect of HDFS trash?

In the Hadoop application scenario, the functions similar to the HDFS trash are still retained. It needs to be explicitly enabled by `fs.trash.interval` and `fs.trash.checkpoint.interval` configurations, please refer to [document](#trash) for more information.

### 5. What are the benefits of setting the `juicefs.discover-nodes-url` configuration?

In HDFS, each data block will have [`BlockLocation`](https://hadoop.apache.org/docs/current/api/org/apache/hadoop/fs/BlockLocation.html) information, which the computing engine uses to schedule the computing tasks as much as possible to the nodes where the data is stored. JuiceFS will calculate the corresponding `BlockLocation` for each data block through the consistent hashing algorithm, so that when the same data is read for the second time, the computing engine may schedule the computing task to the same node, and the data cached on the local disk during the first computing can be used to accelerate data access.

This algorithm needs to know all the computing node information in advance. The `juicefs.discover-nodes-url` configuration is used to obtain these computing node information.

### 6. Does the community version of JuiceFS currently support a Kerberos-authenticated CDH cluster?

Not supported. JuiceFS does not verify the validity of Kerberos users, but can use Kerberos-authenticated username.<|MERGE_RESOLUTION|>--- conflicted
+++ resolved
@@ -47,11 +47,7 @@
 
 Compilation depends on the following tools:
 
-<<<<<<< HEAD
-- [Go](https://golang.org) 1.17+
-=======
-- [Go](https://golang.org/) 1.18+
->>>>>>> 5909126a
+- [Go](https://golang.org) 1.18+
 - JDK 8+
 - [Maven](https://maven.apache.org) 3.3+
 - Git
