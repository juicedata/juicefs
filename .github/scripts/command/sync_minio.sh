#!/bin/bash -e
source .github/scripts/common/common.sh

[[ -z "$META" ]] && META=sqlite3
source .github/scripts/start_meta_engine.sh
start_meta_engine $META
META_URL=$(get_meta_url $META)

start_minio(){
    if ! docker ps | grep "minio/minio"; then
        docker run -d -p 9000:9000 --name minio \
                -e "MINIO_ACCESS_KEY=minioadmin" \
                -e "MINIO_SECRET_KEY=minioadmin" \
                -v /tmp/data:/data \
                -v /tmp/config:/root/.minio \
                minio/minio server /data
        sleep 3s
    fi
    [ ! -x mc ] && wget -q https://dl.minio.io/client/mc/release/linux-amd64/mc && chmod +x mc
    # ./mc alias set myminio http://localhost:9000 minioadmin minioadmin
    ./mc config host add myminio http://127.0.0.1:9000 minioadmin minioadmin
}
start_minio

test_sync_small_files(){
    prepare_test
    ./juicefs mdtest $META_URL /test --dirs 10 --depth 3 --files 5 --threads 10
    ./juicefs sync minio://minioadmin:minioadmin@localhost:9005/myjfs/ minio://minioadmin:minioadmin@localhost:9000/myjfs/ --list-threads 100 --list-depth 10
    count1=$(./mc ls -r juicegw/myjfs/ | wc -l)
    count2=$(./mc ls -r myminio/myjfs/ | wc -l)
    [ $count1 -eq $count2 ]
}

test_sync_big_file(){
    prepare_test
    dd if=/dev/urandom of=/tmp/bigfile bs=1M count=1024
    cp /tmp/bigfile /jfs/bigfile
    ./juicefs sync minio://minioadmin:minioadmin@localhost:9005/myjfs/ minio://minioadmin:minioadmin@localhost:9000/myjfs/
    ./mc cp myminio/myjfs/bigfile /tmp/bigfile2
    cmp /tmp/bigfile /tmp/bigfile2
}

test_sync_with_limit(){
    prepare_test
    ./juicefs mdtest $META_URL /test --dirs 10 --depth 2 --files 5 --threads 10
    ./juicefs sync --limit 1000 minio://minioadmin:minioadmin@localhost:9005/myjfs/ minio://minioadmin:minioadmin@localhost:9000/myjfs/ 
    count=$(./mc ls myminio/myjfs -r | wc -l)
    echo count is $count
    [ $count -eq 1000 ]
}
test_sync_with_existing(){
    prepare_test
    echo abc > /jfs/abc
    ./juicefs sync --existing minio://minioadmin:minioadmin@localhost:9005/myjfs/ minio://minioadmin:minioadmin@localhost:9000/myjfs/ 
    ./mc find myminio/myjfs/abc && echo "myminio/myjfs/abc should not exist" && exit 1 || true
    ./juicefs sync minio://minioadmin:minioadmin@localhost:9005/myjfs/ minio://minioadmin:minioadmin@localhost:9000/myjfs/
    ./mc find myminio/myjfs/abc
}
test_sync_with_update(){
    prepare_test
    echo abc > /jfs/abc
    ./juicefs sync minio://minioadmin:minioadmin@localhost:9005/myjfs/ minio://minioadmin:minioadmin@localhost:9000/myjfs/
    echo def > def
    ./mc cp def myminio/myjfs/abc
    ./juicefs sync --update minio://minioadmin:minioadmin@localhost:9005/myjfs/ minio://minioadmin:minioadmin@localhost:9000/myjfs/ 
    ./mc cat myminio/myjfs/abc | grep def || (echo "content should be def" && exit 1)
    ./juicefs sync minio://minioadmin:minioadmin@localhost:9005/myjfs/ minio://minioadmin:minioadmin@localhost:9000/myjfs/ 
    ./mc cat myminio/myjfs/abc | grep def || (echo "content should be def" && exit 1)
    ./juicefs sync --force-update minio://minioadmin:minioadmin@localhost:9005/myjfs/ minio://minioadmin:minioadmin@localhost:9000/myjfs/
    ./mc cat myminio/myjfs/abc | grep abc || (echo "content should be abc" && exit 1)
    echo hijk > hijk
    ./mc cp hijk myminio/myjfs/abc
    ./juicefs sync --update minio://minioadmin:minioadmin@localhost:9005/myjfs/ minio://minioadmin:minioadmin@localhost:9000/myjfs/ 
    ./mc cat myminio/myjfs/abc | grep hijk || (echo "content should be hijk" && exit 1)
    ./juicefs sync minio://minioadmin:minioadmin@localhost:9005/myjfs/ minio://minioadmin:minioadmin@localhost:9000/myjfs/ 
    ./mc cat myminio/myjfs/abc | grep abc || (echo "content should be abc" && exit 1)
}

test_sync_hard_link(){
    prepare_test
    echo abc > /jfs/abc
    ln /jfs/abc /jfs/def
    ./juicefs sync minio://minioadmin:minioadmin@localhost:9005/myjfs/ minio://minioadmin:minioadmin@localhost:9000/myjfs/ 
    ./mc cat myminio/myjfs/def | grep abc || (echo "content should be abc" && exit 1)
    echo abcd > /jfs/abc
    ./juicefs sync minio://minioadmin:minioadmin@localhost:9005/myjfs/ minio://minioadmin:minioadmin@localhost:9000/myjfs/
    ./mc cat myminio/myjfs/def | grep abcd || (echo "content should be abcd" && exit 1)
}

<<<<<<< HEAD
test_sync_broken_link(){
=======
test_sync_external_link(){
    prepare_test
    touch hello
    ln -s $(realpath hello) /jfs/hello
    ./juicefs sync minio://minioadmin:minioadmin@localhost:9005/myjfs/ minio://minioadmin:minioadmin@localhost:9000/myjfs/
    [ -z $(./mc cat myminio/myjfs/hello) ]
}

skip_test_sync_broken_link(){
>>>>>>> 4e288687
    prepare_test
    touch hello
    ln -s hello /jfs/hello
<<<<<<< HEAD
    lsof -i :9005 | awk 'NR!=1 {print $2}' | xargs -r kill -9
    MINIO_ROOT_USER=minioadmin MINIO_ROOT_PASSWORD=minioadmin ./juicefs gateway $META_URL localhost:9005 &
    ./mc alias set juicegw http://localhost:9005 minioadmin minioadmin --api S3v4
=======
>>>>>>> 4e288687
    ./juicefs sync minio://minioadmin:minioadmin@localhost:9005/myjfs/ myjfs/ && exit 1 || true
    rm -rf /jfs/hello
    ./juicefs sync minio://minioadmin:minioadmin@localhost:9005/myjfs/ myjfs/
}

prepare_test(){
    umount_jfs /jfs $META_URL
    python3 .github/scripts/flush_meta.py $META_URL
    rm -rf /var/jfs/myjfs
    rm -rf /var/jfsCache/myjfs
    (./mc rb myminio/myjfs > /dev/null 2>&1 --force || true) && ./mc mb myminio/myjfs
    ./juicefs format $META_URL myjfs
    ./juicefs mount -d $META_URL /jfs
    lsof -i :9005 | awk 'NR!=1 {print $2}' | xargs -r kill -9
    MINIO_ROOT_USER=minioadmin MINIO_ROOT_PASSWORD=minioadmin ./juicefs gateway $META_URL localhost:9005 &
    ./mc alias set juicegw http://localhost:9005 minioadmin minioadmin --api S3v4
}

source .github/scripts/common/run_test.sh && run_test $@<|MERGE_RESOLUTION|>--- conflicted
+++ resolved
@@ -87,9 +87,6 @@
     ./mc cat myminio/myjfs/def | grep abcd || (echo "content should be abcd" && exit 1)
 }
 
-<<<<<<< HEAD
-test_sync_broken_link(){
-=======
 test_sync_external_link(){
     prepare_test
     touch hello
@@ -98,20 +95,27 @@
     [ -z $(./mc cat myminio/myjfs/hello) ]
 }
 
-skip_test_sync_broken_link(){
->>>>>>> 4e288687
+test_sync_loop_symlink(){
     prepare_test
     touch hello
     ln -s hello /jfs/hello
-<<<<<<< HEAD
-    lsof -i :9005 | awk 'NR!=1 {print $2}' | xargs -r kill -9
-    MINIO_ROOT_USER=minioadmin MINIO_ROOT_PASSWORD=minioadmin ./juicefs gateway $META_URL localhost:9005 &
-    ./mc alias set juicegw http://localhost:9005 minioadmin minioadmin --api S3v4
-=======
->>>>>>> 4e288687
-    ./juicefs sync minio://minioadmin:minioadmin@localhost:9005/myjfs/ myjfs/ && exit 1 || true
+    ./juicefs sync minio://minioadmin:minioadmin@localhost:9005/myjfs/ minio://minioadmin:minioadmin@localhost:9000/myjfs/ && exit 1 || true
     rm -rf /jfs/hello
-    ./juicefs sync minio://minioadmin:minioadmin@localhost:9005/myjfs/ myjfs/
+    ./juicefs sync minio://minioadmin:minioadmin@localhost:9005/myjfs/ minio://minioadmin:minioadmin@localhost:9000/myjfs/
+}
+
+test_sync_deep_symlink(){
+    prepare_test
+    cd /jfs
+    touch hello
+    ln -s hello symlink_1
+    for i in {1..40}; do
+        ln -s symlink_$i symlink_$((i+1))
+    done
+    cd -
+    ./juicefs sync minio://minioadmin:minioadmin@localhost:9005/myjfs/ minio://minioadmin:minioadmin@localhost:9000/myjfs/ && exit 1 || true
+    rm /jfs/symlink_41
+    ./juicefs sync minio://minioadmin:minioadmin@localhost:9005/myjfs/ minio://minioadmin:minioadmin@localhost:9000/myjfs/ 
 }
 
 prepare_test(){
