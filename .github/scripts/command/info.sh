#!/bin/bash -e

<<<<<<< HEAD
=======
sudo dpkg -s redis-tools || sudo .github/scripts/apt_install.sh redis-tools
>>>>>>> 3ed4b50c
source .github/scripts/common/common.sh

[[ -z "$META" ]] && META=sqlite3
source .github/scripts/start_meta_engine.sh
start_meta_engine $META
META_URL=$(get_meta_url $META)

test_info_big_file(){
    prepare_test
    ./juicefs format $META_URL myjfs
    ./juicefs mount -d $META_URL /jfs
    dd if=/dev/urandom of=/jfs/bigfile bs=16M count=1024
    ./juicefs info /jfs/bigfile
}

source .github/scripts/common/run_test.sh && run_test $@<|MERGE_RESOLUTION|>--- conflicted
+++ resolved
@@ -1,9 +1,6 @@
 #!/bin/bash -e
 
-<<<<<<< HEAD
-=======
 sudo dpkg -s redis-tools || sudo .github/scripts/apt_install.sh redis-tools
->>>>>>> 3ed4b50c
 source .github/scripts/common/common.sh
 
 [[ -z "$META" ]] && META=sqlite3
