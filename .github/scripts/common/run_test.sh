--- conflicted
+++ resolved
@@ -1,8 +1,4 @@
 #!/bin/bash -e
-<<<<<<< HEAD
-
-=======
->>>>>>> 3ed4b50c
 run_one_test()
 {
     test=$1
