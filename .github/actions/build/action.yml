name: 'Build Action'
description: 'Build action'
inputs:
  target:
    description: 'build target: juicefs, juicefs.fdb etc'
    required: true
    default: 'juicefs'
  useBeta:
    description: 'use beta version of juicefs to skip build'
    required: true
    type: boolean
    default: false
runs:
  using: "composite"
  steps:
    - uses: actions/setup-go@v3
      with:
        go-version: 'oldstable'
        cache: true

    - name: Change go version for root user
      shell: bash
      run: |
        go_path=`which go`
        echo $go_path
        root_go_path=`sudo which go`
        echo $root_go_path
        sudo rm -f $root_go_path
        sudo ln -s $go_path $root_go_path
        go version
        sudo go version

    - name: Install tools
      shell: bash
      run: |
        if [ "${{inputs.target}}" == "juicefs.fdb" ]; then
          wget -q https://github.com/apple/foundationdb/releases/download/6.3.23/foundationdb-clients_6.3.23-1_amd64.deb
          sudo dpkg -i foundationdb-clients_6.3.23-1_amd64.deb
        elif [ "${{inputs.target}}" == "juicefs.gluster" ]; then
          sudo .github/scripts/apt_install.sh uuid-dev libglusterfs-dev
<<<<<<< HEAD
        fi

    - name: Build linux target
      shell: bash
      run: |
        if ${{ inputs.useBeta }}; then
          echo "try use beta version of juicefs"
          if wget -q https://juicefs-pub.oss-cn-hangzhou.aliyuncs.com/${{inputs.target}}; then
            mv ${{inputs.target}} juicefs
            sudo chmod +x juicefs
            version=$(./juicefs version)
            date1=$( echo $version | grep -oP '\d{4}-\d{2}-\d{2}')
            date2=$(date +%Y-%m-%d)
            if [ "$date1" == "$date2" ]; then
              echo beta version is up to date, $version, use it to skip build
              exit 0
            else
              rm -f juicefs
            fi
          fi
        fi
        echo "start to build ${{inputs.target}}"
        make ${{inputs.target}}
        if ${{ inputs.useBeta }}; then
          echo "upload beta version"
          curl --upload-file ${{inputs.target}} https://juicefs-pub.oss-cn-hangzhou.aliyuncs.com/
        fi
        mv ${{inputs.target}} juicefs
        echo "build ${{inputs.target}} succeed"

=======
        fi

    - name: Build linux target
      shell: bash
      run: |
        if ${{ inputs.useBeta }}; then
          echo "try use beta version of juicefs"
          if wget -q https://juicefs-pub.oss-cn-hangzhou.aliyuncs.com/${{inputs.target}}; then
            mv ${{inputs.target}} juicefs
            sudo chmod +x juicefs
            version=$(./juicefs version)
            date1=$( echo $version | grep -oP '\d{4}-\d{2}-\d{2}')
            date2=$(date +%Y-%m-%d)
            if [ "$date1" == "$date2" ]; then
              echo beta version is up to date, $version, use it to skip build
              exit 0
            else
              rm -f juicefs
            fi
          fi
        fi
        echo "start to build ${{inputs.target}}"
        make ${{inputs.target}}
        if ${{ inputs.useBeta }}; then
          echo "upload beta version"
          curl --upload-file ${{inputs.target}} https://juicefs-pub.oss-cn-hangzhou.aliyuncs.com/
          echo "upload beta version succeed"
        fi
        [ "${{inputs.target}}" != "juicefs" ] &&  mv ${{inputs.target}} juicefs
        echo "build ${{inputs.target}} succeed"
>>>>>>> c924609c
<|MERGE_RESOLUTION|>--- conflicted
+++ resolved
@@ -38,38 +38,6 @@
           sudo dpkg -i foundationdb-clients_6.3.23-1_amd64.deb
         elif [ "${{inputs.target}}" == "juicefs.gluster" ]; then
           sudo .github/scripts/apt_install.sh uuid-dev libglusterfs-dev
-<<<<<<< HEAD
-        fi
-
-    - name: Build linux target
-      shell: bash
-      run: |
-        if ${{ inputs.useBeta }}; then
-          echo "try use beta version of juicefs"
-          if wget -q https://juicefs-pub.oss-cn-hangzhou.aliyuncs.com/${{inputs.target}}; then
-            mv ${{inputs.target}} juicefs
-            sudo chmod +x juicefs
-            version=$(./juicefs version)
-            date1=$( echo $version | grep -oP '\d{4}-\d{2}-\d{2}')
-            date2=$(date +%Y-%m-%d)
-            if [ "$date1" == "$date2" ]; then
-              echo beta version is up to date, $version, use it to skip build
-              exit 0
-            else
-              rm -f juicefs
-            fi
-          fi
-        fi
-        echo "start to build ${{inputs.target}}"
-        make ${{inputs.target}}
-        if ${{ inputs.useBeta }}; then
-          echo "upload beta version"
-          curl --upload-file ${{inputs.target}} https://juicefs-pub.oss-cn-hangzhou.aliyuncs.com/
-        fi
-        mv ${{inputs.target}} juicefs
-        echo "build ${{inputs.target}} succeed"
-
-=======
         fi
 
     - name: Build linux target
@@ -99,5 +67,4 @@
           echo "upload beta version succeed"
         fi
         [ "${{inputs.target}}" != "juicefs" ] &&  mv ${{inputs.target}} juicefs
-        echo "build ${{inputs.target}} succeed"
->>>>>>> c924609c
+        echo "build ${{inputs.target}} succeed"