name: "filebench"

on:
  push:
    branches:
      - 'release-**'
    paths-ignore:
      - 'docs/**'
  pull_request:
    #The branches below must be a subset of the branches above
    branches:
      - 'main'
      - 'release-**'
    paths-ignore:
      - 'docs/**'
  schedule:
    - cron:  '30 20 * * *'
  workflow_dispatch:


jobs:
  filebench_varmail:
    timeout-minutes: 60
    runs-on: ubuntu-latest
    steps:
      - name: Checkout
        uses: actions/checkout@v3
        with:
          fetch-depth: 1
      - name: Varmail
        uses: ./.github/actions/filebench/
        with:
<<<<<<< HEAD
          workload: varmail
=======
          path: |
            ~/.cache/go-build
            ~/go/pkg/mod
          key: ${{ runner.os }}-go
          restore-keys: |
            ${{ runner.os }}-go

      - name: Build linux target
        run: |
          make juicefs

      - name: Run Redis
        run: |
          sudo docker run -d --name redis -v redis-data:/data  \
          -p 6379:6379  redis redis-server --appendonly yes


      - name: Setup minio
        run: |
          docker run -d -p 9000:9000 --name minio \
                    -e "MINIO_ACCESS_KEY=minioadmin" \
                    -e "MINIO_SECRET_KEY=minioadmin" \
                    -v /tmp/data:/data \
                    -v /tmp/config:/root/.minio \
                    minio/minio server /data
          sleep 5


      - name: Juicefs Format
        run: |
          sudo ./juicefs format --trash-days 0 --storage minio --bucket http://127.0.0.1:9000/mypics \
             --access-key minioadmin \
             --secret-key minioadmin \
             redis://127.0.0.1:6379/1 pics


      - name: Juicefs Mount
        run: |
          sudo ./juicefs mount -d redis://127.0.0.1:6379/1 /data/jfs --no-usage-report &


      - name: Install Dependency
        run: |
          wget -O filebench.tar.gz https://github.com/filebench/filebench/releases/download/1.5-alpha3/filebench-1.5-alpha3.tar.gz
          tar -zxvf filebench.tar.gz
          cd filebench-1.5-alpha3
          #sudo apt install -y bison
          #sudo apt install -y byacc
          #sudo apt install -y flex
          ./configure
          make
          sudo make install
          filebench -h
          echo 0 >randomize_va_space
          sudo cp randomize_va_space /proc/sys/kernel/
          echo "randomize_va_space"
          cat /proc/sys/kernel/randomize_va_space
>>>>>>> 5f5ae705

      - name: Send Slack Notification
        if: ${{ failure() }}
        uses: juicedata/slack-notify-action@main
        with:
          channel-id: "${{ secrets.SLACK_CHANNEL_ID_FOR_PR_CHECK_NOTIFY }}"
          slack_bot_token: "${{ secrets.SLACK_BOT_TOKEN }}"


  filebench_webserver:
    timeout-minutes: 60
    runs-on: ubuntu-latest
    steps:
      - name: Checkout
        uses: actions/checkout@v3
        with:
          fetch-depth: 1
      - name: Webserver
        uses: ./.github/actions/filebench/
        with:
          workload: webserver

      - name: Send Slack Notification
        if: ${{ failure() }}
        uses: juicedata/slack-notify-action@main
        with:
          channel-id: "${{ secrets.SLACK_CHANNEL_ID_FOR_PR_CHECK_NOTIFY }}"
          slack_bot_token: "${{ secrets.SLACK_BOT_TOKEN }}"


  filebench_videoserver:
    timeout-minutes: 60
    runs-on: ubuntu-latest
    steps:
      - name: Checkout
        uses: actions/checkout@v3
        with:
          fetch-depth: 1
      - name: Videoserver
        uses: ./.github/actions/filebench/
        with:
          workload: videoserver

      - name: Send Slack Notification
        if: ${{ failure() }}
        uses: juicedata/slack-notify-action@main
        with:
          channel-id: "${{ secrets.SLACK_CHANNEL_ID_FOR_PR_CHECK_NOTIFY }}"
          slack_bot_token: "${{ secrets.SLACK_BOT_TOKEN }}"<|MERGE_RESOLUTION|>--- conflicted
+++ resolved
@@ -30,67 +30,8 @@
       - name: Varmail
         uses: ./.github/actions/filebench/
         with:
-<<<<<<< HEAD
           workload: varmail
-=======
-          path: |
-            ~/.cache/go-build
-            ~/go/pkg/mod
-          key: ${{ runner.os }}-go
-          restore-keys: |
-            ${{ runner.os }}-go
 
-      - name: Build linux target
-        run: |
-          make juicefs
-
-      - name: Run Redis
-        run: |
-          sudo docker run -d --name redis -v redis-data:/data  \
-          -p 6379:6379  redis redis-server --appendonly yes
-
-
-      - name: Setup minio
-        run: |
-          docker run -d -p 9000:9000 --name minio \
-                    -e "MINIO_ACCESS_KEY=minioadmin" \
-                    -e "MINIO_SECRET_KEY=minioadmin" \
-                    -v /tmp/data:/data \
-                    -v /tmp/config:/root/.minio \
-                    minio/minio server /data
-          sleep 5
-
-
-      - name: Juicefs Format
-        run: |
-          sudo ./juicefs format --trash-days 0 --storage minio --bucket http://127.0.0.1:9000/mypics \
-             --access-key minioadmin \
-             --secret-key minioadmin \
-             redis://127.0.0.1:6379/1 pics
-
-
-      - name: Juicefs Mount
-        run: |
-          sudo ./juicefs mount -d redis://127.0.0.1:6379/1 /data/jfs --no-usage-report &
-
-
-      - name: Install Dependency
-        run: |
-          wget -O filebench.tar.gz https://github.com/filebench/filebench/releases/download/1.5-alpha3/filebench-1.5-alpha3.tar.gz
-          tar -zxvf filebench.tar.gz
-          cd filebench-1.5-alpha3
-          #sudo apt install -y bison
-          #sudo apt install -y byacc
-          #sudo apt install -y flex
-          ./configure
-          make
-          sudo make install
-          filebench -h
-          echo 0 >randomize_va_space
-          sudo cp randomize_va_space /proc/sys/kernel/
-          echo "randomize_va_space"
-          cat /proc/sys/kernel/randomize_va_space
->>>>>>> 5f5ae705
 
       - name: Send Slack Notification
         if: ${{ failure() }}
