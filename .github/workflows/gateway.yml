name: "gateway-test"

on:
  push:
    branches: 
      - main
      - release-**
    paths-ignore:
      - 'docs/**'
      - '**.md'
  pull_request:
    #The branches below must be a subset of the branches above
    branches: 
      - main
      - release-**
    paths-ignore:
      - 'docs/**'
      - '**.md'
  workflow_dispatch:

jobs:
<<<<<<< HEAD
  upload-small-files-with-mysql-read-uncommitted:
=======


 
  upload-big-file-with-redis:
>>>>>>> d5393597
    runs-on: ubuntu-latest
    services:
      redis:
        # Docker Hub image
        image: redis
        # Set health checks to wait until redis has started
        options: >-
          --health-cmd "redis-cli ping"
          --health-interval 10s
          --health-timeout 5s
          --health-retries 5
        ports:
          # Maps port 6379 on service container to the host
          - 6379:6379
    steps:
      - uses: actions/checkout@v3
<<<<<<< HEAD
      - run: sudo /etc/init.d/mysql start
      - name: Test
        uses: ./.github/actions/gateway
        with:
          meta_url: "mysql://root:root@\\(127.0.0.1\\)/test"
          file_size: "8K"
          file_count: 10000
          isolation_level: "read uncommitted"    
=======
      - name: Test
        uses: ./.github/actions/gateway
        with:
          meta_url: "redis://localhost/1"
          file_size: "1G"
          file_count: 5
>>>>>>> d5393597
      - name: Setup upterm session
        if: ${{ failure() }}
        uses: lhotari/action-upterm@v1    

<<<<<<< HEAD
=======
  upload-small-files-with-mysql-read-uncommitted:
    runs-on: ubuntu-latest
    steps:
      - uses: actions/checkout@v3
      - run: sudo /etc/init.d/mysql start
      - name: Test
        uses: ./.github/actions/gateway
        with:
          meta_url: "mysql://root:root@\\(127.0.0.1\\)/test"
          file_size: "8K"
          file_count: 10000
          isolation_level: "read uncommitted"    
      - name: Setup upterm session
        if: ${{ failure() }}
        uses: lhotari/action-upterm@v1    

>>>>>>> d5393597
  upload-small-files-with-mysql-read-committed:
    runs-on: ubuntu-latest
    steps:
      - uses: actions/checkout@v3
      - run: sudo /etc/init.d/mysql start
      - name: Test
        uses: ./.github/actions/gateway
        with:
          meta_url: "mysql://root:root@\\(127.0.0.1\\)/test"
          file_size: "8K"
          file_count: 10000
          isolation_level: "read committed"    
      - name: Setup upterm session
        if: ${{ failure() }}
        uses: lhotari/action-upterm@v1    

  upload-small-files-with-mysql-repeatable-read:
    runs-on: ubuntu-latest
    steps:
      - uses: actions/checkout@v3
      - run: sudo /etc/init.d/mysql start
      - name: Test
        uses: ./.github/actions/gateway
        with:
          meta_url: "mysql://root:root@\\(127.0.0.1\\)/test"
          file_size: "8K"
          file_count: 10000
          isolation_level: "repeatable read"   
      - name: Setup upterm session
        if: ${{ failure() }}
        uses: lhotari/action-upterm@v1    
<<<<<<< HEAD

  upload-small-files-with-mysql-serializable:
    runs-on: ubuntu-latest
    steps:
      - uses: actions/checkout@v3
      - run: sudo /etc/init.d/mysql start
      - name: Test
        uses: ./.github/actions/gateway
        with:
          meta_url: "mysql://root:root@\\(127.0.0.1\\)/test"
          file_size: "8K"
          file_count: 10000
          isolation_level: "serializable"     
=======

  upload-small-files-with-mysql-serializable:
    runs-on: ubuntu-latest
    steps:
      - uses: actions/checkout@v3
      - run: sudo /etc/init.d/mysql start
      - name: Test
        uses: ./.github/actions/gateway
        with:
          meta_url: "mysql://root:root@\\(127.0.0.1\\)/test"
          file_size: "8K"
          file_count: 10000
          isolation_level: "serializable"     
      - name: Setup upterm session
        if: ${{ failure() }}
        uses: lhotari/action-upterm@v1    

  upload-small-files-with-redis:
    runs-on: ubuntu-latest
    services:
      redis:
        # Docker Hub image
        image: redis
        # Set health checks to wait until redis has started
        options: >-
          --health-cmd "redis-cli ping"
          --health-interval 10s
          --health-timeout 5s
          --health-retries 5
        ports:
          # Maps port 6379 on service container to the host
          - 6379:6379
    steps:
      - uses: actions/checkout@v3
      - name: Test
        uses: ./.github/actions/gateway
        with:
          meta_url: "redis://localhost/1"
          file_size: "8K"
          file_count: 10000
      - name: Setup upterm session
        if: ${{ failure() }}
        uses: lhotari/action-upterm@v1    

  upload-big-files-with-mysql-read-uncommitted:
    runs-on: ubuntu-latest          
    steps:
      - uses: actions/checkout@v3
      - run: sudo /etc/init.d/mysql start
      - name: Test
        uses: ./.github/actions/gateway
        with:
          meta_url: "mysql://root:root@\\(127.0.0.1\\)/test"
          file_size: "1G"
          file_count: 5
          isolaction: "read uncommitted"
      - name: Setup upterm session
        if: ${{ failure() }}
        uses: lhotari/action-upterm@v1    

  upload-big-files-with-mysql-read-committed:
    runs-on: ubuntu-latest          
    steps:
      - uses: actions/checkout@v3
      - run: sudo /etc/init.d/mysql start
      - name: Test
        uses: ./.github/actions/gateway
        with:
          meta_url: "mysql://root:root@\\(127.0.0.1\\)/test"
          file_size: "1G"
          file_count: 5
          isolaction: "read committed"
      - name: Setup upterm session
        if: ${{ failure() }}
        uses: lhotari/action-upterm@v1    

  upload-big-files-with-mysql-repeatable-read:
    runs-on: ubuntu-latest          
    steps:
      - uses: actions/checkout@v3
      - run: sudo /etc/init.d/mysql start
      - name: Test
        uses: ./.github/actions/gateway
        with:
          meta_url: "mysql://root:root@\\(127.0.0.1\\)/test"
          file_size: "1G"
          file_count: 5
          isolaction: "repeatable read"
      - name: Setup upterm session
        if: ${{ failure() }}
        uses: lhotari/action-upterm@v1    

  upload-big-files-with-mysql-serializable:
    runs-on: ubuntu-latest          
    steps:
      - uses: actions/checkout@v3
      - run: sudo /etc/init.d/mysql start
      - name: Test
        uses: ./.github/actions/gateway
        with:
          meta_url: "mysql://root:root@\\(127.0.0.1\\)/test"
          file_size: "1G"
          file_count: 5
          isolaction: "serializable"
      - name: Setup upterm session
        if: ${{ failure() }}
        uses: lhotari/action-upterm@v1    

  upload-big-files-with-mariadb-read-committed:
    runs-on: ubuntu-latest          
    steps:
      - uses: actions/checkout@v3
      - name: install 
        run: | 
          docker run -p 127.0.0.1:3306:3306  --name mdb -e MARIADB_ROOT_PASSWORD=root -d mariadb:latest
      - name: Test
        uses: ./.github/actions/gateway
        with:
          meta_url: "mysql://root:root@\\(127.0.0.1\\)/test"
          file_size: "1G"
          file_count: 5
          isolaction: "read committed"
      - name: Setup upterm session
        if: ${{ failure() }}
        uses: lhotari/action-upterm@v1    

  upload-big-files-with-badgerdb:
    runs-on: ubuntu-latest
    steps:
      - uses: actions/checkout@v3
      - run: sudo go get github.com/dgraph-io/badger/v3
      - name: Test
        uses: ./.github/actions/gateway
        with:
          meta_url: "badger://badger-data"
          file_size: "1G"
          file_count: 1
>>>>>>> d5393597
      - name: Setup upterm session
        if: ${{ failure() }}
        uses: lhotari/action-upterm@v1    

<<<<<<< HEAD
  upload-small-files-with-redis:
    runs-on: ubuntu-latest
    services:
      redis:
        # Docker Hub image
        image: redis
        # Set health checks to wait until redis has started
        options: >-
          --health-cmd "redis-cli ping"
          --health-interval 10s
          --health-timeout 5s
          --health-retries 5
        ports:
          # Maps port 6379 on service container to the host
          - 6379:6379
    steps:
      - uses: actions/checkout@v3
      - name: Test
        uses: ./.github/actions/gateway
        with:
          meta_url: "redis://localhost/1"
=======
  upload-small-files-with-badgerdb:
    runs-on: ubuntu-latest
    steps:
      - uses: actions/checkout@v3
      - run: sudo go get github.com/dgraph-io/badger/v3
      - name: Test
        uses: ./.github/actions/gateway
        with:
          meta_url: "badger://badger-data"
>>>>>>> d5393597
          file_size: "8K"
          file_count: 10000
      - name: Setup upterm session
        if: ${{ failure() }}
        uses: lhotari/action-upterm@v1    
<<<<<<< HEAD
 
  upload-big-file-with-redis:
    runs-on: ubuntu-latest
    services:
      redis:
        # Docker Hub image
        image: redis
        # Set health checks to wait until redis has started
        options: >-
          --health-cmd "redis-cli ping"
          --health-interval 10s
          --health-timeout 5s
          --health-retries 5
        ports:
          # Maps port 6379 on service container to the host
          - 6379:6379
    steps:
      - uses: actions/checkout@v3
      - name: Test
        uses: ./.github/actions/gateway
        with:
          meta_url: "redis://localhost/1"
          file_size: "1G"
          file_count: 5
      - name: Setup upterm session
        if: ${{ failure() }}
        uses: lhotari/action-upterm@v1    


  upload-big-files-with-mysql-read-uncommitted:
    runs-on: ubuntu-latest          
=======


  upload-small-files-with-sqlite:
    runs-on: ubuntu-latest
>>>>>>> d5393597
    steps:
      - uses: actions/checkout@v3
      - run: sudo /etc/init.d/mysql start
      - name: Test
        uses: ./.github/actions/gateway
        with:
<<<<<<< HEAD
          meta_url: "mysql://root:root@\\(127.0.0.1\\)/test"
          file_size: "1G"
          file_count: 5
          isolaction: "read uncommitted"
=======
          meta_url: "sqlite3://test.db"
          file_size: "8K"
          file_count: 10000    
>>>>>>> d5393597
      - name: Setup upterm session
        if: ${{ failure() }}
        uses: lhotari/action-upterm@v1    

<<<<<<< HEAD
  upload-big-files-with-mysql-read-committed:
    runs-on: ubuntu-latest          
=======
  upload-big-files-with-sqlite:
    runs-on: ubuntu-latest
>>>>>>> d5393597
    steps:
      - uses: actions/checkout@v3
      - run: sudo /etc/init.d/mysql start
      - name: Test
        uses: ./.github/actions/gateway
        with:
<<<<<<< HEAD
          meta_url: "mysql://root:root@\\(127.0.0.1\\)/test"
          file_size: "1G"
          file_count: 5
          isolaction: "read committed"
=======
          meta_url: "sqlite3://test.db"
          file_size: "1G"
          file_count: 10    
>>>>>>> d5393597
      - name: Setup upterm session
        if: ${{ failure() }}
        uses: lhotari/action-upterm@v1    

<<<<<<< HEAD
  upload-big-files-with-mysql-repeatable-read:
    runs-on: ubuntu-latest          
    steps:
      - uses: actions/checkout@v3
      - run: sudo /etc/init.d/mysql start
      - name: Test
        uses: ./.github/actions/gateway
        with:
          meta_url: "mysql://root:root@\\(127.0.0.1\\)/test"
          file_size: "1G"
          file_count: 5
          isolaction: "repeatable read"
=======
  upload-small-files-with-pg:
    runs-on: ubuntu-latest
    services:
      postgres:
        image: postgres
        env:
          POSTGRES_PASSWORD: postgres
        options: >-
          --health-cmd pg_isready
          --health-interval 10s
          --health-timeout 5s
          --health-retries 5
        ports:
          # Maps tcp port 5432 on service container to the host
          - 5432:5432
    steps:
      - uses: actions/checkout@v3
      - name: Test
        uses: ./.github/actions/gateway
        with:
          meta_url: "postgres://postgres:postgres@127.0.0.1:5432/test?sslmode=disable"
          file_size: "8K"
          file_count: 10000
          threads: 10    
>>>>>>> d5393597
      - name: Setup upterm session
        if: ${{ failure() }}
        uses: lhotari/action-upterm@v1    

<<<<<<< HEAD
  upload-big-files-with-mysql-serializable:
    runs-on: ubuntu-latest          
    steps:
      - uses: actions/checkout@v3
      - run: sudo /etc/init.d/mysql start
      - name: Test
        uses: ./.github/actions/gateway
        with:
          meta_url: "mysql://root:root@\\(127.0.0.1\\)/test"
          file_size: "1G"
          file_count: 5
          isolaction: "serializable"
      - name: Setup upterm session
        if: ${{ failure() }}
        uses: lhotari/action-upterm@v1    

  upload-big-files-with-badgerdb:
=======
  upload-big-files-with-pg-read-committed:
>>>>>>> d5393597
    runs-on: ubuntu-latest
    services:
      postgres:
        image: postgres
        env:
          POSTGRES_PASSWORD: postgres
        options: >-
          --health-cmd pg_isready
          --health-interval 10s
          --health-timeout 5s
          --health-retries 5
        ports:
          # Maps tcp port 5432 on service container to the host
          - 5432:5432
    steps:
      - uses: actions/checkout@v3
<<<<<<< HEAD
      - run: sudo go get github.com/dgraph-io/badger/v3
      - name: Test
        uses: ./.github/actions/gateway
        with:
          meta_url: "badger://badger-data"
          file_size: "1G"
          file_count: 1
      - name: Setup upterm session
        if: ${{ failure() }}
        uses: lhotari/action-upterm@v1    

  upload-small-files-with-badgerdb:
    runs-on: ubuntu-latest
    steps:
      - uses: actions/checkout@v3
      - run: sudo go get github.com/dgraph-io/badger/v3
      - name: Test
        uses: ./.github/actions/gateway
        with:
          meta_url: "badger://badger-data"
          file_size: "8K"
          file_count: 10000
=======
      - name: Test
        uses: ./.github/actions/gateway
        with:
          meta_url: "postgres://postgres:postgres@127.0.0.1:5432/test?sslmode=disable"
          file_size: "1G"
          file_count: 3
          threads: 10
          isolation_level: "read committed"

>>>>>>> d5393597
      - name: Setup upterm session
        if: ${{ failure() }}
        uses: lhotari/action-upterm@v1    

<<<<<<< HEAD

  upload-small-files-with-sqlite:
    runs-on: ubuntu-latest
    steps:
      - uses: actions/checkout@v3
      - run: sudo /etc/init.d/mysql start
      - name: Test
        uses: ./.github/actions/gateway
        with:
          meta_url: "sqlite3://test.db"
          file_size: "8K"
          file_count: 10000    
=======
  upload-big-files-with-pg-repeatable-read:
    runs-on: ubuntu-latest
    services:
      postgres:
        image: postgres
        env:
          POSTGRES_PASSWORD: postgres
        options: >-
          --health-cmd pg_isready
          --health-interval 10s
          --health-timeout 5s
          --health-retries 5
        ports:
          # Maps tcp port 5432 on service container to the host
          - 5432:5432
    steps:
      - uses: actions/checkout@v3
      - name: Test
        uses: ./.github/actions/gateway
        with:
          meta_url: "postgres://postgres:postgres@127.0.0.1:5432/test?sslmode=disable"
          file_size: "1G"
          file_count: 10
          threads: 10
          isolation_level: "repeatable read"

>>>>>>> d5393597
      - name: Setup upterm session
        if: ${{ failure() }}
        uses: lhotari/action-upterm@v1    

<<<<<<< HEAD
  upload-big-files-with-sqlite:
    runs-on: ubuntu-latest
    steps:
      - uses: actions/checkout@v3
      - run: sudo /etc/init.d/mysql start
      - name: Test
        uses: ./.github/actions/gateway
        with:
          meta_url: "sqlite3://test.db"
          file_size: "1G"
          file_count: 10    
      - name: Setup upterm session
        if: ${{ failure() }}
        uses: lhotari/action-upterm@v1    

  upload-small-files-with-pg:
    runs-on: ubuntu-latest
    services:
      postgres:
        image: postgres
        env:
          POSTGRES_PASSWORD: postgres
        options: >-
          --health-cmd pg_isready
          --health-interval 10s
          --health-timeout 5s
          --health-retries 5
        ports:
          # Maps tcp port 5432 on service container to the host
          - 5432:5432
    steps:
      - uses: actions/checkout@v3
      - name: Test
        uses: ./.github/actions/gateway
        with:
          meta_url: "postgres://postgres:postgres@127.0.0.1:5432/test?sslmode=disable"
          file_size: "8K"
          file_count: 10000
          threads: 10    
      - name: Setup upterm session
        if: ${{ failure() }}
        uses: lhotari/action-upterm@v1    

  upload-big-files-with-pg-read-committed:
=======
  upload-big-files-with-pg-serializable:
>>>>>>> d5393597
    runs-on: ubuntu-latest
    services:
      postgres:
        image: postgres
        env:
          POSTGRES_PASSWORD: postgres
        options: >-
          --health-cmd pg_isready
          --health-interval 10s
          --health-timeout 5s
          --health-retries 5
        ports:
          # Maps tcp port 5432 on service container to the host
          - 5432:5432
    steps:
      - uses: actions/checkout@v3
      - name: Test
        uses: ./.github/actions/gateway
        with:
          meta_url: "postgres://postgres:postgres@127.0.0.1:5432/test?sslmode=disable"
          file_size: "1G"
<<<<<<< HEAD
          file_count: 3
          threads: 10
          isolation_level: "read committed"
=======
          file_count: 10
          threads: 10
          isolation_level: "serializable"
>>>>>>> d5393597

      - name: Setup upterm session
        if: ${{ failure() }}
        uses: lhotari/action-upterm@v1    

<<<<<<< HEAD
  upload-big-files-with-pg-repeatable-read:
    runs-on: ubuntu-latest
    services:
      postgres:
        image: postgres
        env:
          POSTGRES_PASSWORD: postgres
        options: >-
          --health-cmd pg_isready
          --health-interval 10s
          --health-timeout 5s
          --health-retries 5
        ports:
          # Maps tcp port 5432 on service container to the host
          - 5432:5432
    steps:
      - uses: actions/checkout@v3
      - name: Test
        uses: ./.github/actions/gateway
        with:
          meta_url: "postgres://postgres:postgres@127.0.0.1:5432/test?sslmode=disable"
          file_size: "1G"
          file_count: 10
          threads: 10
          isolation_level: "repeatable read"
=======
  upload-small-files-with-etcd:
    runs-on: ubuntu-latest
    steps:
      - uses: actions/checkout@v3
      - run: sudo apt install etcd
      - name: Test
        uses: ./.github/actions/gateway
        with:
          meta_url: "etcd://localhost:2379/jfs"
          file_size: "8K"
          file_count: 10000    
      - name: Setup upterm session
        if: ${{ failure() }}
        uses: lhotari/action-upterm@v1    
>>>>>>> d5393597

  upload-big-files-with-etcd:
    runs-on: ubuntu-latest
    steps:
      - uses: actions/checkout@v3
      - run: sudo apt install etcd
      - name: Test
        uses: ./.github/actions/gateway
        with:
          meta_url: "etcd://localhost:2379/jfs"
          file_size: "1G"
          file_count: 10    
      - name: Setup upterm session
        if: ${{ failure() }}
        uses: lhotari/action-upterm@v1    

<<<<<<< HEAD
  upload-big-files-with-pg-serializable:
    runs-on: ubuntu-latest
    services:
      postgres:
        image: postgres
        env:
          POSTGRES_PASSWORD: postgres
        options: >-
          --health-cmd pg_isready
          --health-interval 10s
          --health-timeout 5s
          --health-retries 5
        ports:
          # Maps tcp port 5432 on service container to the host
          - 5432:5432
    steps:
      - uses: actions/checkout@v3
      - name: Test
        uses: ./.github/actions/gateway
        with:
          meta_url: "postgres://postgres:postgres@127.0.0.1:5432/test?sslmode=disable"
          file_size: "1G"
          file_count: 10
          threads: 10
          isolation_level: "serializable"

      - name: Setup upterm session
        if: ${{ failure() }}
        uses: lhotari/action-upterm@v1    

  upload-small-files-with-etcd:
    runs-on: ubuntu-latest
    steps:
      - uses: actions/checkout@v3
      - run: sudo apt install etcd
      - name: Test
        uses: ./.github/actions/gateway
        with:
          meta_url: "etcd://localhost:2379/jfs"
          file_size: "8K"
          file_count: 10000    
      - name: Setup upterm session
        if: ${{ failure() }}
        uses: lhotari/action-upterm@v1    

  upload-big-files-with-etcd:
    runs-on: ubuntu-latest
    steps:
      - uses: actions/checkout@v3
      - run: sudo apt install etcd
      - name: Test
        uses: ./.github/actions/gateway
        with:
          meta_url: "etcd://localhost:2379/jfs"
          file_size: "1G"
          file_count: 10    
      - name: Setup upterm session
        if: ${{ failure() }}
        uses: lhotari/action-upterm@v1    

=======
>>>>>>> d5393597
  upload-small-files-with-oceanbase-read-committed:
    runs-on: [self-hosted, daily-build, bench-01]
    steps:
      - uses: actions/checkout@v3
      - name: install ob
        run: |
<<<<<<< HEAD
          docker run -p 2881:2881 --name obstandalone -e MINI_MODE=1 -d oceanbase/oceanbase-ce
=======
          docker rm obstandalone --force || echo "remove obstandalone failed"
          docker run -p 2881:2881 --name obstandalone -e MINI_MODE=1 -d oceanbase/oceanbase-ce
          sleep 60
>>>>>>> d5393597
          mysql -h127.0.0.1 -P2881 -uroot -e "ALTER SYSTEM SET _ob_enable_prepared_statement=TRUE;" 
      - name: Test
        uses: ./.github/actions/gateway
        with:
<<<<<<< HEAD
          meta_url: "mysql://root:@\\(127.0.0.1:2881\\)/test"
          file_size: "8K"
          file_count: 10000
          isolation_level: "read committed" 
      - name: CleanUp
        if: ${{ always() }}
        run: | 
          ./juicefs umount -f /tmp/myjfs
          UUID=$(./juicefs status ${{ steps.vars.outputs.META_URL }} | grep UUID | cut -d '"' -f 4)
          if [ -n "$UUID" ];then
            ./juicefs destroy --force ${{ steps.vars.outputs.META_URL }} $UUID
          fi
          rm -rf /var/jfs/myjfs/

  upload-big-file-with-oceanbase-repeatable-read:
=======
          meta_url: "mysql://root:@\\(localhost:2881\\)/test"
          file_size: "8K"
          file_count: 10000
          isolation_level: "read committed" 

  upload-big-file-with-oceanbase-read-committed:
>>>>>>> d5393597
    runs-on: [self-hosted, daily-build, bench-01]
    steps:
      - uses: actions/checkout@v3
      - name: install ob
        run: |
<<<<<<< HEAD
          docker run -p 2881:2881 --name obstandalone -e MINI_MODE=1 -d oceanbase/oceanbase-ce
=======
          docker rm obstandalone --force || echo "remove obstandalone failed"
          docker run -p 2881:2881 --name obstandalone -e MINI_MODE=1 -d oceanbase/oceanbase-ce
          sleep 60
>>>>>>> d5393597
          mysql -h127.0.0.1 -P2881 -uroot -e "ALTER SYSTEM SET _ob_enable_prepared_statement=TRUE;" 
      - name: Test
        uses: ./.github/actions/gateway
        with:
<<<<<<< HEAD
          meta_url: "mysql://root:@\\(127.0.0.1:2881\\)/test"
          file_size: "1G"
          file_count: 5
          isolation_level: "repeatable read"   
      - name: CleanUp
        if: ${{ always() }}
        run: | 
          ./juicefs umount -f /tmp/myjfs
          UUID=$(./juicefs status ${{ steps.vars.outputs.META_URL }} | grep UUID | cut -d '"' -f 4)
          if [ -n "$UUID" ];then
            ./juicefs destroy --force ${{ steps.vars.outputs.META_URL }} $UUID
          fi
          rm -rf /var/jfs/myjfs/ 

  upload-big-file-with-oceanbase-serializable:
    runs-on: [self-hosted, daily-build, bench-01]
    steps:
      - uses: actions/checkout@v3
      - name: install ob
        run: |
          docker run -p 2881:2881 --name obstandalone -e MINI_MODE=1 -d oceanbase/oceanbase-ce
          mysql -h127.0.0.1 -P2881 -uroot -e "ALTER SYSTEM SET _ob_enable_prepared_statement=TRUE;" 
      - name: Test
        uses: ./.github/actions/gateway
        with:
          meta_url: "mysql://root:@\\(127.0.0.1:2881\\)/test"
          file_size: "1G"
          file_count: 5
          isolation_level: "serializable"    
      - name: CleanUp
        if: ${{ always() }}
        run: |
          ./juicefs umount -f /tmp/myjfs
          UUID=$(./juicefs status ${{ steps.vars.outputs.META_URL }} | grep UUID | cut -d '"' -f 4)
          if [ -n "$UUID" ];then
            ./juicefs destroy --force ${{ steps.vars.outputs.META_URL }} $UUID
          fi
          rm -rf /var/jfs/myjfs/
=======
          meta_url: "mysql://root:@\\(localhost:2881\\)/test"
          file_size: "1G"
          file_count: 5
          isolation_level: "read committed"   

  # upload-big-file-with-oceanbase-repeatable-read:
  #   runs-on: [self-hosted, daily-build, bench-03]
  #   steps:
  #     - uses: actions/checkout@v3
  #     - name: install ob
  #       run: |
  #         docker rm obstandalone --force || echo "remove obstandalone failed"
  #         docker run -p 2881:2881 --name obstandalone -e MINI_MODE=1 -d oceanbase/oceanbase-ce
  #         sleep 60
  #         mysql -h127.0.0.1 -P2881 -uroot -e "ALTER SYSTEM SET _ob_enable_prepared_statement=TRUE;" 
  #     - name: Test
  #       uses: ./.github/actions/gateway
  #       with:
  #         meta_url: "mysql://root:@\\(localhost:2881\\)/test"
  #         file_size: "1G"
  #         file_count: 5
  #         isolation_level: "repeatable read"   

  # upload-big-file-with-oceanbase-serializable:
  #   runs-on: [self-hosted, daily-build, bench-03]
  #   steps:
  #     - uses: actions/checkout@v3
  #     - name: install ob
  #       run: |
  #         docker rm obstandalone --force || echo "remove obstandalone failed"
  #         docker run -p 2881:2881 --name obstandalone -e MINI_MODE=1 -d oceanbase/oceanbase-ce
  #         sleep 60
  #         mysql -h127.0.0.1 -P2881 -uroot -e "ALTER SYSTEM SET _ob_enable_prepared_statement=TRUE;" 
  #     - name: Test
  #       uses: ./.github/actions/gateway
  #       with:
  #         meta_url: "mysql://root:@\\(localhost:2881\\)/test"
  #         file_size: "1G"
  #         file_count: 5
  #         isolation_level: "serializable"    

  upload-small-files-with-tikv:
    runs-on: [self-hosted, daily-build]
    steps:
      - uses: actions/checkout@v3
      - name: Test
        uses: ./.github/actions/gateway
        with:
          meta_url: "tikv://172.27.0.1:2379,172.27.0.2:2379,172.27.0.3:2379/test"
          file_size: "8K"
          file_count: 10000

  upload-big-files-with-tikv:
    runs-on: [self-hosted, daily-build]
    steps:
      - uses: actions/checkout@v3
      - name: Test
        uses: ./.github/actions/gateway
        with:
          meta_url: "tikv://172.27.0.1:2379,172.27.0.2:2379,172.27.0.3:2379/test"
          file_size: "1G"
          file_count: 5
>>>>>>> d5393597

  sync-to-gateway-with-multithread:
    runs-on: ubuntu-latest
    steps:
      - name: Checkout
        uses: actions/checkout@v2
        with:
          fetch-depth: 1
      - name: Build linux target
        run: |
          make juicefs
          #wget -q https://github.com/juicedata/juicefs/releases/download/v1.0.0-beta3/juicefs-1.0.0-beta3-linux-amd64.tar.gz
          #tar -xzf juicefs-1.0.0-beta3-linux-amd64.tar.gz
      - name: Test sync to gateway with multithread
        run: | 
          #test for PR: https://github.com/juicedata/juicefs/pull/2024
          wget -q https://dl.minio.io/client/mc/release/linux-amd64/mc
          chmod +x mc 
          sudo apt install md5deep
          sudo /etc/init.d/mysql start
          meta_url="mysql://root:root@(127.0.0.1)/test"
          volume=myjfs
          mp=/tmp/myjfs
          db_name=$(basename $meta_url)
          mysql -uroot -proot -e "set global transaction isolation level repeatable read;" 
          mysql -uroot -proot -e "drop database if exists $db_name; create database $db_name;" 
          export MINIO_ROOT_USER=minioadmin
          export MINIO_ROOT_PASSWORD=minioadmin
          ./juicefs format $meta_url $volume
          ./juicefs gateway $meta_url localhost:9000 &
          start=`date +%s`
          ./juicefs sync --dirs ./  s3://minioadmin:minioadmin@localhost:9000/$volume/source_dir/ --no-https -p 50
          end=`date +%s`
          time=$((end-start))
          echo time is: $time
          ./juicefs mount -d $meta_url $mp
          rm -rf $mp/source_dir
      - name: Setup upterm session
        if: ${{ failure() }}
        uses: lhotari/action-upterm@v1<|MERGE_RESOLUTION|>--- conflicted
+++ resolved
@@ -19,14 +19,10 @@
   workflow_dispatch:
 
 jobs:
-<<<<<<< HEAD
-  upload-small-files-with-mysql-read-uncommitted:
-=======
 
 
  
   upload-big-file-with-redis:
->>>>>>> d5393597
     runs-on: ubuntu-latest
     services:
       redis:
@@ -43,7 +39,20 @@
           - 6379:6379
     steps:
       - uses: actions/checkout@v3
-<<<<<<< HEAD
+      - name: Test
+        uses: ./.github/actions/gateway
+        with:
+          meta_url: "redis://localhost/1"
+          file_size: "1G"
+          file_count: 5
+      - name: Setup upterm session
+        if: ${{ failure() }}
+        uses: lhotari/action-upterm@v1    
+
+  upload-small-files-with-mysql-read-uncommitted:
+    runs-on: ubuntu-latest
+    steps:
+      - uses: actions/checkout@v3
       - run: sudo /etc/init.d/mysql start
       - name: Test
         uses: ./.github/actions/gateway
@@ -52,37 +61,10 @@
           file_size: "8K"
           file_count: 10000
           isolation_level: "read uncommitted"    
-=======
-      - name: Test
-        uses: ./.github/actions/gateway
-        with:
-          meta_url: "redis://localhost/1"
-          file_size: "1G"
-          file_count: 5
->>>>>>> d5393597
-      - name: Setup upterm session
-        if: ${{ failure() }}
-        uses: lhotari/action-upterm@v1    
-
-<<<<<<< HEAD
-=======
-  upload-small-files-with-mysql-read-uncommitted:
-    runs-on: ubuntu-latest
-    steps:
-      - uses: actions/checkout@v3
-      - run: sudo /etc/init.d/mysql start
-      - name: Test
-        uses: ./.github/actions/gateway
-        with:
-          meta_url: "mysql://root:root@\\(127.0.0.1\\)/test"
-          file_size: "8K"
-          file_count: 10000
-          isolation_level: "read uncommitted"    
-      - name: Setup upterm session
-        if: ${{ failure() }}
-        uses: lhotari/action-upterm@v1    
-
->>>>>>> d5393597
+      - name: Setup upterm session
+        if: ${{ failure() }}
+        uses: lhotari/action-upterm@v1    
+
   upload-small-files-with-mysql-read-committed:
     runs-on: ubuntu-latest
     steps:
@@ -114,21 +96,6 @@
       - name: Setup upterm session
         if: ${{ failure() }}
         uses: lhotari/action-upterm@v1    
-<<<<<<< HEAD
-
-  upload-small-files-with-mysql-serializable:
-    runs-on: ubuntu-latest
-    steps:
-      - uses: actions/checkout@v3
-      - run: sudo /etc/init.d/mysql start
-      - name: Test
-        uses: ./.github/actions/gateway
-        with:
-          meta_url: "mysql://root:root@\\(127.0.0.1\\)/test"
-          file_size: "8K"
-          file_count: 10000
-          isolation_level: "serializable"     
-=======
 
   upload-small-files-with-mysql-serializable:
     runs-on: ubuntu-latest
@@ -266,34 +233,10 @@
           meta_url: "badger://badger-data"
           file_size: "1G"
           file_count: 1
->>>>>>> d5393597
-      - name: Setup upterm session
-        if: ${{ failure() }}
-        uses: lhotari/action-upterm@v1    
-
-<<<<<<< HEAD
-  upload-small-files-with-redis:
-    runs-on: ubuntu-latest
-    services:
-      redis:
-        # Docker Hub image
-        image: redis
-        # Set health checks to wait until redis has started
-        options: >-
-          --health-cmd "redis-cli ping"
-          --health-interval 10s
-          --health-timeout 5s
-          --health-retries 5
-        ports:
-          # Maps port 6379 on service container to the host
-          - 6379:6379
-    steps:
-      - uses: actions/checkout@v3
-      - name: Test
-        uses: ./.github/actions/gateway
-        with:
-          meta_url: "redis://localhost/1"
-=======
+      - name: Setup upterm session
+        if: ${{ failure() }}
+        uses: lhotari/action-upterm@v1    
+
   upload-small-files-with-badgerdb:
     runs-on: ubuntu-latest
     steps:
@@ -303,111 +246,43 @@
         uses: ./.github/actions/gateway
         with:
           meta_url: "badger://badger-data"
->>>>>>> d5393597
-          file_size: "8K"
-          file_count: 10000
-      - name: Setup upterm session
-        if: ${{ failure() }}
-        uses: lhotari/action-upterm@v1    
-<<<<<<< HEAD
- 
-  upload-big-file-with-redis:
-    runs-on: ubuntu-latest
-    services:
-      redis:
-        # Docker Hub image
-        image: redis
-        # Set health checks to wait until redis has started
-        options: >-
-          --health-cmd "redis-cli ping"
-          --health-interval 10s
-          --health-timeout 5s
-          --health-retries 5
-        ports:
-          # Maps port 6379 on service container to the host
-          - 6379:6379
-    steps:
-      - uses: actions/checkout@v3
-      - name: Test
-        uses: ./.github/actions/gateway
-        with:
-          meta_url: "redis://localhost/1"
-          file_size: "1G"
-          file_count: 5
-      - name: Setup upterm session
-        if: ${{ failure() }}
-        uses: lhotari/action-upterm@v1    
-
-
-  upload-big-files-with-mysql-read-uncommitted:
-    runs-on: ubuntu-latest          
-=======
+          file_size: "8K"
+          file_count: 10000
+      - name: Setup upterm session
+        if: ${{ failure() }}
+        uses: lhotari/action-upterm@v1    
 
 
   upload-small-files-with-sqlite:
     runs-on: ubuntu-latest
->>>>>>> d5393597
-    steps:
-      - uses: actions/checkout@v3
-      - run: sudo /etc/init.d/mysql start
-      - name: Test
-        uses: ./.github/actions/gateway
-        with:
-<<<<<<< HEAD
-          meta_url: "mysql://root:root@\\(127.0.0.1\\)/test"
-          file_size: "1G"
-          file_count: 5
-          isolaction: "read uncommitted"
-=======
+    steps:
+      - uses: actions/checkout@v3
+      - run: sudo /etc/init.d/mysql start
+      - name: Test
+        uses: ./.github/actions/gateway
+        with:
           meta_url: "sqlite3://test.db"
           file_size: "8K"
           file_count: 10000    
->>>>>>> d5393597
-      - name: Setup upterm session
-        if: ${{ failure() }}
-        uses: lhotari/action-upterm@v1    
-
-<<<<<<< HEAD
-  upload-big-files-with-mysql-read-committed:
-    runs-on: ubuntu-latest          
-=======
+      - name: Setup upterm session
+        if: ${{ failure() }}
+        uses: lhotari/action-upterm@v1    
+
   upload-big-files-with-sqlite:
     runs-on: ubuntu-latest
->>>>>>> d5393597
-    steps:
-      - uses: actions/checkout@v3
-      - run: sudo /etc/init.d/mysql start
-      - name: Test
-        uses: ./.github/actions/gateway
-        with:
-<<<<<<< HEAD
-          meta_url: "mysql://root:root@\\(127.0.0.1\\)/test"
-          file_size: "1G"
-          file_count: 5
-          isolaction: "read committed"
-=======
+    steps:
+      - uses: actions/checkout@v3
+      - run: sudo /etc/init.d/mysql start
+      - name: Test
+        uses: ./.github/actions/gateway
+        with:
           meta_url: "sqlite3://test.db"
           file_size: "1G"
           file_count: 10    
->>>>>>> d5393597
-      - name: Setup upterm session
-        if: ${{ failure() }}
-        uses: lhotari/action-upterm@v1    
-
-<<<<<<< HEAD
-  upload-big-files-with-mysql-repeatable-read:
-    runs-on: ubuntu-latest          
-    steps:
-      - uses: actions/checkout@v3
-      - run: sudo /etc/init.d/mysql start
-      - name: Test
-        uses: ./.github/actions/gateway
-        with:
-          meta_url: "mysql://root:root@\\(127.0.0.1\\)/test"
-          file_size: "1G"
-          file_count: 5
-          isolaction: "repeatable read"
-=======
+      - name: Setup upterm session
+        if: ${{ failure() }}
+        uses: lhotari/action-upterm@v1    
+
   upload-small-files-with-pg:
     runs-on: ubuntu-latest
     services:
@@ -432,32 +307,11 @@
           file_size: "8K"
           file_count: 10000
           threads: 10    
->>>>>>> d5393597
-      - name: Setup upterm session
-        if: ${{ failure() }}
-        uses: lhotari/action-upterm@v1    
-
-<<<<<<< HEAD
-  upload-big-files-with-mysql-serializable:
-    runs-on: ubuntu-latest          
-    steps:
-      - uses: actions/checkout@v3
-      - run: sudo /etc/init.d/mysql start
-      - name: Test
-        uses: ./.github/actions/gateway
-        with:
-          meta_url: "mysql://root:root@\\(127.0.0.1\\)/test"
-          file_size: "1G"
-          file_count: 5
-          isolaction: "serializable"
-      - name: Setup upterm session
-        if: ${{ failure() }}
-        uses: lhotari/action-upterm@v1    
-
-  upload-big-files-with-badgerdb:
-=======
+      - name: Setup upterm session
+        if: ${{ failure() }}
+        uses: lhotari/action-upterm@v1    
+
   upload-big-files-with-pg-read-committed:
->>>>>>> d5393597
     runs-on: ubuntu-latest
     services:
       postgres:
@@ -474,30 +328,6 @@
           - 5432:5432
     steps:
       - uses: actions/checkout@v3
-<<<<<<< HEAD
-      - run: sudo go get github.com/dgraph-io/badger/v3
-      - name: Test
-        uses: ./.github/actions/gateway
-        with:
-          meta_url: "badger://badger-data"
-          file_size: "1G"
-          file_count: 1
-      - name: Setup upterm session
-        if: ${{ failure() }}
-        uses: lhotari/action-upterm@v1    
-
-  upload-small-files-with-badgerdb:
-    runs-on: ubuntu-latest
-    steps:
-      - uses: actions/checkout@v3
-      - run: sudo go get github.com/dgraph-io/badger/v3
-      - name: Test
-        uses: ./.github/actions/gateway
-        with:
-          meta_url: "badger://badger-data"
-          file_size: "8K"
-          file_count: 10000
-=======
       - name: Test
         uses: ./.github/actions/gateway
         with:
@@ -507,25 +337,10 @@
           threads: 10
           isolation_level: "read committed"
 
->>>>>>> d5393597
-      - name: Setup upterm session
-        if: ${{ failure() }}
-        uses: lhotari/action-upterm@v1    
-
-<<<<<<< HEAD
-
-  upload-small-files-with-sqlite:
-    runs-on: ubuntu-latest
-    steps:
-      - uses: actions/checkout@v3
-      - run: sudo /etc/init.d/mysql start
-      - name: Test
-        uses: ./.github/actions/gateway
-        with:
-          meta_url: "sqlite3://test.db"
-          file_size: "8K"
-          file_count: 10000    
-=======
+      - name: Setup upterm session
+        if: ${{ failure() }}
+        uses: lhotari/action-upterm@v1    
+
   upload-big-files-with-pg-repeatable-read:
     runs-on: ubuntu-latest
     services:
@@ -552,28 +367,11 @@
           threads: 10
           isolation_level: "repeatable read"
 
->>>>>>> d5393597
-      - name: Setup upterm session
-        if: ${{ failure() }}
-        uses: lhotari/action-upterm@v1    
-
-<<<<<<< HEAD
-  upload-big-files-with-sqlite:
-    runs-on: ubuntu-latest
-    steps:
-      - uses: actions/checkout@v3
-      - run: sudo /etc/init.d/mysql start
-      - name: Test
-        uses: ./.github/actions/gateway
-        with:
-          meta_url: "sqlite3://test.db"
-          file_size: "1G"
-          file_count: 10    
-      - name: Setup upterm session
-        if: ${{ failure() }}
-        uses: lhotari/action-upterm@v1    
-
-  upload-small-files-with-pg:
+      - name: Setup upterm session
+        if: ${{ failure() }}
+        uses: lhotari/action-upterm@v1    
+
+  upload-big-files-with-pg-serializable:
     runs-on: ubuntu-latest
     services:
       postgres:
@@ -594,79 +392,15 @@
         uses: ./.github/actions/gateway
         with:
           meta_url: "postgres://postgres:postgres@127.0.0.1:5432/test?sslmode=disable"
-          file_size: "8K"
-          file_count: 10000
-          threads: 10    
-      - name: Setup upterm session
-        if: ${{ failure() }}
-        uses: lhotari/action-upterm@v1    
-
-  upload-big-files-with-pg-read-committed:
-=======
-  upload-big-files-with-pg-serializable:
->>>>>>> d5393597
-    runs-on: ubuntu-latest
-    services:
-      postgres:
-        image: postgres
-        env:
-          POSTGRES_PASSWORD: postgres
-        options: >-
-          --health-cmd pg_isready
-          --health-interval 10s
-          --health-timeout 5s
-          --health-retries 5
-        ports:
-          # Maps tcp port 5432 on service container to the host
-          - 5432:5432
-    steps:
-      - uses: actions/checkout@v3
-      - name: Test
-        uses: ./.github/actions/gateway
-        with:
-          meta_url: "postgres://postgres:postgres@127.0.0.1:5432/test?sslmode=disable"
-          file_size: "1G"
-<<<<<<< HEAD
-          file_count: 3
-          threads: 10
-          isolation_level: "read committed"
-=======
+          file_size: "1G"
           file_count: 10
           threads: 10
           isolation_level: "serializable"
->>>>>>> d5393597
-
-      - name: Setup upterm session
-        if: ${{ failure() }}
-        uses: lhotari/action-upterm@v1    
-
-<<<<<<< HEAD
-  upload-big-files-with-pg-repeatable-read:
-    runs-on: ubuntu-latest
-    services:
-      postgres:
-        image: postgres
-        env:
-          POSTGRES_PASSWORD: postgres
-        options: >-
-          --health-cmd pg_isready
-          --health-interval 10s
-          --health-timeout 5s
-          --health-retries 5
-        ports:
-          # Maps tcp port 5432 on service container to the host
-          - 5432:5432
-    steps:
-      - uses: actions/checkout@v3
-      - name: Test
-        uses: ./.github/actions/gateway
-        with:
-          meta_url: "postgres://postgres:postgres@127.0.0.1:5432/test?sslmode=disable"
-          file_size: "1G"
-          file_count: 10
-          threads: 10
-          isolation_level: "repeatable read"
-=======
+
+      - name: Setup upterm session
+        if: ${{ failure() }}
+        uses: lhotari/action-upterm@v1    
+
   upload-small-files-with-etcd:
     runs-on: ubuntu-latest
     steps:
@@ -681,7 +415,6 @@
       - name: Setup upterm session
         if: ${{ failure() }}
         uses: lhotari/action-upterm@v1    
->>>>>>> d5393597
 
   upload-big-files-with-etcd:
     runs-on: ubuntu-latest
@@ -698,166 +431,37 @@
         if: ${{ failure() }}
         uses: lhotari/action-upterm@v1    
 
-<<<<<<< HEAD
-  upload-big-files-with-pg-serializable:
-    runs-on: ubuntu-latest
-    services:
-      postgres:
-        image: postgres
-        env:
-          POSTGRES_PASSWORD: postgres
-        options: >-
-          --health-cmd pg_isready
-          --health-interval 10s
-          --health-timeout 5s
-          --health-retries 5
-        ports:
-          # Maps tcp port 5432 on service container to the host
-          - 5432:5432
-    steps:
-      - uses: actions/checkout@v3
-      - name: Test
-        uses: ./.github/actions/gateway
-        with:
-          meta_url: "postgres://postgres:postgres@127.0.0.1:5432/test?sslmode=disable"
-          file_size: "1G"
-          file_count: 10
-          threads: 10
-          isolation_level: "serializable"
-
-      - name: Setup upterm session
-        if: ${{ failure() }}
-        uses: lhotari/action-upterm@v1    
-
-  upload-small-files-with-etcd:
-    runs-on: ubuntu-latest
-    steps:
-      - uses: actions/checkout@v3
-      - run: sudo apt install etcd
-      - name: Test
-        uses: ./.github/actions/gateway
-        with:
-          meta_url: "etcd://localhost:2379/jfs"
-          file_size: "8K"
-          file_count: 10000    
-      - name: Setup upterm session
-        if: ${{ failure() }}
-        uses: lhotari/action-upterm@v1    
-
-  upload-big-files-with-etcd:
-    runs-on: ubuntu-latest
-    steps:
-      - uses: actions/checkout@v3
-      - run: sudo apt install etcd
-      - name: Test
-        uses: ./.github/actions/gateway
-        with:
-          meta_url: "etcd://localhost:2379/jfs"
-          file_size: "1G"
-          file_count: 10    
-      - name: Setup upterm session
-        if: ${{ failure() }}
-        uses: lhotari/action-upterm@v1    
-
-=======
->>>>>>> d5393597
   upload-small-files-with-oceanbase-read-committed:
     runs-on: [self-hosted, daily-build, bench-01]
     steps:
       - uses: actions/checkout@v3
       - name: install ob
         run: |
-<<<<<<< HEAD
-          docker run -p 2881:2881 --name obstandalone -e MINI_MODE=1 -d oceanbase/oceanbase-ce
-=======
           docker rm obstandalone --force || echo "remove obstandalone failed"
           docker run -p 2881:2881 --name obstandalone -e MINI_MODE=1 -d oceanbase/oceanbase-ce
           sleep 60
->>>>>>> d5393597
           mysql -h127.0.0.1 -P2881 -uroot -e "ALTER SYSTEM SET _ob_enable_prepared_statement=TRUE;" 
       - name: Test
         uses: ./.github/actions/gateway
         with:
-<<<<<<< HEAD
-          meta_url: "mysql://root:@\\(127.0.0.1:2881\\)/test"
+          meta_url: "mysql://root:@\\(localhost:2881\\)/test"
           file_size: "8K"
           file_count: 10000
           isolation_level: "read committed" 
-      - name: CleanUp
-        if: ${{ always() }}
-        run: | 
-          ./juicefs umount -f /tmp/myjfs
-          UUID=$(./juicefs status ${{ steps.vars.outputs.META_URL }} | grep UUID | cut -d '"' -f 4)
-          if [ -n "$UUID" ];then
-            ./juicefs destroy --force ${{ steps.vars.outputs.META_URL }} $UUID
-          fi
-          rm -rf /var/jfs/myjfs/
-
-  upload-big-file-with-oceanbase-repeatable-read:
-=======
-          meta_url: "mysql://root:@\\(localhost:2881\\)/test"
-          file_size: "8K"
-          file_count: 10000
-          isolation_level: "read committed" 
 
   upload-big-file-with-oceanbase-read-committed:
->>>>>>> d5393597
     runs-on: [self-hosted, daily-build, bench-01]
     steps:
       - uses: actions/checkout@v3
       - name: install ob
         run: |
-<<<<<<< HEAD
-          docker run -p 2881:2881 --name obstandalone -e MINI_MODE=1 -d oceanbase/oceanbase-ce
-=======
           docker rm obstandalone --force || echo "remove obstandalone failed"
           docker run -p 2881:2881 --name obstandalone -e MINI_MODE=1 -d oceanbase/oceanbase-ce
           sleep 60
->>>>>>> d5393597
           mysql -h127.0.0.1 -P2881 -uroot -e "ALTER SYSTEM SET _ob_enable_prepared_statement=TRUE;" 
       - name: Test
         uses: ./.github/actions/gateway
         with:
-<<<<<<< HEAD
-          meta_url: "mysql://root:@\\(127.0.0.1:2881\\)/test"
-          file_size: "1G"
-          file_count: 5
-          isolation_level: "repeatable read"   
-      - name: CleanUp
-        if: ${{ always() }}
-        run: | 
-          ./juicefs umount -f /tmp/myjfs
-          UUID=$(./juicefs status ${{ steps.vars.outputs.META_URL }} | grep UUID | cut -d '"' -f 4)
-          if [ -n "$UUID" ];then
-            ./juicefs destroy --force ${{ steps.vars.outputs.META_URL }} $UUID
-          fi
-          rm -rf /var/jfs/myjfs/ 
-
-  upload-big-file-with-oceanbase-serializable:
-    runs-on: [self-hosted, daily-build, bench-01]
-    steps:
-      - uses: actions/checkout@v3
-      - name: install ob
-        run: |
-          docker run -p 2881:2881 --name obstandalone -e MINI_MODE=1 -d oceanbase/oceanbase-ce
-          mysql -h127.0.0.1 -P2881 -uroot -e "ALTER SYSTEM SET _ob_enable_prepared_statement=TRUE;" 
-      - name: Test
-        uses: ./.github/actions/gateway
-        with:
-          meta_url: "mysql://root:@\\(127.0.0.1:2881\\)/test"
-          file_size: "1G"
-          file_count: 5
-          isolation_level: "serializable"    
-      - name: CleanUp
-        if: ${{ always() }}
-        run: |
-          ./juicefs umount -f /tmp/myjfs
-          UUID=$(./juicefs status ${{ steps.vars.outputs.META_URL }} | grep UUID | cut -d '"' -f 4)
-          if [ -n "$UUID" ];then
-            ./juicefs destroy --force ${{ steps.vars.outputs.META_URL }} $UUID
-          fi
-          rm -rf /var/jfs/myjfs/
-=======
           meta_url: "mysql://root:@\\(localhost:2881\\)/test"
           file_size: "1G"
           file_count: 5
@@ -920,7 +524,6 @@
           meta_url: "tikv://172.27.0.1:2379,172.27.0.2:2379,172.27.0.3:2379/test"
           file_size: "1G"
           file_count: 5
->>>>>>> d5393597
 
   sync-to-gateway-with-multithread:
     runs-on: ubuntu-latest
