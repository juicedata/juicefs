name: "mysqltest"

on:
  push:
    branches:
      - 'release-**'
    paths-ignore:
      - 'docs/**'
  pull_request:
    #The branches below must be a subset of the branches above
    branches:
      - 'release-**'
    paths-ignore:
      - 'docs/**'
  schedule:
    - cron:  '50 * * * *'

jobs:
  mysqltestsmalltable:
    runs-on: ubuntu-latest
    steps:
      - name: Set up Go
        uses: actions/setup-go@v2
        with:
          go-version: '1.17.x'

      - name: Set up Docker
        uses: docker-practice/actions-setup-docker@master

      - name: Checkout
        uses: actions/checkout@v2
        with:
          fetch-depth: 1

      - name: Build linux target
        run: make juicefs

      - name: Run Redis
        run: |
          sudo docker run -d --name redis -v redis-data:/data  \
          -p 6379:6379  redis redis-server --appendonly yes


      - name: Juicefs Format
        run: |
          sudo ./juicefs format redis://127.0.0.1:6379/1 pics

      - name: Juicefs Mount
        run: |
          sudo ./juicefs mount -d redis://127.0.0.1:6379/1 /tmp/jfs --no-usage-report &


      - name: Change Data Dir
        run: |
          sudo service mysql stop
          sudo sed  -i "s?.*datadir.*?datadir=/tmp/jfs/mysql?" /etc/mysql/mysql.conf.d/mysqld.cnf
          sudo cat /etc/mysql/mysql.conf.d/mysqld.cnf
          sudo mkdir /tmp/jfs/mysql
          sudo chmod 777 /var/lib/mysql/
          sudo cp -a -r /var/lib/mysql/* /tmp/jfs/mysql/
          sudo chmod 777 /tmp/jfs/mysql/
          sudo chown -R mysql:mysql /tmp/jfs/mysql/
          sudo chmod 777 /etc/apparmor.d/tunables/alias
          sudo echo "alias /var/lib/mysql/ -> /tmp/jfs/mysql/," >>/etc/apparmor.d/tunables/alias
          sudo service apparmor restart
          sudo service mysql start
          sudo service mysql status
          sudo mysql -uroot -proot  -e "select @@datadir;"

      - name: Change Parameters
        run: |
          mysql -uroot -proot  -e "show variables like 'log_error';"
          mysql -uroot -proot -e "set global log_error_verbosity=3;"
          mysql -uroot -proot  -e "show variables like 'log_error_verbosity';"


      - name: Install Sysbench
        run: |
          curl -s https://packagecloud.io/install/repositories/akopytov/sysbench/script.deb.sh | sudo bash
          sudo apt -y install sysbench
          sudo mysql -uroot -proot -e "create database test;"
          echo "mysql-host=127.0.0.1" >>/tmp/config.cfg
          echo "mysql-port=3306" >>/tmp/config.cfg
          echo "mysql-user=root" >>/tmp/config.cfg
          echo "mysql-password=root" >>/tmp/config.cfg
          echo "mysql-db=test" >>/tmp/config.cfg
          echo "threads=64" >>/tmp/config.cfg
          echo "report-interval=10" >>/tmp/config.cfg
          echo "db-driver=mysql" >>/tmp/config.cfg

      - name: Small Size Table Test
        run: |
          sudo mysql -uroot -proot  -e "use mysql;set global max_prepared_stmt_count = 100000;"
          sudo sysbench --config-file=/tmp/config.cfg oltp_point_select --tables=64 --table-size=100000 prepare
          sudo sysbench --config-file=/tmp/config.cfg oltp_read_only --tables=64 --time=300 --table-size=100000 run
          sudo sysbench --config-file=/tmp/config.cfg oltp_write_only --tables=64 --time=300 --table-size=100000 run
          sudo sysbench --config-file=/tmp/config.cfg oltp_read_write --tables=64 --time=600 --table-size=100000 run
          sudo sysbench --config-file=/tmp/config.cfg oltp_point_select --tables=64 --table-size=100000 cleanup

<<<<<<< HEAD

      - name: Send Slack Notification
        if: ${{ failure() }}
        uses: slackapi/slack-github-action@v1.18.0
        with:
          channel-id: 'C038B6PK4RE'
          slack-message: "mysqlsmalltable failed,action!"
        env:
          SLACK_BOT_TOKEN: ${{ secrets.SLACK_BOT_TOKEN }}

      - name: Log
        if: ${{ failure() }}
        run: |
          echo "mysql log"
          tail -n 1000 /var/log/mysql/error.log
          echo "juicefs log"
          tail -n 1000 /var/log/juicefs.log


=======
>>>>>>> d1ef1451
      - name: Setup upterm session
        if: ${{ failure() }}
        uses: lhotari/action-upterm@v1<|MERGE_RESOLUTION|>--- conflicted
+++ resolved
@@ -97,7 +97,6 @@
           sudo sysbench --config-file=/tmp/config.cfg oltp_read_write --tables=64 --time=600 --table-size=100000 run
           sudo sysbench --config-file=/tmp/config.cfg oltp_point_select --tables=64 --table-size=100000 cleanup
 
-<<<<<<< HEAD
 
       - name: Send Slack Notification
         if: ${{ failure() }}
@@ -117,8 +116,7 @@
           tail -n 1000 /var/log/juicefs.log
 
 
-=======
->>>>>>> d1ef1451
+
       - name: Setup upterm session
         if: ${{ failure() }}
         uses: lhotari/action-upterm@v1