name: "mysqltest"

on:
  push:
    branches:
      - 'release-**'
    paths-ignore:
      - 'docs/**'
  pull_request:
    #The branches below must be a subset of the branches above
    branches:
      - 'release-**'
    paths-ignore:
      - 'docs/**'
  schedule:
    - cron:  '50 * * * *'
  workflow_dispatch:

jobs:
  mysqltestsmalltable:
    runs-on: ubuntu-latest
    steps:
      - name: Set up Go
        uses: actions/setup-go@v2
        with:
          go-version: '1.17.x'

      - name: Set up Docker
        uses: docker-practice/actions-setup-docker@master

      - name: Checkout
        uses: actions/checkout@v2
        with:
          fetch-depth: 1

      - name: Build linux target
        run: make juicefs

      - name: Run Redis
        run: |
          sudo docker run -d --name redis -v redis-data:/data  \
          -p 6379:6379  redis redis-server --appendonly yes


      - name: Juicefs Format
        run: |
          sudo ./juicefs format redis://127.0.0.1:6379/1 pics

      - name: Juicefs Mount
        run: |
          sudo ./juicefs mount -d redis://127.0.0.1:6379/1 /tmp/jfs --no-usage-report &


      - name: Change Data Dir
        run: |
          sudo service mysql stop
          sudo sed  -i "s?.*datadir.*?datadir=/tmp/jfs/mysql?" /etc/mysql/mysql.conf.d/mysqld.cnf
          sudo cat /etc/mysql/mysql.conf.d/mysqld.cnf
          sudo mkdir /tmp/jfs/mysql
          sudo chmod 777 /var/lib/mysql/
          sudo cp -a -r /var/lib/mysql/* /tmp/jfs/mysql/
          sudo chmod 777 /tmp/jfs/mysql/
          sudo chown -R mysql:mysql /tmp/jfs/mysql/
          sudo chmod 777 /etc/apparmor.d/tunables/alias
          sudo echo "alias /var/lib/mysql/ -> /tmp/jfs/mysql/," >>/etc/apparmor.d/tunables/alias
          sudo service apparmor restart
          sudo service mysql start
          sudo service mysql status
          sudo mysql -uroot -proot  -e "select @@datadir;"

      - name: Change Parameters
        run: |
          mysql -uroot -proot  -e "show variables like 'log_error';"
          mysql -uroot -proot -e "set global log_error_verbosity=3;"
          mysql -uroot -proot  -e "show variables like 'log_error_verbosity';"


      - name: Install Sysbench
        run: |
          curl -s https://packagecloud.io/install/repositories/akopytov/sysbench/script.deb.sh | sudo bash
          sudo apt -y install sysbench
          sudo mysql -uroot -proot -e "create database test;"
          echo "mysql-host=127.0.0.1" >>/tmp/config.cfg
          echo "mysql-port=3306" >>/tmp/config.cfg
          echo "mysql-user=root" >>/tmp/config.cfg
          echo "mysql-password=root" >>/tmp/config.cfg
          echo "mysql-db=test" >>/tmp/config.cfg
          echo "threads=64" >>/tmp/config.cfg
          echo "report-interval=10" >>/tmp/config.cfg
          echo "db-driver=mysql" >>/tmp/config.cfg

      - name: Small Size Table Test
        run: |
          sudo mysql -uroot -proot  -e "use mysql;set global max_prepared_stmt_count = 100000;"
          sudo sysbench --config-file=/tmp/config.cfg oltp_point_select --tables=64 --table-size=100000 prepare
          sudo sysbench --config-file=/tmp/config.cfg oltp_read_only --tables=64 --time=300 --table-size=100000 run
          sudo sysbench --config-file=/tmp/config.cfg oltp_write_only --tables=64 --time=300 --table-size=100000 run
          sudo sysbench --config-file=/tmp/config.cfg oltp_read_write --tables=64 --time=600 --table-size=100000 run
          sudo sysbench --config-file=/tmp/config.cfg oltp_point_select --tables=64 --table-size=100000 cleanup

<<<<<<< HEAD

      - name: Send Slack Notification
        if: ${{ failure() }}
        uses: slackapi/slack-github-action@v1.18.0
        with:
          channel-id: 'C038B6PK4RE'
          slack-message: "mysqlsmalltable failed,action!"
        env:
          SLACK_BOT_TOKEN: ${{ secrets.SLACK_BOT_TOKEN }}

      - name: Log
        if: ${{ failure() }}
        run: |
          echo "mysql log"
          tail -n 1000 /var/log/mysql/error.log
          echo "juicefs log"
          tail -n 1000 /var/log/juicefs.log


=======
      - name: Send Slack Notification
        if: ${{ failure() }}
        id: slack
        uses: slackapi/slack-github-action@v1.18.0
        with:
          channel-id: "${{ secrets.SLACK_CHANNEL_ID_FOR_PR_CHECK_NOTIFY }}"
          slack-message: "PR Check: ${{ job.status }}\nhttps://github.com/${{github.repository}}/actions/runs/${{github.run_id}}"
        env:
          SLACK_BOT_TOKEN: ${{ secrets.SLACK_BOT_TOKEN }}  
>>>>>>> 58cfd8cd

      - name: Setup upterm session
        if: ${{ failure() }}
        uses: lhotari/action-upterm@v1<|MERGE_RESOLUTION|>--- conflicted
+++ resolved
@@ -98,17 +98,6 @@
           sudo sysbench --config-file=/tmp/config.cfg oltp_read_write --tables=64 --time=600 --table-size=100000 run
           sudo sysbench --config-file=/tmp/config.cfg oltp_point_select --tables=64 --table-size=100000 cleanup
 
-<<<<<<< HEAD
-
-      - name: Send Slack Notification
-        if: ${{ failure() }}
-        uses: slackapi/slack-github-action@v1.18.0
-        with:
-          channel-id: 'C038B6PK4RE'
-          slack-message: "mysqlsmalltable failed,action!"
-        env:
-          SLACK_BOT_TOKEN: ${{ secrets.SLACK_BOT_TOKEN }}
-
       - name: Log
         if: ${{ failure() }}
         run: |
@@ -117,8 +106,6 @@
           echo "juicefs log"
           tail -n 1000 /var/log/juicefs.log
 
-
-=======
       - name: Send Slack Notification
         if: ${{ failure() }}
         id: slack
@@ -128,7 +115,6 @@
           slack-message: "PR Check: ${{ job.status }}\nhttps://github.com/${{github.repository}}/actions/runs/${{github.run_id}}"
         env:
           SLACK_BOT_TOKEN: ${{ secrets.SLACK_BOT_TOKEN }}  
->>>>>>> 58cfd8cd
 
       - name: Setup upterm session
         if: ${{ failure() }}
